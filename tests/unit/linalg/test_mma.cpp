// Copyright (c) 2010-2024, Lawrence Livermore National Security, LLC. Produced
// at the Lawrence Livermore National Laboratory. All Rights reserved. See files
// LICENSE and NOTICE for details. LLNL-CODE-806117.
//
// This file is part of the MFEM library. For more information and source code
// availability visit https://mfem.org.
//
// MFEM is free software; you can redistribute it and/or modify it under the
// terms of the BSD-3 license. We welcome feedback and contributions, see file
// CONTRIBUTING.md for details.

#include "unit_tests.hpp"
#include "mfem.hpp"

using namespace mfem;

real_t obj0(mfem::Vector& x)
{
   const int n=x.Size();
   real_t rez=0.0;
   for (int i=0; i<n; i++)
   {
      rez=rez+x[i]*x[i];
   }

#ifdef MFEM_USE_MPI
   real_t grez;
   MPI_Allreduce(&rez, &grez, 1, MPI_DOUBLE, MPI_SUM, MPI_COMM_WORLD);
   rez = grez;
#endif

   return rez;
}

real_t dobj0(mfem::Vector& x, mfem::Vector& dx)
{
   const int n=x.Size();
   real_t rez=0.0;
   for (int i=0; i<n; i++)
   {
      rez=rez+x[i]*x[i];
      dx[i]=2.0*x[i];
   }
#ifdef MFEM_USE_MPI
   real_t grez;
   MPI_Allreduce(&rez, &grez, 1, MPI_DOUBLE, MPI_SUM, MPI_COMM_WORLD);
   rez = grez;
#endif

   return rez;
}

real_t g0(mfem::Vector& x)
{
   int n=x.Size();
   real_t rez=0.0;
   for (int i=0; i<n; i++)
   {
      rez=rez+x[i];
   }

   int gn = n;
#ifdef MFEM_USE_MPI
   real_t grez;
   MPI_Allreduce(&n, &gn, 1, MPI_INT, MPI_SUM, MPI_COMM_WORLD);
   MPI_Allreduce(&rez, &grez, 1, MPI_DOUBLE, MPI_SUM, MPI_COMM_WORLD);
   rez = grez;
#endif

   rez=rez/gn;
   return rez-2.0;
}

real_t dg0(mfem::Vector& x, mfem::Vector& dx)
{
   const int n=x.Size();

   int gn = n;
#ifdef MFEM_USE_MPI
   MPI_Allreduce(&n, &gn, 1, MPI_INT, MPI_SUM, MPI_COMM_WORLD);
#endif

   real_t rez=0.0;
   for (int i=0; i<n; i++)
   {
      rez=rez+x[i];
      dx[i]=1.0/gn;
   }

#ifdef MFEM_USE_MPI
   real_t grez;
   MPI_Allreduce(&rez, &grez, 1, MPI_DOUBLE, MPI_SUM, MPI_COMM_WORLD);
   rez = grez;
#endif

   rez=rez/gn;
   return rez-1.0;
}

#ifdef MFEM_USE_MPI
TEST_CASE("MMA Test", "[Parallel], [MMA]")
{
#else
TEST_CASE("MMA Test", "[MMA]")
{
#endif
   int world_size = 1;
#ifdef MFEM_USE_MPI
   MPI_Comm_size(MPI_COMM_WORLD, &world_size);
#endif

   int num_var=12 / world_size;

   mfem::Vector x(num_var);
   mfem::Vector dx(num_var);
   mfem::Vector xmin(num_var); xmin=-1.0;
   mfem::Vector xmax(num_var); xmax=2.0;
   x=xmin; x+=0.5;

   mfem::MMAOpt* mma = nullptr;

#ifdef MFEM_USE_MPI
   mma = new mfem::MMAOpt(MPI_COMM_WORLD,num_var,1,x);
#else
<<<<<<< HEAD
    mma = new mfem::MMAOpt(num_var,1,x);
=======
   mmaa = new mfem::MMAOpt(num_var,1,x);
>>>>>>> a3869f09
#endif

   real_t a[4]= {0.0,0.0,0.0,0.0};
   real_t c[4]= {1000.0,1000.0,1000.0,1000.0};
   real_t d[4]= {0.0,0.0,0.0,0.0};

   mfem::Vector g(1); g=-1.0;
   mfem::Vector dg(num_var); dg=0.0;

   real_t o;
   for (int it=0; it<30; it++)
   {
      o=dobj0(x,dx);
      g[0]=dg0(x,dg);

      std::cout<<"it="<<it<<" o="<<o<<" g="<<g[0]<<std::endl;

      for (int i=0; i<num_var; i++)
      {
         std::cout<<" "<<x[i];
      }
      std::cout<<std::endl;
      for (int i=0; i<num_var; i++)
      {
         std::cout<<" "<<dx[i];
      }
      std::cout<<std::endl;

      mma->Update(it,dx,g,dg,xmin,xmax,x);
      std::cout<<std::endl;
   }

   for (int i=0; i<num_var; i++)
   {
      std::cout<<" "<<x[i];
   }
   std::cout<<std::endl;

   o=obj0(x);
   std::cout<<"Final o="<<o<<std::endl;

<<<<<<< HEAD
   delete mma;
=======
   delete mmaa;

   REQUIRE( std::fabs(o - 0.0005790847638021212) < 1e-12 );
}

TEST_CASE("MMA Test serial", "[MMA]")
{
   int world_size = 1;
#ifdef MFEM_USE_MPI
   MPI_Comm_size(MPI_COMM_WORLD, &world_size);
#endif

   int num_var=12 / world_size;

   mfem::Vector x(num_var);
   mfem::Vector dx(num_var);
   mfem::Vector xmin(num_var); xmin=-1.0;
   mfem::Vector xmax(num_var); xmax=2.0;
   x=xmin; x+=0.5;

   mfem::MMAOpt* mmaa = nullptr;

#ifdef MFEM_USE_MPI
   mmaa = new mfem::MMAOpt(MPI_COMM_WORLD,num_var,1,x);
#else
   mmaa = new mfem::MMAOpt(num_var,1,x);
#endif

   real_t a[4]= {0.0,0.0,0.0,0.0};
   real_t c[4]= {1000.0,1000.0,1000.0,1000.0};
   real_t d[4]= {0.0,0.0,0.0,0.0};

   mfem::Vector g(1); g=-1.0;
   mfem::Vector dg(num_var); dg=0.0;

   real_t o;
   for (int it=0; it<30; it++)
   {
      o=dobj0(x,dx);
      g[0]=dg0(x,dg);

      std::cout<<"it="<<it<<" o="<<o<<" g="<<g[0]<<std::endl;

      for (int i=0; i<num_var; i++)
      {
         std::cout<<" "<<x[i];
      }
      std::cout<<std::endl;
      for (int i=0; i<num_var; i++)
      {
         std::cout<<" "<<dx[i];
      }
      std::cout<<std::endl;

      mmaa->Update(it,dx,g,dg,xmin,xmax,x);
      std::cout<<std::endl;
   }

   for (int i=0; i<num_var; i++)
   {
      std::cout<<" "<<x[i];
   }
   std::cout<<std::endl;

   o=obj0(x);
   std::cout<<"Final o="<<o<<std::endl;

   delete mmaa;
>>>>>>> a3869f09

   REQUIRE( std::fabs(o - 0.0005790847638021212) < 1e-12 );
}<|MERGE_RESOLUTION|>--- conflicted
+++ resolved
@@ -122,11 +122,7 @@
 #ifdef MFEM_USE_MPI
    mma = new mfem::MMAOpt(MPI_COMM_WORLD,num_var,1,x);
 #else
-<<<<<<< HEAD
-    mma = new mfem::MMAOpt(num_var,1,x);
-=======
-   mmaa = new mfem::MMAOpt(num_var,1,x);
->>>>>>> a3869f09
+   mma = new mfem::MMAOpt(num_var,1,x);
 #endif
 
    real_t a[4]= {0.0,0.0,0.0,0.0};
@@ -168,78 +164,7 @@
    o=obj0(x);
    std::cout<<"Final o="<<o<<std::endl;
 
-<<<<<<< HEAD
    delete mma;
-=======
-   delete mmaa;
-
-   REQUIRE( std::fabs(o - 0.0005790847638021212) < 1e-12 );
-}
-
-TEST_CASE("MMA Test serial", "[MMA]")
-{
-   int world_size = 1;
-#ifdef MFEM_USE_MPI
-   MPI_Comm_size(MPI_COMM_WORLD, &world_size);
-#endif
-
-   int num_var=12 / world_size;
-
-   mfem::Vector x(num_var);
-   mfem::Vector dx(num_var);
-   mfem::Vector xmin(num_var); xmin=-1.0;
-   mfem::Vector xmax(num_var); xmax=2.0;
-   x=xmin; x+=0.5;
-
-   mfem::MMAOpt* mmaa = nullptr;
-
-#ifdef MFEM_USE_MPI
-   mmaa = new mfem::MMAOpt(MPI_COMM_WORLD,num_var,1,x);
-#else
-   mmaa = new mfem::MMAOpt(num_var,1,x);
-#endif
-
-   real_t a[4]= {0.0,0.0,0.0,0.0};
-   real_t c[4]= {1000.0,1000.0,1000.0,1000.0};
-   real_t d[4]= {0.0,0.0,0.0,0.0};
-
-   mfem::Vector g(1); g=-1.0;
-   mfem::Vector dg(num_var); dg=0.0;
-
-   real_t o;
-   for (int it=0; it<30; it++)
-   {
-      o=dobj0(x,dx);
-      g[0]=dg0(x,dg);
-
-      std::cout<<"it="<<it<<" o="<<o<<" g="<<g[0]<<std::endl;
-
-      for (int i=0; i<num_var; i++)
-      {
-         std::cout<<" "<<x[i];
-      }
-      std::cout<<std::endl;
-      for (int i=0; i<num_var; i++)
-      {
-         std::cout<<" "<<dx[i];
-      }
-      std::cout<<std::endl;
-
-      mmaa->Update(it,dx,g,dg,xmin,xmax,x);
-      std::cout<<std::endl;
-   }
-
-   for (int i=0; i<num_var; i++)
-   {
-      std::cout<<" "<<x[i];
-   }
-   std::cout<<std::endl;
-
-   o=obj0(x);
-   std::cout<<"Final o="<<o<<std::endl;
-
-   delete mmaa;
->>>>>>> a3869f09
 
    REQUIRE( std::fabs(o - 0.0005790847638021212) < 1e-12 );
 }