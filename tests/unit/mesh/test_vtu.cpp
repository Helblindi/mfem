// Copyright (c) 2010-2021, Lawrence Livermore National Security, LLC. Produced
// at the Lawrence Livermore National Laboratory. All Rights reserved. See files
// LICENSE and NOTICE for details. LLNL-CODE-806117.
//
// This file is part of the MFEM library. For more information and source code
// availability visit https://mfem.org.
//
// MFEM is free software; you can redistribute it and/or modify it under the
// terms of the BSD-3 license. We welcome feedback and contributions, see file
// CONTRIBUTING.md for details.

#include "mfem.hpp"
#include "unit_tests.hpp"

using namespace mfem;

TEST_CASE("VTU XML Reader", "[Mesh][VTU][XML]")
{
   std::vector<std::string> mesh_filenames =
   {
      "quad_append_b64.vtu", "quad_append_raw.vtu",
      "quad_ascii.vtu", "quad_binary.vtu"
   };
#ifdef MFEM_USE_ZLIB
   // Test VTU meshes with binary compression only if compiled with zlib enabled
   mesh_filenames.insert(mesh_filenames.end(),
   {
      "quad_append_b64_compress.vtu", "quad_append_raw_compress.vtu",
      "quad_binary_compress.vtu"
   });
#endif
   for (const std::string &fname : mesh_filenames)
   {
      Mesh mesh = Mesh::LoadFromFile(("data/" + fname).c_str());
      REQUIRE(mesh.Dimension() == 2);
      REQUIRE(mesh.GetNE() == 9);
      REQUIRE(mesh.GetNV() == 16);
      REQUIRE(mesh.HasGeometry(Geometry::POINT));
      REQUIRE(mesh.HasGeometry(Geometry::SEGMENT));
      REQUIRE(mesh.HasGeometry(Geometry::SQUARE));
      REQUIRE(mesh.GetNumGeometries(2) == 1);
   }
}

TEST_CASE("VTU XML Compressed Blocks", "[VTU][XML][MFEMData]")
{
<<<<<<< HEAD
=======
#ifdef MFEM_USE_ZLIB
   // VTU meshes with binary compression require zlib enabled
>>>>>>> 050471c6
   auto filename = GENERATE(
                      "bracket_appended_compressed.vtu",
                      "bracket_appended_encoded_compressed.vtu",
                      "bracket_inline_compressed.vtu"
                   );

   std::string mesh_path = mfem_data_dir + "/vtk/" + filename;
   Mesh mesh = Mesh::LoadFromFile(mesh_path.c_str());

   REQUIRE(mesh.Dimension() == 3);
   REQUIRE(mesh.GetNE() == 206208);
   REQUIRE(mesh.GetNV() == 50000);
   REQUIRE(mesh.HasGeometry(Geometry::TETRAHEDRON));
   REQUIRE(mesh.GetNumGeometries(3) == 1);
<<<<<<< HEAD
=======
#endif
>>>>>>> 050471c6
}<|MERGE_RESOLUTION|>--- conflicted
+++ resolved
@@ -44,11 +44,8 @@
 
 TEST_CASE("VTU XML Compressed Blocks", "[VTU][XML][MFEMData]")
 {
-<<<<<<< HEAD
-=======
 #ifdef MFEM_USE_ZLIB
    // VTU meshes with binary compression require zlib enabled
->>>>>>> 050471c6
    auto filename = GENERATE(
                       "bracket_appended_compressed.vtu",
                       "bracket_appended_encoded_compressed.vtu",
@@ -63,8 +60,5 @@
    REQUIRE(mesh.GetNV() == 50000);
    REQUIRE(mesh.HasGeometry(Geometry::TETRAHEDRON));
    REQUIRE(mesh.GetNumGeometries(3) == 1);
-<<<<<<< HEAD
-=======
 #endif
->>>>>>> 050471c6
 }