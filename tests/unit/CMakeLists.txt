# Copyright (c) 2010-2020, Lawrence Livermore National Security, LLC. Produced
# at the Lawrence Livermore National Laboratory. All Rights reserved. See files
# LICENSE and NOTICE for details. LLNL-CODE-806117.
#
# This file is part of the MFEM library. For more information and source code
# availability visit https://mfem.org.
#
# MFEM is free software; you can redistribute it and/or modify it under the
# terms of the BSD-3 license. We welcome feedback and contributions, see file
# CONTRIBUTING.md for details.

# Include the top mfem source directory - needed by some tests, e.g. to
# #include "general/text.hpp".
include_directories(BEFORE ${PROJECT_SOURCE_DIR})
# Include the build directory where mfem.hpp and mfem-performance.hpp are.
include_directories(BEFORE ${PROJECT_BINARY_DIR})
# Include the source directory for the unit tests - catch.hpp is there.
include_directories(BEFORE ${CMAKE_CURRENT_SOURCE_DIR})

set(UNIT_TESTS_SRCS
  general/test_mem.cpp
  general/test_text.cpp
  general/test_zlib.cpp
  linalg/test_complex_operator.cpp
  linalg/test_hypre_ilu.cpp
  linalg/test_ilu.cpp
  linalg/test_matrix_block.cpp
  linalg/test_matrix_dense.cpp
  linalg/test_matrix_hypre.cpp
  linalg/test_matrix_rectangular.cpp
  linalg/test_matrix_sparse.cpp
  linalg/test_matrix_square.cpp
  linalg/test_ode.cpp
  linalg/test_ode2.cpp
  linalg/test_operator.cpp
  linalg/test_cg_indefinite.cpp
  linalg/test_vector.cpp
  mesh/test_mesh.cpp
  mesh/test_ncmesh.cpp
  fem/test_1d_bilininteg.cpp
  fem/test_2d_bilininteg.cpp
  fem/test_3d_bilininteg.cpp
  fem/test_assemblediagonalpa.cpp
  fem/test_calcshape.cpp
  fem/test_datacollection.cpp
  fem/test_face_permutation.cpp
  fem/test_fe.cpp
  fem/test_intrules.cpp
  fem/test_intruletypes.cpp
  fem/test_inversetransform.cpp
  fem/test_lin_interp.cpp
  fem/test_linear_fes.cpp
  fem/test_operatorjacobismoother.cpp
  fem/test_pa_coeff.cpp
  fem/test_pa_kernels.cpp
  fem/test_quadf_coef.cpp
  fem/test_quadraturefunc.cpp
  fem/test_blocknonlinearform.cpp
  miniapps/test_sedov.cpp
  miniapps/test_tmop.cpp
)

if (MFEM_USE_CUDA)
   set_property(SOURCE ${UNIT_TESTS_SRCS} PROPERTY LANGUAGE CUDA)
endif()

# All serial non-device unit tests are built into a single executable 'unit_tests'.
add_executable(unit_tests unit_test_main.cpp ${UNIT_TESTS_SRCS})
# Unit tests need the ../../data directory.
add_dependencies(unit_tests copy_data)
target_link_libraries(unit_tests mfem)

# Function to add one device serial test from the tests/unit/miniapp directory.
# All device unit tests are built into a seperate executable, in order to be
# able to change the device.
function(add_serial_miniapp_test name)
    string(TOUPPER name NAME)

    set(${NAME}_TESTS_SRCS
        unit_test_main.cpp
        miniapps/test_${name}.cpp)

    if (MFEM_USE_CUDA)
       set_property(SOURCE ${${NAME}_TESTS_SRCS} PROPERTY LANGUAGE CUDA)
    endif(MFEM_USE_CUDA)

    add_executable(${name}_tests_cpu ${${NAME}_TESTS_SRCS})
    target_compile_definitions(${name}_tests_cpu PUBLIC MFEM_${NAME}_TESTS=1)
    target_compile_definitions(${name}_tests_cpu PUBLIC MFEM_${NAME}_DEVICE="cpu")
    target_link_libraries(${name}_tests_cpu mfem)

    add_executable(${name}_tests_debug ${${NAME}_TESTS_SRCS})
    target_compile_definitions(${name}_tests_debug PUBLIC MFEM_${NAME}_TESTS=1)
    target_compile_definitions(${name}_tests_debug PUBLIC MFEM_${NAME}_DEVICE="debug")
    target_link_libraries(${name}_tests_debug mfem)

    if (MFEM_USE_CUDA)
       add_executable(${name}_tests_cuda ${${NAME}_TESTS_SRCS})
       target_compile_definitions(${name}_tests_cuda PUBLIC MFEM_${NAME}_TESTS=1)
       target_compile_definitions(${name}_tests_cuda PUBLIC MFEM_${NAME}_DEVICE="cuda")
       target_link_libraries(${name}_tests_cuda mfem)

       add_executable(${name}_tests_cuda_uvm ${${NAME}_TESTS_SRCS})
       target_compile_definitions(${name}_tests_cuda_uvm PUBLIC MFEM_${NAME}_TESTS=1)
       target_compile_definitions(${name}_tests_cuda_uvm PUBLIC MFEM_${NAME}_DEVICE="cuda:uvm")
       target_link_libraries(${name}_tests_cuda_uvm mfem)

       add_dependencies(${MFEM_ALL_TESTS_TARGET_NAME} ${name}_tests_cuda)
       add_dependencies(${MFEM_ALL_TESTS_TARGET_NAME} ${name}_tests_cuda_uvm)
    endif(MFEM_USE_CUDA)
endfunction(add_serial_miniapp_test)

add_serial_miniapp_test(sedov)
add_serial_miniapp_test(tmop)

if (MFEM_USE_CUDA)
  set(CUNIT_TESTS_SRCS
    cunit_test_main.cpp
  )
  set_property(SOURCE ${CUNIT_TESTS_SRCS} PROPERTY LANGUAGE CUDA)
  add_executable(cunit_tests ${CUNIT_TESTS_SRCS} ${UNIT_TESTS_SRCS})
  add_dependencies(cunit_tests copy_data)
  target_link_libraries(cunit_tests mfem)

  add_dependencies(${MFEM_ALL_TESTS_TARGET_NAME} cunit_tests)
endif()

<<<<<<< HEAD
=======
if (MFEM_USE_CEED)
   set(CEED_TESTS_SRCS
      ceed/test_ceed.cpp
      ceed/test_ceed_main.cpp
   )
endif()

# All device unit tests are built into another executable, in order to be able
# to change the device.
set(SEDOV_TESTS_SRCS
    unit_test_main.cpp
    miniapps/test_sedov.cpp
)

if (MFEM_USE_CUDA)
   set_property(SOURCE ${SEDOV_TESTS_SRCS} PROPERTY LANGUAGE CUDA)
endif()

add_executable(sedov_tests_cpu ${SEDOV_TESTS_SRCS})
target_compile_definitions(sedov_tests_cpu PUBLIC MFEM_SEDOV_TESTS=1)
target_compile_definitions(sedov_tests_cpu PUBLIC MFEM_SEDOV_DEVICE="cpu")
target_link_libraries(sedov_tests_cpu mfem)

add_executable(sedov_tests_debug ${SEDOV_TESTS_SRCS})
target_compile_definitions(sedov_tests_debug PUBLIC MFEM_SEDOV_TESTS=1)
target_compile_definitions(sedov_tests_debug PUBLIC MFEM_SEDOV_DEVICE="debug")
target_link_libraries(sedov_tests_debug mfem)

if (MFEM_USE_CUDA)
   add_executable(sedov_tests_cuda ${SEDOV_TESTS_SRCS})
   target_compile_definitions(sedov_tests_cuda PUBLIC MFEM_SEDOV_TESTS=1)
   target_compile_definitions(sedov_tests_cuda PUBLIC MFEM_SEDOV_DEVICE="cuda")
   target_link_libraries(sedov_tests_cuda mfem)

   add_executable(sedov_tests_cuda_uvm ${SEDOV_TESTS_SRCS})
   target_compile_definitions(sedov_tests_cuda_uvm PUBLIC MFEM_SEDOV_TESTS=1)
   target_compile_definitions(sedov_tests_cuda_uvm PUBLIC MFEM_SEDOV_DEVICE="cuda:uvm")
   target_link_libraries(sedov_tests_cuda_uvm mfem)
endif()

if (MFEM_USE_CEED)
   add_executable(ceed_tests ${CEED_TESTS_SRCS})
   target_link_libraries(ceed_tests mfem)
endif()

>>>>>>> de4a24b0
# Copy data to the build directory.
add_custom_command(TARGET unit_tests POST_BUILD
COMMAND ${CMAKE_COMMAND} -E copy_directory
        ${CMAKE_CURRENT_SOURCE_DIR}/data data
        COMMENT "Copying the unit tests data directory ...")

<<<<<<< HEAD
=======
# Add unit tests
add_dependencies(${MFEM_ALL_TESTS_TARGET_NAME} unit_tests sedov_tests_cpu sedov_tests_debug)
if (MFEM_USE_CUDA)
   add_dependencies(${MFEM_ALL_TESTS_TARGET_NAME} sedov_tests_cuda)
   add_dependencies(${MFEM_ALL_TESTS_TARGET_NAME} sedov_tests_cuda_uvm)
endif()

if (MFEM_USE_CEED)
   add_dependencies(${MFEM_ALL_TESTS_TARGET_NAME} ceed_tests)
endif()

>>>>>>> de4a24b0
# Create a test called 'unit_tests' that runs the 'unit_tests' executable.
# The unit tests can be built and run separately from the rest of the tests:
#   make unit_tests
#   ctest -R unit_tests [-V]
add_test(NAME unit_tests COMMAND unit_tests)

# Copy data to the build directory.
add_custom_command(TARGET unit_tests POST_BUILD
                   COMMAND ${CMAKE_COMMAND} -E copy_directory
                   ${CMAKE_CURRENT_SOURCE_DIR}/data data
                   COMMENT "Copying the unit tests data directory ...")

# Copy blade.mesh to the tests/unit build directory.
configure_file("${PROJECT_SOURCE_DIR}/miniapps/meshing/blade.mesh"
               "${PROJECT_BINARY_DIR}/tests/unit/blade.mesh")

# Copy star.mesh to the tests/unit build directory.
configure_file("${PROJECT_SOURCE_DIR}/data/star.mesh"
               "${PROJECT_BINARY_DIR}/tests/unit/star.mesh")
               
# Copy square01.mesh to the tests/unit build directory.
configure_file("${PROJECT_SOURCE_DIR}/miniapps/meshing/square01.mesh"
               "${PROJECT_BINARY_DIR}/tests/unit/square01.mesh")
               
# Copy cube.mesh to the tests/unit build directory.
configure_file("${PROJECT_SOURCE_DIR}/miniapps/meshing/cube.mesh"
               "${PROJECT_BINARY_DIR}/tests/unit/cube.mesh")
               
# Copy toroid-hex.mesh to the tests/unit build directory.
configure_file("${PROJECT_SOURCE_DIR}/data/toroid-hex.mesh"
               "${PROJECT_BINARY_DIR}/tests/unit/toroid-hex.mesh")

# Copy square-disc-nurbs.mesh to the tests/unit build directory.
configure_file("${PROJECT_SOURCE_DIR}/data/square-disc-nurbs.mesh"
               "${PROJECT_BINARY_DIR}/tests/unit/square-disc-nurbs.mesh")

# Copy beam-hex-nurbs.mesh to the tests/unit build directory.
configure_file("${PROJECT_SOURCE_DIR}/data/beam-hex-nurbs.mesh"
               "${PROJECT_BINARY_DIR}/tests/unit/beam-hex-nurbs.mesh")

# Additional CUDA unit tests
if (MFEM_USE_CUDA)
   add_test(NAME cunit_tests COMMAND cunit_tests)
   add_test(NAME sedov_tests_cuda COMMAND sedov_tests_cuda)
   add_test(NAME sedov_tests_cuda_uvm COMMAND sedov_tests_cuda_uvm)
endif()

<<<<<<< HEAD
# Add unit tests
add_dependencies(${MFEM_ALL_TESTS_TARGET_NAME}
                unit_tests
                sedov_tests_cpu sedov_tests_debug
                tmop_tests_cpu tmop_tests_debug)

# Create a test called 'punit_tests' that runs the 'punit_tests' executable.
=======
if (MFEM_USE_CEED)
   add_test(NAME ceed_tests COMMAND ceed_tests)
   if (MFEM_USE_CUDA)
      add_test(NAME ceed_tests_cuda_ref COMMAND ceed_tests --device ceed-cuda:/gpu/cuda/ref)
      add_test(NAME ceed_tests_cuda_shared COMMAND ceed_tests --device ceed-cuda:/gpu/cuda/shared)
      add_test(NAME ceed_tests_cuda_gen COMMAND ceed_tests --device ceed-cuda:/gpu/cuda/gen)
   endif()
endif()

# Additional MPI unit tests
>>>>>>> de4a24b0
if (MFEM_USE_MPI)
   add_executable(punit_tests punit_test_main.cpp ${UNIT_TESTS_SRCS})
   target_link_libraries(punit_tests mfem)
   add_test(NAME punit_tests COMMAND punit_tests)
endif(MFEM_USE_MPI)

# Function to add one MPI executable for a test.
function(add_mpi_executable_test name dev)
    string(TOUPPER name NAME)
    string(REPLACE "_" ":" DEV name)
    add_executable(p${name}_tests_${dev} ${PAR_${NAME}_TESTS_SRCS})
    target_compile_definitions(p${name}_tests_${dev} PUBLIC MFEM_${NAME}_MPI=1)
    target_compile_definitions(p${name}_tests_${dev} PUBLIC MFEM_${NAME}_TESTS=1)
    target_compile_definitions(p${name}_tests_${dev} PUBLIC MFEM_${NAME}_DEVICE="${DEV}")
    target_link_libraries(p${name}_tests_${dev} mfem)
endfunction(add_mpi_executable_test)

# Function to add one test from the tests/unit/miniapp directory.
function(add_parallel_miniapp_test name HYPRE_MM)
    string(TOUPPER name NAME)

    add_test(NAME ${name}_tests_cpu COMMAND ${name}_tests_cpu)
    add_test(NAME ${name}_tests_debug COMMAND ${name}_tests_debug)

    # Additional CUDA unit tests
    if (MFEM_USE_CUDA)
       add_test(NAME ${name}_tests_cuda COMMAND ${name}_tests_cuda)
       add_test(NAME ${name}_tests_cuda_uvm COMMAND ${name}_tests_cuda_uvm)
    endif()

    # Additional MPI tests
    if (MFEM_USE_MPI)
       set(PAR_${NAME}_TESTS_SRCS punit_test_main.cpp miniapps/test_${name}.cpp)
       if (MFEM_USE_CUDA)
          set_property(SOURCE ${PAR_${NAME}_TESTS_SRCS} PROPERTY LANGUAGE CUDA)
       endif()

       add_mpi_executable_test(${name} cpu)
       if (HYPRE_MM)
           add_mpi_executable_test(${name} debug)
       endif()

       if (MFEM_USE_CUDA)
          add_mpi_executable_test(${name} cuda)
          if (HYPRE_MM)
              add_mpi_executable_test(${name} cuda_uvm)
          endif()
       endif()

       if (NOT HYPRE_MM)
          add_dependencies(${MFEM_ALL_TESTS_TARGET_NAME} punit_tests p${name}_tests_cpu)
       else()
          add_dependencies(${MFEM_ALL_TESTS_TARGET_NAME} punit_tests p${name}_tests_cpu p${name}_tests_debug)
       endif()

       if (MFEM_USE_CUDA)
          add_dependencies(${MFEM_ALL_TESTS_TARGET_NAME} p${name}_tests_cuda)
          if (HYPRE_MM)
             add_dependencies(${MFEM_ALL_TESTS_TARGET_NAME} p${name}_tests_cuda_uvm)
          endif()
       endif()

       function(add_mpi_unit_test NAME NP)
          set(test_name p${name}_tests_${NAME})
          add_test(NAME ${test_name}_np=${NP}
                   COMMAND ${MPIEXEC} ${MPIEXEC_NUMPROC_FLAG} ${NP}
                   ${MPIEXEC_PREFLAGS} $<TARGET_FILE:${test_name}>
                   ${MPIEXEC_POSTFLAGS})
       endfunction()
       set(MPI_NPS 1 ${MFEM_MPI_NP})
       foreach(np ${MPI_NPS})
          add_mpi_unit_test(cpu ${np})
          if (HYPRE_MM)
            add_mpi_unit_test(debug ${np})
          endif()
       endforeach()
       if (MFEM_USE_CUDA)
          set(backends cuda)
          if (HYPRE_MM)
             list(APPEND backends cuda_uvm)
          endif()
          foreach(dev ${backends})
             foreach(np ${MPI_NPS})
                add_mpi_unit_test(${dev} ${np})
             endforeach()
          endforeach()
       endif()
    endif(MFEM_USE_MPI)
endfunction(add_parallel_miniapp_test)

# Additional MPI unit tests
add_parallel_miniapp_test(sedov TRUE)
add_parallel_miniapp_test(tmop FALSE)<|MERGE_RESOLUTION|>--- conflicted
+++ resolved
@@ -113,74 +113,31 @@
 add_serial_miniapp_test(sedov)
 add_serial_miniapp_test(tmop)
 
+# Create CUDA cunit_tests executable
 if (MFEM_USE_CUDA)
-  set(CUNIT_TESTS_SRCS
-    cunit_test_main.cpp
-  )
+  set(CUNIT_TESTS_SRCS cunit_test_main.cpp)
   set_property(SOURCE ${CUNIT_TESTS_SRCS} PROPERTY LANGUAGE CUDA)
   add_executable(cunit_tests ${CUNIT_TESTS_SRCS} ${UNIT_TESTS_SRCS})
   add_dependencies(cunit_tests copy_data)
   target_link_libraries(cunit_tests mfem)
-
   add_dependencies(${MFEM_ALL_TESTS_TARGET_NAME} cunit_tests)
 endif()
 
-<<<<<<< HEAD
-=======
+# CEED tests sources
 if (MFEM_USE_CEED)
    set(CEED_TESTS_SRCS
       ceed/test_ceed.cpp
-      ceed/test_ceed_main.cpp
-   )
-endif()
-
-# All device unit tests are built into another executable, in order to be able
-# to change the device.
-set(SEDOV_TESTS_SRCS
-    unit_test_main.cpp
-    miniapps/test_sedov.cpp
-)
-
-if (MFEM_USE_CUDA)
-   set_property(SOURCE ${SEDOV_TESTS_SRCS} PROPERTY LANGUAGE CUDA)
-endif()
-
-add_executable(sedov_tests_cpu ${SEDOV_TESTS_SRCS})
-target_compile_definitions(sedov_tests_cpu PUBLIC MFEM_SEDOV_TESTS=1)
-target_compile_definitions(sedov_tests_cpu PUBLIC MFEM_SEDOV_DEVICE="cpu")
-target_link_libraries(sedov_tests_cpu mfem)
-
-add_executable(sedov_tests_debug ${SEDOV_TESTS_SRCS})
-target_compile_definitions(sedov_tests_debug PUBLIC MFEM_SEDOV_TESTS=1)
-target_compile_definitions(sedov_tests_debug PUBLIC MFEM_SEDOV_DEVICE="debug")
-target_link_libraries(sedov_tests_debug mfem)
-
-if (MFEM_USE_CUDA)
-   add_executable(sedov_tests_cuda ${SEDOV_TESTS_SRCS})
-   target_compile_definitions(sedov_tests_cuda PUBLIC MFEM_SEDOV_TESTS=1)
-   target_compile_definitions(sedov_tests_cuda PUBLIC MFEM_SEDOV_DEVICE="cuda")
-   target_link_libraries(sedov_tests_cuda mfem)
-
-   add_executable(sedov_tests_cuda_uvm ${SEDOV_TESTS_SRCS})
-   target_compile_definitions(sedov_tests_cuda_uvm PUBLIC MFEM_SEDOV_TESTS=1)
-   target_compile_definitions(sedov_tests_cuda_uvm PUBLIC MFEM_SEDOV_DEVICE="cuda:uvm")
-   target_link_libraries(sedov_tests_cuda_uvm mfem)
-endif()
-
-if (MFEM_USE_CEED)
+      ceed/test_ceed_main.cpp)
    add_executable(ceed_tests ${CEED_TESTS_SRCS})
    target_link_libraries(ceed_tests mfem)
 endif()
 
->>>>>>> de4a24b0
 # Copy data to the build directory.
 add_custom_command(TARGET unit_tests POST_BUILD
 COMMAND ${CMAKE_COMMAND} -E copy_directory
         ${CMAKE_CURRENT_SOURCE_DIR}/data data
         COMMENT "Copying the unit tests data directory ...")
 
-<<<<<<< HEAD
-=======
 # Add unit tests
 add_dependencies(${MFEM_ALL_TESTS_TARGET_NAME} unit_tests sedov_tests_cpu sedov_tests_debug)
 if (MFEM_USE_CUDA)
@@ -192,7 +149,6 @@
    add_dependencies(${MFEM_ALL_TESTS_TARGET_NAME} ceed_tests)
 endif()
 
->>>>>>> de4a24b0
 # Create a test called 'unit_tests' that runs the 'unit_tests' executable.
 # The unit tests can be built and run separately from the rest of the tests:
 #   make unit_tests
@@ -240,26 +196,27 @@
    add_test(NAME sedov_tests_cuda_uvm COMMAND sedov_tests_cuda_uvm)
 endif()
 
-<<<<<<< HEAD
 # Add unit tests
 add_dependencies(${MFEM_ALL_TESTS_TARGET_NAME}
                 unit_tests
                 sedov_tests_cpu sedov_tests_debug
                 tmop_tests_cpu tmop_tests_debug)
 
-# Create a test called 'punit_tests' that runs the 'punit_tests' executable.
-=======
+# Add CEED tests
 if (MFEM_USE_CEED)
    add_test(NAME ceed_tests COMMAND ceed_tests)
    if (MFEM_USE_CUDA)
-      add_test(NAME ceed_tests_cuda_ref COMMAND ceed_tests --device ceed-cuda:/gpu/cuda/ref)
-      add_test(NAME ceed_tests_cuda_shared COMMAND ceed_tests --device ceed-cuda:/gpu/cuda/shared)
-      add_test(NAME ceed_tests_cuda_gen COMMAND ceed_tests --device ceed-cuda:/gpu/cuda/gen)
+      add_test(NAME ceed_tests_cuda_ref
+              COMMAND ceed_tests --device ceed-cuda:/gpu/cuda/ref)
+      add_test(NAME ceed_tests_cuda_shared
+               COMMAND ceed_tests --device ceed-cuda:/gpu/cuda/shared)
+      add_test(NAME ceed_tests_cuda_gen
+               COMMAND ceed_tests --device ceed-cuda:/gpu/cuda/gen)
    endif()
 endif()
 
+# Create a test called 'punit_tests' that runs the 'punit_tests' executable.
 # Additional MPI unit tests
->>>>>>> de4a24b0
 if (MFEM_USE_MPI)
    add_executable(punit_tests punit_test_main.cpp ${UNIT_TESTS_SRCS})
    target_link_libraries(punit_tests mfem)
