// Copyright (c) 2010-2021, Lawrence Livermore National Security, LLC. Produced
// at the Lawrence Livermore National Laboratory. All Rights reserved. See files
// LICENSE and NOTICE for details. LLNL-CODE-806117.
//
// This file is part of the MFEM library. For more information and source code
// availability visit https://mfem.org.
//
// MFEM is free software; you can redistribute it and/or modify it under the
// terms of the BSD-3 license. We welcome feedback and contributions, see file
// CONTRIBUTING.md for details.

#include "mfem.hpp"
#include "unit_tests.hpp"

using namespace mfem;

namespace lin_interp
{

double f1(const Vector & x) { return 2.345 * x[0]; }
double grad_f1(const Vector & x) { return 2.345; }
void Grad_f1(const Vector & x, Vector & df)
{
   df.SetSize(1);
   df[0] = grad_f1(x);
}

double f2(const Vector & x) { return 2.345 * x[0] + 3.579 * x[1]; }
void F2(const Vector & x, Vector & v)
{
   v.SetSize(2);
   v[0] = 1.234 * x[0] - 2.357 * x[1];
   v[1] = 3.572 * x[0] + 4.321 * x[1];
}

void Grad_f2(const Vector & x, Vector & df)
{
   df.SetSize(2);
   df[0] = 2.345;
   df[1] = 3.579;
}
double curlF2(const Vector & x) { return 3.572 + 2.357; }
void CurlF2(const Vector & x, Vector & v)
{
   v.SetSize(1);
   v[0] = curlF2(x);
}
double DivF2(const Vector & x) { return 1.234 + 4.321; }

double f3(const Vector & x)
{ return 2.345 * x[0] + 3.579 * x[1] + 4.680 * x[2]; }
void F3(const Vector & x, Vector & v)
{
   v.SetSize(3);
   v[0] =  1.234 * x[0] - 2.357 * x[1] + 3.572 * x[2];
   v[1] =  2.537 * x[0] + 4.321 * x[1] - 1.234 * x[2];
   v[2] = -2.572 * x[0] + 1.321 * x[1] + 3.234 * x[2];
}
void F3R1(const Vector & x, Vector & v)
{
   v.SetSize(3);
   v[0] =  1.234 * x[0];
   v[1] =  2.537 * x[0];
   v[2] = -2.572 * x[0];
}
void F3R2(const Vector & x, Vector & v)
{
   v.SetSize(3);
   v[0] =  1.234 * x[0] - 2.357 * x[1];
   v[1] =  2.537 * x[0] + 4.321 * x[1];
   v[2] = -2.572 * x[0] + 1.321 * x[1];
}

void Grad_f3(const Vector & x, Vector & df)
{
   df.SetSize(3);
   df[0] = 2.345;
   df[1] = 3.579;
   df[2] = 4.680;
}
void CurlF3(const Vector & x, Vector & df)
{
   df.SetSize(3);
   df[0] = 1.321 + 1.234;
   df[1] = 3.572 + 2.572;
   df[2] = 2.537 + 2.357;
}
void CurlF3R1(const Vector & x, Vector & df)
{
   df.SetSize(3);
   df[0] = 0.0;
   df[1] = 2.572;
   df[2] = 2.537;
}
void CurlF3R2(const Vector & x, Vector & df)
{
   df.SetSize(3);
   df[0] = 1.321;
   df[1] = 2.572;
   df[2] = 2.537 + 2.357;
}
double DivF3(const Vector & x)
{ return 1.234 + 4.321 + 3.234; }
double DivF3R1(const Vector & x)
{ return 1.234; }
double DivF3R2(const Vector & x)
{ return 1.234 + 4.321; }

double g1(const Vector & x) { return 4.234 * x[0]; }
double g2(const Vector & x) { return 4.234 * x[0] + 3.357 * x[1]; }
double g3(const Vector & x)
{ return 4.234 * x[0] + 3.357 * x[1] + 1.572 * x[2]; }

void G2(const Vector & x, Vector & v)
{
   v.SetSize(2);
   v[0] = 4.234 * x[0] + 3.357 * x[1];
   v[1] = 4.537 * x[0] + 1.321 * x[1];
}
void G3(const Vector & x, Vector & v)
{
   v.SetSize(3);
   v[0] = 4.234 * x[0] + 3.357 * x[1] + 1.572 * x[2];
   v[1] = 4.537 * x[0] + 1.321 * x[1] + 2.234 * x[2];
   v[2] = 1.572 * x[0] + 2.321 * x[1] + 3.234 * x[2];
}

double fg1(const Vector & x) { return f1(x) * g1(x); }

double fg2(const Vector & x) { return f2(x) * g2(x); }
void   fG2(const Vector & x, Vector & v) { G2(x, v); v *= f2(x); }
void   Fg2(const Vector & x, Vector & v) { F2(x, v); v *= g2(x); }

void FcrossG2(const Vector & x, Vector & FxG)
{
   Vector F; F2(x, F);
   Vector G; G2(x, G);
   FxG.SetSize(1);
   FxG(0) = F(0) * G(1) - F(1) * G(0);
}

double FdotG2(const Vector & x)
{
   Vector F; F2(x, F);
   Vector G; G2(x, G);
   return F * G;
}

double fg3(const Vector & x) { return f3(x) * g3(x); }
void   fG3(const Vector & x, Vector & v) { G3(x, v); v *= f3(x); }
void   Fg3(const Vector & x, Vector & v) { F3(x, v); v *= g3(x); }

void FcrossG3(const Vector & x, Vector & FxG)
{
   Vector F; F3(x, F);
   Vector G; G3(x, G);
   FxG.SetSize(3);
   FxG(0) = F(1) * G(2) - F(2) * G(1);
   FxG(1) = F(2) * G(0) - F(0) * G(2);
   FxG(2) = F(0) * G(1) - F(1) * G(0);
}

double FdotG3(const Vector & x)
{
   Vector F; F3(x, F);
   Vector G; G3(x, G);
   return F * G;
}

TEST_CASE("Identity Linear Interpolators",
          "[IdentityInterpolator]")
{
   int order_h1 = 1, order_nd = 2, order_rt = 1, order_l2 = 1, n = 3, dim = -1;
   double tol = 1e-9;

   for (int type = (int)Element::SEGMENT;
        type <= (int)Element::HEXAHEDRON; type++)
   {
      Mesh mesh;

      if (type < (int)Element::TRIANGLE)
      {
         dim = 1;
         mesh = Mesh::MakeCartesian1D(n, 2.0);

      }
      else if (type < (int)Element::TETRAHEDRON)
      {
         dim = 2;
         mesh = Mesh::MakeCartesian2D(n, n, (Element::Type)type, 1, 2.0, 3.0);
      }
      else
      {
         dim = 3;
         mesh = Mesh::MakeCartesian3D(n, n, n, (Element::Type)type, 2.0, 3.0, 5.0);

         if (type == Element::TETRAHEDRON)
         {
            mesh.ReorientTetMesh();
         }
      }

      FunctionCoefficient        fCoef((dim==1) ? f1 :
                                       ((dim==2) ? f2 : f3));
      VectorFunctionCoefficient dfCoef(dim,
                                       (dim==1) ? Grad_f1 :
                                       ((dim==2)? Grad_f2 : Grad_f3));

      SECTION("Operators on H1 for element type " + std::to_string(type))
      {
         H1_FECollection    fec_h1(order_h1, dim);
         FiniteElementSpace fespace_h1(&mesh, &fec_h1);

         GridFunction f0(&fespace_h1);
         f0.ProjectCoefficient(fCoef);

         SECTION("Mapping to H1")
         {
            H1_FECollection    fec_h1p(order_h1+1, dim);
            FiniteElementSpace fespace_h1p(&mesh, &fec_h1p);

            GridFunction f0p(&fespace_h1p);

            DiscreteLinearOperator Op(&fespace_h1,&fespace_h1p);
            Op.AddDomainInterpolator(new IdentityInterpolator());
            Op.Assemble();

            Op.Mult(f0,f0p);

            REQUIRE( f0p.ComputeH1Error(&fCoef, &dfCoef) < tol );
         }
         SECTION("Mapping to L2")
         {
            L2_FECollection    fec_l2(order_l2, dim);
            FiniteElementSpace fespace_l2(&mesh, &fec_l2);

            GridFunction f1(&fespace_l2);

            DiscreteLinearOperator Op(&fespace_h1,&fespace_l2);
            Op.AddDomainInterpolator(new IdentityInterpolator());
            Op.Assemble();

            Op.Mult(f0,f1);

            REQUIRE( f1.ComputeL2Error(fCoef) < tol );
         }
         SECTION("Mapping to L2 (INTEGRAL)")
         {
            L2_FECollection    fec_l2(order_l2, dim,
                                      BasisType::GaussLegendre,
                                      FiniteElement::INTEGRAL);
            FiniteElementSpace fespace_l2(&mesh, &fec_l2);

            GridFunction f1(&fespace_l2);

            DiscreteLinearOperator Op(&fespace_h1,&fespace_l2);
            Op.AddDomainInterpolator(new IdentityInterpolator());
            Op.Assemble();

            Op.Mult(f0,f1);

            REQUIRE( f1.ComputeL2Error(fCoef) < tol );
         }
      }
      SECTION("Operators on L2 for element type " + std::to_string(type))
      {
         L2_FECollection    fec_l2(order_l2, dim);
         FiniteElementSpace fespace_l2(&mesh, &fec_l2);

         GridFunction f0(&fespace_l2);
         f0.ProjectCoefficient(fCoef);

         SECTION("Mapping to L2")
         {
            L2_FECollection    fec_l2p(order_l2+1, dim);
            FiniteElementSpace fespace_l2p(&mesh, &fec_l2p);

            GridFunction f1(&fespace_l2p);

            DiscreteLinearOperator Op(&fespace_l2,&fespace_l2p);
            Op.AddDomainInterpolator(new IdentityInterpolator());
            Op.Assemble();

            Op.Mult(f0,f1);

            REQUIRE( f1.ComputeL2Error(fCoef) < tol );
         }
         SECTION("Mapping to L2 (INTEGRAL)")
         {
            L2_FECollection    fec_l2p(order_l2+1, dim,
                                       BasisType::GaussLegendre,
                                       FiniteElement::INTEGRAL);
            FiniteElementSpace fespace_l2p(&mesh, &fec_l2p);

            GridFunction f1(&fespace_l2p);

            DiscreteLinearOperator Op(&fespace_l2,&fespace_l2p);
            Op.AddDomainInterpolator(new IdentityInterpolator());
            Op.Assemble();

            Op.Mult(f0,f1);

            REQUIRE( f1.ComputeL2Error(fCoef) < tol );
         }
      }
      SECTION("Operators on L2 (INTEGRAL) for element type " +
              std::to_string(type))
      {
         L2_FECollection    fec_l2(order_l2, dim,
                                   BasisType::GaussLegendre,
                                   FiniteElement::INTEGRAL);
         FiniteElementSpace fespace_l2(&mesh, &fec_l2);

         GridFunction f0(&fespace_l2);
         f0.ProjectCoefficient(fCoef);

         SECTION("Mapping to L2")
         {
            L2_FECollection    fec_l2p(order_l2+1, dim);
            FiniteElementSpace fespace_l2p(&mesh, &fec_l2p);

            GridFunction f1(&fespace_l2p);

            DiscreteLinearOperator Op(&fespace_l2,&fespace_l2p);
            Op.AddDomainInterpolator(new IdentityInterpolator());
            Op.Assemble();

            Op.Mult(f0,f1);

            REQUIRE( f1.ComputeL2Error(fCoef) < tol );
         }
         SECTION("Mapping to L2 (INTEGRAL)")
         {
            L2_FECollection    fec_l2p(order_l2+1, dim,
                                       BasisType::GaussLegendre,
                                       FiniteElement::INTEGRAL);
            FiniteElementSpace fespace_l2p(&mesh, &fec_l2p);

            GridFunction f1(&fespace_l2p);

            DiscreteLinearOperator Op(&fespace_l2,&fespace_l2p);
            Op.AddDomainInterpolator(new IdentityInterpolator());
            Op.Assemble();

            Op.Mult(f0,f1);

            REQUIRE( f1.ComputeL2Error(fCoef) < tol );
         }
      }
      if (dim > 1)
      {
         VectorFunctionCoefficient     FCoef(dim,
                                             (dim==2) ? F2 : F3);
         VectorFunctionCoefficient curlFCoef((dim==2) ? 1 : 3,
                                             (dim==2) ? CurlF2 : CurlF3);
         FunctionCoefficient        divFCoef((dim==2) ? DivF2 : DivF3);

         SECTION("Operators on HCurl for element type " + std::to_string(type))
         {
            ND_FECollection    fec_nd(order_nd, dim);
            FiniteElementSpace fespace_nd(&mesh, &fec_nd);

            GridFunction f1(&fespace_nd);
            f1.ProjectCoefficient(FCoef);

            SECTION("Mapping to HCurl")
            {
               ND_FECollection    fec_ndp(order_nd+1, dim);
               FiniteElementSpace fespace_ndp(&mesh, &fec_ndp);

               GridFunction f1p(&fespace_ndp);

               DiscreteLinearOperator Op(&fespace_nd,&fespace_ndp);
               Op.AddDomainInterpolator(new IdentityInterpolator());
               Op.Assemble();

               Op.Mult(f1,f1p);

               REQUIRE( f1p.ComputeHCurlError(&FCoef, &curlFCoef) < tol );
            }
            if (dim == 2)
            {
               SECTION("Mapping to HCurl (R2D)")
               {
                  ND_R2D_FECollection    fec_nd_r2d(order_nd, dim);
                  FiniteElementSpace fespace_nd_r2d(mesh, &fec_nd_r2d);

                  GridFunction f1r(&fespace_nd_r2d);

                  DiscreteLinearOperator Op(&fespace_nd,&fespace_nd_r2d);
                  Op.AddDomainInterpolator(new IdentityInterpolator());
                  Op.Assemble();

                  Op.Mult(f1,f1r);

                  DenseMatrix R23Mat(3,2); R23Mat = 0.0;
                  R23Mat(0,0) = 1.0; R23Mat(1,1) = 1.0;
                  MatrixConstantCoefficient R23Coef(R23Mat);
                  MatrixVectorProductCoefficient R23FCoef(R23Coef, FCoef);

                  DenseMatrix R13Mat(3,1); R13Mat = 0.0;
                  R13Mat(2,0) = 1.0;
                  MatrixConstantCoefficient R13Coef(R13Mat);
                  MatrixVectorProductCoefficient R13CurlFCoef(R13Coef,
                                                              curlFCoef);

                  REQUIRE( f1r.ComputeHCurlError(&R23FCoef,
                                                 &R13CurlFCoef) < tol );
               }
            }
            SECTION("Mapping to L2^d")
            {
               L2_FECollection    fec_l2(order_l2, dim);
               FiniteElementSpace fespace_l2(&mesh, &fec_l2, dim);

               GridFunction f2d(&fespace_l2);

               DiscreteLinearOperator Op(&fespace_nd,&fespace_l2);
               Op.AddDomainInterpolator(new IdentityInterpolator());
               Op.Assemble();

               Op.Mult(f1,f2d);

               REQUIRE( f2d.ComputeL2Error(FCoef) < tol );
            }
            SECTION("Mapping to L2^d (INTEGRAL)")
            {
               L2_FECollection    fec_l2(order_l2, dim,
                                         BasisType::GaussLegendre,
                                         FiniteElement::INTEGRAL);
               FiniteElementSpace fespace_l2(&mesh, &fec_l2, dim);

               GridFunction f2d(&fespace_l2);

               DiscreteLinearOperator Op(&fespace_nd,&fespace_l2);
               Op.AddDomainInterpolator(new IdentityInterpolator());
               Op.Assemble();

               Op.Mult(f1,f2d);

               REQUIRE( f2d.ComputeL2Error(FCoef) < tol );
            }
         }
         SECTION("Operators on HDiv for element type " + std::to_string(type))
         {
            RT_FECollection    fec_rt(order_rt, dim);
            FiniteElementSpace fespace_rt(&mesh, &fec_rt);

            GridFunction f2(&fespace_rt);
            f2.ProjectCoefficient(FCoef);

            SECTION("Mapping to HDiv")
            {
               RT_FECollection    fec_rtp(order_rt+1, dim);
               FiniteElementSpace fespace_rtp(&mesh, &fec_rtp);

               GridFunction f2p(&fespace_rtp);

               DiscreteLinearOperator Op(&fespace_rt,&fespace_rtp);
               Op.AddDomainInterpolator(new IdentityInterpolator());
               Op.Assemble();

               Op.Mult(f2,f2p);

               REQUIRE( f2p.ComputeHDivError(&FCoef, &divFCoef) < tol );
            }
            if (dim == 2)
            {
               SECTION("Mapping to HDiv (R2D)")
               {
                  RT_R2D_FECollection    fec_rt_r2d(order_rt, dim);
                  FiniteElementSpace fespace_rt_r2d(mesh, &fec_rt_r2d);

                  GridFunction f2r(&fespace_rt_r2d);

                  DiscreteLinearOperator Op(&fespace_rt,&fespace_rt_r2d);
                  Op.AddDomainInterpolator(new IdentityInterpolator());
                  Op.Assemble();

                  Op.Mult(f2,f2r);

                  DenseMatrix R23Mat(3,2); R23Mat = 0.0;
                  R23Mat(0,0) = 1.0; R23Mat(1,1) = 1.0;
                  MatrixConstantCoefficient R23Coef(R23Mat);
                  MatrixVectorProductCoefficient R23FCoef(R23Coef, FCoef);

                  REQUIRE( f2r.ComputeHDivError(&R23FCoef,
                                                &divFCoef) < tol );
               }
            }
            SECTION("Mapping to L2^d")
            {
               L2_FECollection    fec_l2(order_l2, dim);
               FiniteElementSpace fespace_l2(&mesh, &fec_l2, dim);

               GridFunction f2d(&fespace_l2);

               DiscreteLinearOperator Op(&fespace_rt,&fespace_l2);
               Op.AddDomainInterpolator(new IdentityInterpolator());
               Op.Assemble();

               Op.Mult(f2,f2d);

               REQUIRE( f2d.ComputeL2Error(FCoef) < tol );
            }
            SECTION("Mapping to L2^d (INTEGRAL)")
            {
               L2_FECollection    fec_l2(order_l2, dim,
                                         BasisType::GaussLegendre,
                                         FiniteElement::INTEGRAL);
               FiniteElementSpace fespace_l2(&mesh, &fec_l2, dim);

               GridFunction f2d(&fespace_l2);

               DiscreteLinearOperator Op(&fespace_rt,&fespace_l2);
               Op.AddDomainInterpolator(new IdentityInterpolator());
               Op.Assemble();

               Op.Mult(f2,f2d);

               REQUIRE( f2d.ComputeL2Error(FCoef) < tol );
            }
         }
         SECTION("Operators on H1^d for element type " + std::to_string(type))
         {
            H1_FECollection    fec_h1(order_h1, dim);
            FiniteElementSpace fespace_h1(&mesh, &fec_h1, dim);

            GridFunction f0(&fespace_h1);
            f0.ProjectCoefficient(FCoef);

            SECTION("Mapping to HCurl")
            {
               ND_FECollection    fec_ndp(order_nd, dim);
               FiniteElementSpace fespace_ndp(&mesh, &fec_ndp);

               GridFunction f1(&fespace_ndp);

               DiscreteLinearOperator Op(&fespace_h1,&fespace_ndp);
               Op.AddDomainInterpolator(new IdentityInterpolator());
               Op.Assemble();

               Op.Mult(f0,f1);

               REQUIRE( f1.ComputeHCurlError(&FCoef, &curlFCoef) < tol );
            }
            SECTION("Mapping to HDiv")
            {
               RT_FECollection    fec_rtp(order_rt, dim);
               FiniteElementSpace fespace_rtp(&mesh, &fec_rtp);

               GridFunction f2(&fespace_rtp);

               DiscreteLinearOperator Op(&fespace_h1,&fespace_rtp);
               Op.AddDomainInterpolator(new IdentityInterpolator());
               Op.Assemble();

               Op.Mult(f0,f2);

               REQUIRE( f2.ComputeHDivError(&FCoef, &divFCoef) < tol );
            }
         }
         /// The following tests would fail. The reason for the failure would
         /// not be obvious from the user's point of view. I recommend keeping
         /// these tests here as a reminder that we should consider supporting
         /// this, or a very similar, usage.
         /*
              SECTION("Mapping to L2^d")
              {
                 L2_FECollection    fec_l2(order_l2, dim);
                 FiniteElementSpace fespace_l2(&mesh, &fec_l2, dim);

                 GridFunction f2d(&fespace_l2);

                 DiscreteLinearOperator Op(&fespace_h1,&fespace_l2);
                 Op.AddDomainInterpolator(new IdentityInterpolator());
                 Op.Assemble();

                 Op.Mult(f0,f2d);

                 REQUIRE( f2d.ComputeL2Error(FCoef) < tol );
              }
              SECTION("Mapping to L2^d (INTEGRAL)")
              {
                 L2_FECollection    fec_l2(order_l2, dim,
                                           BasisType::GaussLegendre,
                                           FiniteElement::INTEGRAL);
                 FiniteElementSpace fespace_l2(&mesh, &fec_l2, dim);

                 GridFunction f2d(&fespace_l2);

                 DiscreteLinearOperator Op(&fespace_h1,&fespace_l2);
                 Op.AddDomainInterpolator(new IdentityInterpolator());
                 Op.Assemble();

                 Op.Mult(f0,f2d);

                 REQUIRE( f2d.ComputeL2Error(FCoef) < tol );
              }
         */
      }
<<<<<<< HEAD
      if (dim == 1)
      {
         VectorFunctionCoefficient     FCoef(3, F3R1);
         VectorFunctionCoefficient curlFCoef(3, CurlF3R1);
         FunctionCoefficient        divFCoef(DivF3R1);

         SECTION("Operators on HCurl (R1D) for element type " +
                 std::to_string(type))
         {
            ND_R1D_FECollection    fec_nd(order_nd, dim);
            FiniteElementSpace fespace_nd(mesh, &fec_nd);

            GridFunction f1(&fespace_nd);
            f1.ProjectCoefficient(FCoef);

            SECTION("Mapping to HCurl (R1D)")
            {
               ND_R1D_FECollection    fec_ndp(order_nd+1, dim);
               FiniteElementSpace fespace_ndp(mesh, &fec_ndp);

               GridFunction f1p(&fespace_ndp);

               DiscreteLinearOperator Op(&fespace_nd,&fespace_ndp);
               Op.AddDomainInterpolator(new IdentityInterpolator());
               Op.Assemble();

               Op.Mult(f1,f1p);

               REQUIRE( f1p.ComputeHCurlError(&FCoef, &curlFCoef) < tol );
            }
            SECTION("Mapping to L2^d")
            {
               L2_FECollection    fec_l2(order_l2, dim);
               FiniteElementSpace fespace_l2(mesh, &fec_l2, 3);

               GridFunction f2d(&fespace_l2);

               DiscreteLinearOperator Op(&fespace_nd,&fespace_l2);
               Op.AddDomainInterpolator(new IdentityInterpolator());
               Op.Assemble();

               Op.Mult(f1,f2d);

               REQUIRE( f2d.ComputeL2Error(FCoef) < tol );
            }
            SECTION("Mapping to L2^d (INTEGRAL)")
            {
               L2_FECollection    fec_l2(order_l2, dim,
                                         BasisType::GaussLegendre,
                                         FiniteElement::INTEGRAL);
               FiniteElementSpace fespace_l2(mesh, &fec_l2, 3);

               GridFunction f2d(&fespace_l2);

               DiscreteLinearOperator Op(&fespace_nd,&fespace_l2);
               Op.AddDomainInterpolator(new IdentityInterpolator());
               Op.Assemble();

               Op.Mult(f1,f2d);

               REQUIRE( f2d.ComputeL2Error(FCoef) < tol );
            }
         }
         SECTION("Operators on HDiv (R1D) for element type " +
                 std::to_string(type))
         {
            RT_R1D_FECollection    fec_rt(order_rt, dim);
            FiniteElementSpace fespace_rt(mesh, &fec_rt);

            GridFunction f2(&fespace_rt);
            f2.ProjectCoefficient(FCoef);

            REQUIRE( f2.ComputeL2Error(FCoef) < tol );

            SECTION("Mapping to HDiv (R1D)")
            {
               RT_R1D_FECollection    fec_rtp(order_rt+1, dim);
               FiniteElementSpace fespace_rtp(mesh, &fec_rtp);

               GridFunction f2p(&fespace_rtp);

               DiscreteLinearOperator Op(&fespace_rt,&fespace_rtp);
               Op.AddDomainInterpolator(new IdentityInterpolator());
               Op.Assemble();

               Op.Mult(f2,f2p);

               REQUIRE( f2p.ComputeHDivError(&FCoef, &divFCoef) < tol );
            }
            SECTION("Mapping to L2^d")
            {
               L2_FECollection    fec_l2(order_l2, dim);
               FiniteElementSpace fespace_l2(mesh, &fec_l2, 3);

               GridFunction f2d(&fespace_l2);

               DiscreteLinearOperator Op(&fespace_rt,&fespace_l2);
               Op.AddDomainInterpolator(new IdentityInterpolator());
               Op.Assemble();

               Op.Mult(f2,f2d);

               REQUIRE( f2d.ComputeL2Error(FCoef) < tol );
            }
            SECTION("Mapping to L2^d (INTEGRAL)")
            {
               L2_FECollection    fec_l2(order_l2, dim,
                                         BasisType::GaussLegendre,
                                         FiniteElement::INTEGRAL);
               FiniteElementSpace fespace_l2(mesh, &fec_l2, 3);

               GridFunction f2d(&fespace_l2);

               DiscreteLinearOperator Op(&fespace_rt,&fespace_l2);
               Op.AddDomainInterpolator(new IdentityInterpolator());
               Op.Assemble();

               Op.Mult(f2,f2d);

               REQUIRE( f2d.ComputeL2Error(FCoef) < tol );
            }
         }
         SECTION("Operators on H1^d for element type " + std::to_string(type))
         {
            H1_FECollection    fec_h1(order_h1, dim);
            FiniteElementSpace fespace_h1(mesh, &fec_h1, 3);

            GridFunction f0(&fespace_h1);
            f0.ProjectCoefficient(FCoef);

            SECTION("Mapping to HCurl (R1D)")
            {
               ND_R1D_FECollection    fec_ndp(order_nd, dim);
               FiniteElementSpace fespace_ndp(mesh, &fec_ndp);

               GridFunction f1(&fespace_ndp);

               DiscreteLinearOperator Op(&fespace_h1,&fespace_ndp);
               Op.AddDomainInterpolator(new IdentityInterpolator());
               Op.Assemble();

               Op.Mult(f0,f1);

               REQUIRE( f1.ComputeL2Error(FCoef) < tol );
               REQUIRE( f1.ComputeHCurlError(&FCoef, &curlFCoef) < tol );
            }
            SECTION("Mapping to HDiv (R1D)")
            {
               RT_R1D_FECollection    fec_rtp(order_rt, dim);
               FiniteElementSpace fespace_rtp(mesh, &fec_rtp);

               GridFunction f2(&fespace_rtp);

               DiscreteLinearOperator Op(&fespace_h1,&fespace_rtp);
               Op.AddDomainInterpolator(new IdentityInterpolator());
               Op.Assemble();

               Op.Mult(f0,f2);

               REQUIRE( f2.ComputeL2Error(FCoef) < tol );
               REQUIRE( f2.ComputeHDivError(&FCoef, &divFCoef) < tol );
            }
         }
      }
      if (dim == 2)
      {
         VectorFunctionCoefficient     FCoef(3, F3R2);
         VectorFunctionCoefficient curlFCoef(3, CurlF3R2);
         FunctionCoefficient        divFCoef(DivF3R2);

         SECTION("Operators on HCurl (R2D) for element type " +
                 std::to_string(type))
         {
            ND_R2D_FECollection    fec_nd(order_nd, dim);
            FiniteElementSpace fespace_nd(mesh, &fec_nd);

            GridFunction f1(&fespace_nd);
            f1.ProjectCoefficient(FCoef);

            SECTION("Mapping to HCurl (R2D)")
            {
               ND_R2D_FECollection    fec_ndp(order_nd+1, dim);
               FiniteElementSpace fespace_ndp(mesh, &fec_ndp);

               GridFunction f1p(&fespace_ndp);

               DiscreteLinearOperator Op(&fespace_nd,&fespace_ndp);
               Op.AddDomainInterpolator(new IdentityInterpolator());
               Op.Assemble();

               Op.Mult(f1,f1p);

               REQUIRE( f1p.ComputeHCurlError(&FCoef, &curlFCoef) < tol );
            }
            SECTION("Mapping to L2^d")
            {
               L2_FECollection    fec_l2(order_l2, dim);
               FiniteElementSpace fespace_l2(mesh, &fec_l2, 3);

               GridFunction f2d(&fespace_l2);

               DiscreteLinearOperator Op(&fespace_nd,&fespace_l2);
               Op.AddDomainInterpolator(new IdentityInterpolator());
               Op.Assemble();

               Op.Mult(f1,f2d);

               REQUIRE( f2d.ComputeL2Error(FCoef) < tol );
            }
            SECTION("Mapping to L2^d (INTEGRAL)")
            {
               L2_FECollection    fec_l2(order_l2, dim,
                                         BasisType::GaussLegendre,
                                         FiniteElement::INTEGRAL);
               FiniteElementSpace fespace_l2(mesh, &fec_l2, 3);

               GridFunction f2d(&fespace_l2);

               DiscreteLinearOperator Op(&fespace_nd,&fespace_l2);
               Op.AddDomainInterpolator(new IdentityInterpolator());
               Op.Assemble();

               Op.Mult(f1,f2d);

               REQUIRE( f2d.ComputeL2Error(FCoef) < tol );
            }
         }
         SECTION("Operators on HDiv (R2D) for element type " +
                 std::to_string(type))
         {
            RT_R2D_FECollection    fec_rt(order_rt, dim);
            FiniteElementSpace fespace_rt(mesh, &fec_rt);

            GridFunction f2(&fespace_rt);
            f2.ProjectCoefficient(FCoef);

            REQUIRE( f2.ComputeL2Error(FCoef) < tol );

            SECTION("Mapping to HDiv (R2D)")
            {
               RT_R2D_FECollection    fec_rtp(order_rt+1, dim);
               FiniteElementSpace fespace_rtp(mesh, &fec_rtp);

               GridFunction f2p(&fespace_rtp);

               DiscreteLinearOperator Op(&fespace_rt,&fespace_rtp);
               Op.AddDomainInterpolator(new IdentityInterpolator());
               Op.Assemble();

               Op.Mult(f2,f2p);

               REQUIRE( f2p.ComputeHDivError(&FCoef, &divFCoef) < tol );
            }
            SECTION("Mapping to L2^d")
            {
               L2_FECollection    fec_l2(order_l2, dim);
               FiniteElementSpace fespace_l2(mesh, &fec_l2, 3);

               GridFunction f2d(&fespace_l2);

               DiscreteLinearOperator Op(&fespace_rt,&fespace_l2);
               Op.AddDomainInterpolator(new IdentityInterpolator());
               Op.Assemble();

               Op.Mult(f2,f2d);

               REQUIRE( f2d.ComputeL2Error(FCoef) < tol );
            }
            SECTION("Mapping to L2^d (INTEGRAL)")
            {
               L2_FECollection    fec_l2(order_l2, dim,
                                         BasisType::GaussLegendre,
                                         FiniteElement::INTEGRAL);
               FiniteElementSpace fespace_l2(mesh, &fec_l2, 3);

               GridFunction f2d(&fespace_l2);

               DiscreteLinearOperator Op(&fespace_rt,&fespace_l2);
               Op.AddDomainInterpolator(new IdentityInterpolator());
               Op.Assemble();

               Op.Mult(f2,f2d);

               REQUIRE( f2d.ComputeL2Error(FCoef) < tol );
            }
         }
         SECTION("Operators on H1^d for element type " + std::to_string(type))
         {
            H1_FECollection    fec_h1(order_h1, dim);
            FiniteElementSpace fespace_h1(mesh, &fec_h1, 3);

            GridFunction f0(&fespace_h1);
            f0.ProjectCoefficient(FCoef);

            SECTION("Mapping to HCurl (R2D)")
            {
               ND_R2D_FECollection    fec_ndp(order_nd, dim);
               FiniteElementSpace fespace_ndp(mesh, &fec_ndp);

               GridFunction f1(&fespace_ndp);

               DiscreteLinearOperator Op(&fespace_h1,&fespace_ndp);
               Op.AddDomainInterpolator(new IdentityInterpolator());
               Op.Assemble();

               Op.Mult(f0,f1);

               REQUIRE( f1.ComputeL2Error(FCoef) < tol );
               REQUIRE( f1.ComputeHCurlError(&FCoef, &curlFCoef) < tol );
            }
            SECTION("Mapping to HDiv (R2D)")
            {
               RT_R2D_FECollection    fec_rtp(order_rt, dim);
               FiniteElementSpace fespace_rtp(mesh, &fec_rtp);

               GridFunction f2(&fespace_rtp);

               DiscreteLinearOperator Op(&fespace_h1,&fespace_rtp);
               Op.AddDomainInterpolator(new IdentityInterpolator());
               Op.Assemble();

               Op.Mult(f0,f2);

               REQUIRE( f2.ComputeL2Error(FCoef) < tol );
               REQUIRE( f2.ComputeHDivError(&FCoef, &divFCoef) < tol );
            }
         }
      }
      delete mesh;
=======
>>>>>>> 9676e98f
   }
}

TEST_CASE("Derivative Linear Interpolators",
          "[GradientInterpolator]"
          "[CurlInterpolator]"
          "[DivergenceInterpolator]")
{
   int order_h1 = 1, order_nd = 1, order_rt = 0, order_l2 = 0, n = 3, dim = -1;
   double tol = 1e-9;

   for (int type = (int)Element::SEGMENT;
        type <= (int)Element::HEXAHEDRON; type++)
   {
      Mesh mesh;

      if (type < (int)Element::TRIANGLE)
      {
         dim = 1;
         mesh = Mesh::MakeCartesian1D(n, 2.0);

      }
      else if (type < (int)Element::TETRAHEDRON)
      {
         dim = 2;
         mesh = Mesh::MakeCartesian2D(n, n, (Element::Type)type, 1, 2.0, 3.0);
      }
      else
      {
         dim = 3;
         mesh = Mesh::MakeCartesian3D(n, n, n, (Element::Type)type, 2.0, 3.0, 5.0);

         if (type == Element::TETRAHEDRON)
         {
            mesh.ReorientTetMesh();
         }
      }

      FunctionCoefficient        fCoef((dim==1) ? f1 :
                                       ((dim==2) ? f2 : f3));
      FunctionCoefficient       gradfCoef(grad_f1);
      VectorFunctionCoefficient GradfCoef(dim,
                                          (dim==1) ? Grad_f1 :
                                          ((dim==2)? Grad_f2 : Grad_f3));

      SECTION("Operators on H1 for element type " + std::to_string(type))
      {
         H1_FECollection    fec_h1(order_h1, dim);
         FiniteElementSpace fespace_h1(&mesh, &fec_h1);

         GridFunction f0(&fespace_h1);
         f0.ProjectCoefficient(fCoef);

         if (dim ==1)
         {
            SECTION("Mapping to L2")
            {
               L2_FECollection    fec_l2(order_l2, dim);
               FiniteElementSpace fespace_l2(&mesh, &fec_l2);

               GridFunction df0(&fespace_l2);

               DiscreteLinearOperator Op(&fespace_h1,&fespace_l2);
               Op.AddDomainInterpolator(new GradientInterpolator());
               Op.Assemble();

               Op.Mult(f0,df0);

               REQUIRE( df0.ComputeL2Error(gradfCoef) < tol );
            }
            SECTION("Mapping to L2 (INTEGRAL)")
            {
               L2_FECollection    fec_l2(order_l2, dim,
                                         BasisType::GaussLegendre,
                                         FiniteElement::INTEGRAL);
               FiniteElementSpace fespace_l2(&mesh, &fec_l2);

               GridFunction df0(&fespace_l2);

               DiscreteLinearOperator Op(&fespace_h1,&fespace_l2);
               Op.AddDomainInterpolator(new GradientInterpolator());
               Op.Assemble();

               Op.Mult(f0,df0);

               REQUIRE( df0.ComputeL2Error(gradfCoef) < tol );
            }

         }
         else
         {
            SECTION("Mapping to HCurl")
            {
               ND_FECollection    fec_nd(order_nd, dim);
               FiniteElementSpace fespace_nd(&mesh, &fec_nd);

               GridFunction df0(&fespace_nd);

               DiscreteLinearOperator Op(&fespace_h1,&fespace_nd);
               Op.AddDomainInterpolator(new GradientInterpolator());
               Op.Assemble();

               Op.Mult(f0,df0);

               REQUIRE( df0.ComputeL2Error(GradfCoef) < tol );
            }
         }
      }
      if (dim > 1)
      {
         VectorFunctionCoefficient     FCoef(dim,
                                             (dim==2) ? F2 : F3);
         FunctionCoefficient       curlFCoef(curlF2);
         VectorFunctionCoefficient CurlFCoef(dim,
                                             (dim==2) ? CurlF2 : CurlF3);
         FunctionCoefficient        DivFCoef((dim==2) ? DivF2 : DivF3);

         SECTION("Operators on HCurl for element type " + std::to_string(type))
         {
            ND_FECollection    fec_nd(order_nd, dim);
            FiniteElementSpace fespace_nd(&mesh, &fec_nd);

            GridFunction F1(&fespace_nd);
            F1.ProjectCoefficient(FCoef);

            if (dim == 2)
            {
               SECTION("Mapping to L2")
               {
                  L2_FECollection    fec_l2(order_l2, dim);
                  FiniteElementSpace fespace_l2(&mesh, &fec_l2);

                  GridFunction dF1(&fespace_l2);

                  DiscreteLinearOperator Op(&fespace_nd,&fespace_l2);
                  Op.AddDomainInterpolator(new CurlInterpolator());
                  Op.Assemble();

                  Op.Mult(F1,dF1);

                  REQUIRE( dF1.ComputeL2Error(curlFCoef) < tol );
               }
               SECTION("Mapping to L2 (INTEGRAL)")
               {
                  L2_FECollection    fec_l2(order_l2, dim,
                                            BasisType::GaussLegendre,
                                            FiniteElement::INTEGRAL);
                  FiniteElementSpace fespace_l2(&mesh, &fec_l2);

                  GridFunction dF1(&fespace_l2);

                  DiscreteLinearOperator Op(&fespace_nd,&fespace_l2);
                  Op.AddDomainInterpolator(new CurlInterpolator());
                  Op.Assemble();

                  Op.Mult(F1,dF1);

                  REQUIRE( dF1.ComputeL2Error(curlFCoef) < tol );
               }
            }
            else
            {
               SECTION("Mapping to HDiv")
               {
                  RT_FECollection    fec_rt(order_rt, dim);
                  FiniteElementSpace fespace_rt(&mesh, &fec_rt);

                  GridFunction dF1(&fespace_rt);

                  DiscreteLinearOperator Op(&fespace_nd,&fespace_rt);
                  Op.AddDomainInterpolator(new CurlInterpolator());
                  Op.Assemble();

                  Op.Mult(F1,dF1);

                  REQUIRE( dF1.ComputeL2Error(CurlFCoef) < tol );
               }
            }
         }
         SECTION("Operators on HDiv for element type " + std::to_string(type))
         {
            RT_FECollection    fec_rt(order_rt, dim);
            FiniteElementSpace fespace_rt(&mesh, &fec_rt);

            GridFunction F2(&fespace_rt);
            F2.ProjectCoefficient(FCoef);

            SECTION("Mapping to L2")
            {
               L2_FECollection    fec_l2(order_l2, dim);
               FiniteElementSpace fespace_l2(&mesh, &fec_l2);

               GridFunction dF2(&fespace_l2);

               DiscreteLinearOperator Op(&fespace_rt,&fespace_l2);
               Op.AddDomainInterpolator(new DivergenceInterpolator());
               Op.Assemble();

               Op.Mult(F2,dF2);

               REQUIRE( dF2.ComputeL2Error(DivFCoef) < tol );
            }
            SECTION("Mapping to L2 (INTEGRAL)")
            {
               L2_FECollection    fec_l2(order_l2, dim,
                                         BasisType::GaussLegendre,
                                         FiniteElement::INTEGRAL);
               FiniteElementSpace fespace_l2(&mesh, &fec_l2);

               GridFunction dF2(&fespace_l2);

               DiscreteLinearOperator Op(&fespace_rt,&fespace_l2);
               Op.AddDomainInterpolator(new DivergenceInterpolator());
               Op.Assemble();

               Op.Mult(F2,dF2);

               REQUIRE( dF2.ComputeL2Error(DivFCoef) < tol );
            }
         }
      }
   }
}

TEST_CASE("Product Linear Interpolators",
          "[ScalarProductInterpolator]"
          "[VectorScalarProductInterpolator]"
          "[ScalarVectorProductInterpolator]"
          "[ScalarCrossProductInterpolator]"
          "[VectorCrossProductInterpolator]"
          "[VectorInnerProductInterpolator]")
{
   int order_h1 = 1, order_nd = 2, order_rt = 2, n = 3, dim = -1;
   double tol = 1e-9;

   for (int type = (int)Element::SEGMENT;
        type <= (int)Element::HEXAHEDRON; type++)
   {
      Mesh mesh;

      if (type < (int)Element::TRIANGLE)
      {
         dim = 1;
         mesh = Mesh::MakeCartesian1D(n, 2.0);

      }
      else if (type < (int)Element::TETRAHEDRON)
      {
         dim = 2;
         mesh = Mesh::MakeCartesian2D(n, n, (Element::Type)type, 1, 2.0, 3.0);
      }
      else
      {
         dim = 3;
         mesh = Mesh::MakeCartesian3D(n, n, n, (Element::Type)type, 2.0, 3.0, 5.0);

         if (type == Element::TETRAHEDRON)
         {
            mesh.ReorientTetMesh();
         }
      }

      FunctionCoefficient        fCoef((dim==1) ? f1 :
                                       ((dim==2) ? f2 : f3));
      FunctionCoefficient        gCoef((dim==1) ? g1 :
                                       ((dim==2) ? g2 : g3));
      FunctionCoefficient        fgCoef((dim==1) ? fg1 :
                                        ((dim==2) ? fg2 : fg3));

      VectorFunctionCoefficient   FCoef(dim,
                                        (dim==2) ? F2 : F3);
      VectorFunctionCoefficient   GCoef(dim,
                                        (dim==2) ? G2 : G3);

      FunctionCoefficient        FGCoef((dim==2) ? FdotG2 : FdotG3);
      VectorFunctionCoefficient  fGCoef(dim, (dim==2) ? fG2 : fG3);
      VectorFunctionCoefficient  FgCoef(dim, (dim==2) ? Fg2 : Fg3);
      VectorFunctionCoefficient FxGCoef(dim, (dim==2) ? FcrossG2 : FcrossG3);

      SECTION("Operators on H1 for element type " + std::to_string(type))
      {
         H1_FECollection    fec_h1(order_h1, dim);
         FiniteElementSpace fespace_h1(&mesh, &fec_h1);

         GridFunction g0(&fespace_h1);
         g0.ProjectCoefficient(gCoef);

         SECTION("Mapping H1 to H1")
         {
            H1_FECollection    fec_h1p(2*order_h1, dim);
            FiniteElementSpace fespace_h1p(&mesh, &fec_h1p);

            DiscreteLinearOperator Opf0(&fespace_h1,&fespace_h1p);
            Opf0.AddDomainInterpolator(
               new ScalarProductInterpolator(fCoef));
            Opf0.Assemble();

            GridFunction fg0(&fespace_h1p);
            Opf0.Mult(g0,fg0);

            REQUIRE( fg0.ComputeL2Error(fgCoef) < tol );
         }
         if (dim > 1)
         {
            SECTION("Mapping to HCurl")
            {
               ND_FECollection    fec_nd(order_nd, dim);
               FiniteElementSpace fespace_nd(&mesh, &fec_nd);

               ND_FECollection    fec_ndp(order_h1+order_nd, dim);
               FiniteElementSpace fespace_ndp(&mesh, &fec_ndp);

               DiscreteLinearOperator OpF1(&fespace_h1,&fespace_ndp);
               OpF1.AddDomainInterpolator(
                  new VectorScalarProductInterpolator(FCoef));
               OpF1.Assemble();

               GridFunction Fg1(&fespace_ndp);
               OpF1.Mult(g0,Fg1);

               REQUIRE( Fg1.ComputeL2Error(FgCoef) < tol );
            }
         }
      }
      if (dim > 1)
      {
         SECTION("Operators on HCurl for element type " + std::to_string(type))
         {
            ND_FECollection    fec_nd(order_nd, dim);
            FiniteElementSpace fespace_nd(&mesh, &fec_nd);

            GridFunction G1(&fespace_nd);
            G1.ProjectCoefficient(GCoef);

            SECTION("Mapping HCurl to HCurl")
            {
               H1_FECollection    fec_h1(order_h1, dim);
               FiniteElementSpace fespace_h1(&mesh, &fec_h1);

               ND_FECollection    fec_ndp(order_nd+order_h1, dim);
               FiniteElementSpace fespace_ndp(&mesh, &fec_ndp);

               DiscreteLinearOperator Opf0(&fespace_nd,&fespace_ndp);
               Opf0.AddDomainInterpolator(
                  new ScalarVectorProductInterpolator(fCoef));
               Opf0.Assemble();

               GridFunction fG1(&fespace_ndp);
               Opf0.Mult(G1,fG1);

               REQUIRE( fG1.ComputeL2Error(fGCoef) < tol );
            }
            if (dim == 2)
            {
               SECTION("Mapping to L2")
               {
                  L2_FECollection    fec_l2p(2*order_nd-1, dim);
                  FiniteElementSpace fespace_l2p(&mesh, &fec_l2p);

                  DiscreteLinearOperator OpF1(&fespace_nd,&fespace_l2p);
                  OpF1.AddDomainInterpolator(
                     new ScalarCrossProductInterpolator(FCoef));
                  OpF1.Assemble();

                  GridFunction FxG2(&fespace_l2p);
                  OpF1.Mult(G1,FxG2);

                  REQUIRE( FxG2.ComputeL2Error(FxGCoef) < tol );
               }
            }
            else
            {
               SECTION("Mapping to HDiv")
               {
                  RT_FECollection    fec_rtp(2*order_nd-1, dim);
                  FiniteElementSpace fespace_rtp(&mesh, &fec_rtp);

                  DiscreteLinearOperator OpF1(&fespace_nd,&fespace_rtp);
                  OpF1.AddDomainInterpolator(
                     new VectorCrossProductInterpolator(FCoef));
                  OpF1.Assemble();

                  GridFunction FxG2(&fespace_rtp);
                  OpF1.Mult(G1,FxG2);

                  REQUIRE( FxG2.ComputeL2Error(FxGCoef) < tol );
               }
            }
            SECTION("Mapping to L2")
            {
               RT_FECollection    fec_rt(order_rt, dim);
               FiniteElementSpace fespace_rt(&mesh, &fec_rt);

               L2_FECollection    fec_l2p(order_nd+order_rt, dim);
               FiniteElementSpace fespace_l2p(&mesh, &fec_l2p);

               DiscreteLinearOperator OpF2(&fespace_nd,&fespace_l2p);
               OpF2.AddDomainInterpolator(
                  new VectorInnerProductInterpolator(FCoef));
               OpF2.Assemble();

               GridFunction FG3(&fespace_l2p);
               OpF2.Mult(G1,FG3);

               REQUIRE( FG3.ComputeL2Error(FGCoef) < tol );
            }
         }
         SECTION("Operators on HDiv for element type " + std::to_string(type))
         {
            RT_FECollection    fec_rt(order_rt, dim);
            FiniteElementSpace fespace_rt(&mesh, &fec_rt);

            GridFunction G2(&fespace_rt);
            G2.ProjectCoefficient(GCoef);

            SECTION("Mapping to L2")
            {
               ND_FECollection    fec_nd(order_nd, dim);
               FiniteElementSpace fespace_nd(&mesh, &fec_nd);

               L2_FECollection    fec_l2p(order_nd+order_rt, dim);
               FiniteElementSpace fespace_l2p(&mesh, &fec_l2p);

               DiscreteLinearOperator OpF1(&fespace_rt,&fespace_l2p);
               OpF1.AddDomainInterpolator(
                  new VectorInnerProductInterpolator(FCoef));
               OpF1.Assemble();

               GridFunction FG3(&fespace_l2p);
               OpF1.Mult(G2,FG3);

               REQUIRE( FG3.ComputeL2Error(FGCoef) < tol );
            }
         }
      }
   }
}

} // namespace lin_interp<|MERGE_RESOLUTION|>--- conflicted
+++ resolved
@@ -599,7 +599,6 @@
               }
          */
       }
-<<<<<<< HEAD
       if (dim == 1)
       {
          VectorFunctionCoefficient     FCoef(3, F3R1);
@@ -929,8 +928,6 @@
          }
       }
       delete mesh;
-=======
->>>>>>> 9676e98f
    }
 }
 
