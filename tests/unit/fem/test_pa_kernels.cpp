--- conflicted
+++ resolved
@@ -622,8 +622,6 @@
    test_pa_integrator<DiffusionIntegrator>();
 } // PA Diffusion test case
 
-<<<<<<< HEAD
-=======
 TEST_CASE("PA Markers", "[PartialAssembly], [CUDA]")
 {
    const bool all_tests = launch_all_non_regression_tests;
@@ -680,7 +678,6 @@
    REQUIRE(y_fa.Normlinf() == MFEM_Approx(0.0));
 }
 
->>>>>>> a36699b8
 TEST_CASE("PA Boundary Mass", "[PartialAssembly], [CUDA]")
 {
    const bool all_tests = launch_all_non_regression_tests;
