--- conflicted
+++ resolved
@@ -226,7 +226,6 @@
    if (x.Size() >= 3) { u(2) = 4*pow(x(2), 3); }
 }
 
-<<<<<<< HEAD
 void f_matrix(const Vector &x, DenseMatrix &M)
 {
    M(0,0) = x(0);
@@ -246,14 +245,9 @@
    }
 }
 
-double pa_gradient_testnd(int dim,
-                          double (*f1)(const Vector &),
-                          void (*gradf1)(const Vector &, Vector &))
-=======
 void pa_gradient_testnd(int dim, FECType fec_type,
                         real_t (*f1)(const Vector &),
                         void (*gradf1)(const Vector &, Vector &))
->>>>>>> 988439f6
 {
    Mesh mesh = MakeCartesianNonaligned(dim, 2);
    int order = 4;
@@ -738,7 +732,6 @@
    REQUIRE(y_fa.Normlinf() == MFEM_Approx(0.0));
 }
 
-<<<<<<< HEAD
 TEST_CASE("PA BoundaryVectorMassIntegrator",
           "[PartialAssembly] [BoundaryVectorMassIntegrator] [CUDA]")
 {
@@ -767,7 +760,15 @@
    BilinearForm blf_pa(&fes);
    blf_pa.SetAssemblyLevel(AssemblyLevel::PARTIAL);
    blf_pa.AddBdrFaceIntegrator(new BoundaryVectorMassIntegrator(mat_coeff));
-=======
+
+   blf_pa.Assemble();
+   blf_pa.Mult(x, y_pa);
+
+   y_fa -= y_pa;
+
+   REQUIRE(y_fa.Normlinf() == MFEM_Approx(0.0));
+}
+
 namespace
 {
 template <typename T> struct ParTypeHelper { };
@@ -821,7 +822,6 @@
    blf_pa.AddBdrFaceIntegrator(new DGDiffusionIntegrator(pi, sigma, kappa));
    (*blf_pa.GetFBFI())[0]->SetIntegrationRule(ir);
    (*blf_pa.GetBFBFI())[0]->SetIntegrationRule(ir);
->>>>>>> 988439f6
    blf_pa.Assemble();
    blf_pa.Mult(x, y_pa);
 
@@ -830,8 +830,6 @@
    REQUIRE(y_fa.Normlinf() == MFEM_Approx(0.0));
 }
 
-<<<<<<< HEAD
-=======
 std::vector<std::string> get_dg_test_meshes()
 {
    std::vector<std::string> mesh_filenames =
@@ -887,5 +885,4 @@
 
 #endif
 
->>>>>>> 988439f6
 } // namespace pa_kernels