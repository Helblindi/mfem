// Copyright (c) 2010-2024, Lawrence Livermore National Security, LLC. Produced
// at the Lawrence Livermore National Laboratory. All Rights reserved. See files
// LICENSE and NOTICE for details. LLNL-CODE-806117.
//
// This file is part of the MFEM library. For more information and source code
// availability visit https://mfem.org.
//
// MFEM is free software; you can redistribute it and/or modify it under the
// terms of the BSD-3 license. We welcome feedback and contributions, see file
// CONTRIBUTING.md for details.

#include "mfem.hpp"
#include "unit_tests.hpp"

namespace mfem
{

namespace build_dof_to_arrays
{

static double a_ = M_PI;
static double b_ = M_PI / sqrt(2.0);
static double c_ = M_PI / 2.0;

enum MeshType
{
   SEGMENT = 0,
   QUADRILATERAL = 1,
   TRIANGLE2A = 2,
   TRIANGLE2B = 3,
   TRIANGLE2C = 4,
   TRIANGLE4 = 5,
   MIXED2D = 6,
   HEXAHEDRON = 7,
   HEXAHEDRON2A = 8,
   HEXAHEDRON2B = 9,
   HEXAHEDRON2C = 10,
   HEXAHEDRON2D = 11,
   WEDGE2 = 12,
   TETRAHEDRA = 13,
   WEDGE4 = 14,
   MIXED3D6 = 15,
   MIXED3D8 = 16
};

Mesh * GetMesh(MeshType type);

enum BasisType
{
   H1 = 0, ND = 1, RT = 2, L2 = 3
};

TEST_CASE("Build Dof To Arrays",
          "[BuildDofToArrays]"
          "[FiniteElementSpace]")
{
   int order = 3;

   Array<int> dofs;
   Array<int> all_bdr_ldofs_marked, all_bdr_ldofs;

   for (int mt = (int)MeshType::SEGMENT;
        mt <= (int)MeshType::MIXED3D8; mt++)
   {
      Mesh *mesh = GetMesh((MeshType)mt);
      int  dim = mesh->Dimension();
      if (dim < 3 ||
          mt == MeshType::HEXAHEDRON ||
          mt == MeshType::WEDGE2     ||
          mt == MeshType::TETRAHEDRA ||
          mt == MeshType::WEDGE4     ||
          mt == MeshType::MIXED3D8 )
      {
         mesh->UniformRefinement();
      }

      for (int bt = (int)BasisType::H1; bt <= (int)BasisType::L2; bt++)
      {
         if (dim == 1 && bt == (int)BasisType::ND) { continue; }
         if (dim == 1 && bt == (int)BasisType::RT) { continue; }
         // FIX THIS: ND Wedge elements are not yet implemented
         if ((mt == (int)MeshType::WEDGE2 ||
              mt == (int)MeshType::MIXED3D6 ||
              mt == (int)MeshType::MIXED3D8) &&
             bt == (int)BasisType::ND) { continue; }

         int num_elem_fails = 0;
         int num_rang_fails = 0;
         int num_elemdof_fails = 0;
         int num_bdr_elem_fails = 0;
         int num_bdr_rang_fails = 0;
         int num_bdr_elemdof_fails = 0;

         SECTION("Mesh Type: " + std::to_string(mt) +
                 ", Basis Type: " + std::to_string(bt))
         {
            FiniteElementCollection * fec = NULL;
            if (bt == (int)BasisType::H1)
            {
               fec = new H1_FECollection(order, dim);
            }
            else if (bt == (int)BasisType::ND)
            {
               fec = new ND_FECollection(order, dim);
            }
            else if (bt == (int)BasisType::RT)
            {
               fec = new RT_FECollection(order-1, dim);
            }
            else
            {
               fec = new L2_FECollection(order-1, dim);
            }
            FiniteElementSpace fespace(mesh, fec);
            int size = fespace.GetTrueVSize();

            // Check elements
            for (int i = 0; i<size; i++)
            {
               int e = fespace.GetElementForDof(i);
               int l = fespace.GetLocalDofForDof(i);

               if (e < 0 || e >= mesh->GetNE()) { num_elem_fails++; continue; }

               fespace.GetElementDofs(e, dofs);

               if (l < 0 || l >= dofs.Size()) { num_rang_fails++; }

               int elemdof = (dofs[l] >= 0) ? dofs[l] : (-1 - dofs[l]);

               if (i != elemdof) { num_elemdof_fails++; }
            }

            // Check bdr elements
            // Get all boundary ldofs
            Array<int> bdr(1); bdr = 1;
            fespace.GetEssentialVDofs(bdr, all_bdr_ldofs_marked);
            FiniteElementSpace::MarkerToList(all_bdr_ldofs_marked, all_bdr_ldofs);

            for (int i = 0; i < size; i++)
            {
               int bdr_e = fespace.GetBdrElementForDof(i);
               int bdr_l = fespace.GetBdrLocalDofForDof(i);

               if (all_bdr_ldofs.Find(i) >= 0) // if this is a bdr ldof
               {
                  if (bdr_e < 0 || bdr_e >= mesh->GetNBE()) { num_bdr_elem_fails++; continue; }

                  fespace.GetBdrElementDofs(bdr_e, dofs);

                  if (bdr_l < 0 || bdr_l >= dofs.Size()) { num_bdr_rang_fails++; }

                  int bdr_elemdof = (dofs[bdr_l] >= 0) ? dofs[bdr_l] : (-1 - dofs[bdr_l]);

                  if (i != bdr_elemdof) { num_bdr_elemdof_fails++; }

               }
            }

            delete fec;
         }
         REQUIRE(num_elem_fails == 0);
         REQUIRE(num_rang_fails == 0);
         REQUIRE(num_elemdof_fails == 0);
         REQUIRE(num_bdr_elem_fails == 0);
         REQUIRE(num_bdr_rang_fails == 0);
         REQUIRE(num_bdr_elemdof_fails == 0);
      }
      delete mesh;
   }
}

#ifdef MFEM_USE_MPI
#
TEST_CASE("Build Dof To Arrays (Parallel)",
          "[BuildDofToArrays]"
          "[ParFiniteElementSpace]"
          "[Parallel]")
{
   int num_procs;
   MPI_Comm_size(MPI_COMM_WORLD, &num_procs);

   int my_rank;
   MPI_Comm_rank(MPI_COMM_WORLD, &my_rank);

   int order = 3;

   Array<int> dofs;
   Array<int> all_bdr_ldofs_marked, all_bdr_ldofs;

   for (int mt = (int)MeshType::SEGMENT;
        mt <= (int)MeshType::MIXED3D8; mt++)
   {
      Mesh *mesh = GetMesh((MeshType)mt);
      int  dim = mesh->Dimension();
      if (dim < 3 ||
          mt == MeshType::HEXAHEDRON ||
          mt == MeshType::WEDGE2     ||
          mt == MeshType::TETRAHEDRA ||
          mt == MeshType::WEDGE4     ||
          mt == MeshType::MIXED3D8 )
      {
         mesh->UniformRefinement();
      }
      while (mesh->GetNE() < num_procs)
      {
         mesh->UniformRefinement();
      }
      ParMesh pmesh(MPI_COMM_WORLD, *mesh);
      delete mesh;

      for (int bt = (int)BasisType::H1; bt <= (int)BasisType::L2; bt++)
      {
         if (dim == 1 && bt == (int)BasisType::ND) { continue; }
         if (dim == 1 && bt == (int)BasisType::RT) { continue; }
         // FIX THIS: ND Wedge elements are not yet implemented
         if ((mt == (int)MeshType::WEDGE2 ||
              mt == (int)MeshType::MIXED3D6 ||
              mt == (int)MeshType::MIXED3D8) &&
             bt == (int)BasisType::ND) { continue; }

         int num_elem_fails = 0;
         int num_rang_fails = 0;
         int num_elemdof_fails = 0;
         int num_bdr_elem_fails = 0;
         int num_bdr_rang_fails = 0;
         int num_bdr_elemdof_fails = 0;

         SECTION("Mesh Type: " + std::to_string(mt) +
                 ", Basis Type: " + std::to_string(bt))
         {
            FiniteElementCollection * fec = NULL;
            if (bt == (int)BasisType::H1)
            {
               fec = new H1_FECollection(order, dim);
            }
            else if (bt == (int)BasisType::ND)
            {
               fec = new ND_FECollection(order, dim);
            }
            else if (bt == (int)BasisType::RT)
            {
               fec = new RT_FECollection(order-1, dim);
            }
            else
            {
               fec = new L2_FECollection(order-1, dim);
            }
            ParFiniteElementSpace fespace(&pmesh, fec);
            int size = fespace.GetNDofs();

            // Check elements
            for (int i = 0; i<size; i++)
            {
               int e = fespace.GetElementForDof(i);
               int l = fespace.GetLocalDofForDof(i);

               if (e < 0 || e >= pmesh.GetNE()) { num_elem_fails++; continue; }

               fespace.GetElementDofs(e, dofs);

               if (l < 0 || l >= dofs.Size()) { num_rang_fails++; }

               int elemdof = (dofs[l] >= 0) ? dofs[l] : (-1 - dofs[l]);

               if (i != elemdof) { num_elemdof_fails++; }
            }

            // Check bdr elements

            // Get all boundary ldofs
            Array<int> bdr(1); bdr = 1;
<<<<<<< HEAD
            static_cast<FiniteElementSpace&>(fespace).GetEssentialVDofs(bdr,
                                                                        all_bdr_ldofs_marked);
=======
            static_cast<FiniteElementSpace&>(fespace).FiniteElementSpace::GetEssentialVDofs(
               bdr,
               all_bdr_ldofs_marked);
>>>>>>> a80d35b3
            FiniteElementSpace::MarkerToList(all_bdr_ldofs_marked, all_bdr_ldofs);

            for (int i = 0; i < size; i++)
            {
               int bdr_e = fespace.GetBdrElementForDof(i);
               int bdr_l = fespace.GetBdrLocalDofForDof(i);

               if (all_bdr_ldofs.Find(i) >= 0) // if this is a bdr ldof
               {
                  if (bdr_e < 0 || bdr_e >= pmesh.GetNBE()) { num_bdr_elem_fails++; continue; }
                  fespace.GetBdrElementDofs(bdr_e, dofs);

                  if (bdr_l < 0 || bdr_l >= dofs.Size()) { num_bdr_rang_fails++; }

                  int bdr_elemdof = (dofs[bdr_l] >= 0) ? dofs[bdr_l] : (-1 - dofs[bdr_l]);

                  if (i != bdr_elemdof) { num_bdr_elemdof_fails++; }
               }

            }
            delete fec;
         }
         REQUIRE(num_elem_fails == 0);
         REQUIRE(num_rang_fails == 0);
         REQUIRE(num_elemdof_fails == 0);
         REQUIRE(num_bdr_elem_fails == 0);
         REQUIRE(num_bdr_rang_fails == 0);
         REQUIRE(num_bdr_elemdof_fails == 0);
      }
   }
}
#endif // MFEM_USE_MPI

Mesh * GetMesh(MeshType type)
{
   Mesh * mesh = NULL;

   switch (type)
   {
      case SEGMENT:
         mesh = new Mesh(1, 2, 1);
         mesh->AddVertex(0.0);
         mesh->AddVertex(a_);

         mesh->AddSegment(0, 1);
         break;
      case QUADRILATERAL:
         mesh = new Mesh(2, 4, 1);
         mesh->AddVertex(0.0, 0.0);
         mesh->AddVertex(a_, 0.0);
         mesh->AddVertex(a_, b_);
         mesh->AddVertex(0.0, b_);

         mesh->AddQuad(0, 1, 2, 3);
         break;
      case TRIANGLE2A:
         mesh = new Mesh(2, 4, 2);
         mesh->AddVertex(0.0, 0.0);
         mesh->AddVertex(a_, 0.0);
         mesh->AddVertex(a_, b_);
         mesh->AddVertex(0.0, b_);

         mesh->AddTriangle(0, 1, 2);
         mesh->AddTriangle(2, 3, 0);
         break;
      case TRIANGLE2B:
         mesh = new Mesh(2, 4, 2);
         mesh->AddVertex(0.0, 0.0);
         mesh->AddVertex(a_, 0.0);
         mesh->AddVertex(a_, b_);
         mesh->AddVertex(0.0, b_);

         mesh->AddTriangle(1, 2, 0);
         mesh->AddTriangle(3, 0, 2);
         break;
      case TRIANGLE2C:
         mesh = new Mesh(2, 4, 2);
         mesh->AddVertex(0.0, 0.0);
         mesh->AddVertex(a_, 0.0);
         mesh->AddVertex(a_, b_);
         mesh->AddVertex(0.0, b_);

         mesh->AddTriangle(2, 0, 1);
         mesh->AddTriangle(0, 2, 3);
         break;
      case TRIANGLE4:
         mesh = new Mesh(2, 5, 4);
         mesh->AddVertex(0.0, 0.0);
         mesh->AddVertex(a_, 0.0);
         mesh->AddVertex(a_, b_);
         mesh->AddVertex(0.0, b_);
         mesh->AddVertex(0.5 * a_, 0.5 * b_);

         mesh->AddTriangle(0, 1, 4);
         mesh->AddTriangle(1, 2, 4);
         mesh->AddTriangle(2, 3, 4);
         mesh->AddTriangle(3, 0, 4);
         break;
      case MIXED2D:
         mesh = new Mesh(2, 6, 4);
         mesh->AddVertex(0.0, 0.0);
         mesh->AddVertex(a_, 0.0);
         mesh->AddVertex(a_, b_);
         mesh->AddVertex(0.0, b_);
         mesh->AddVertex(0.5 * b_, 0.5 * b_);
         mesh->AddVertex(a_ - 0.5 * b_, 0.5 * b_);

         mesh->AddQuad(0, 1, 5, 4);
         mesh->AddTriangle(1, 2, 5);
         mesh->AddQuad(2, 3, 4, 5);
         mesh->AddTriangle(3, 0, 4);
         break;
      case HEXAHEDRON:
         mesh = new Mesh(3, 8, 1);
         mesh->AddVertex(0.0, 0.0, 0.0);
         mesh->AddVertex(a_, 0.0, 0.0);
         mesh->AddVertex(a_, b_, 0.0);
         mesh->AddVertex(0.0, b_, 0.0);
         mesh->AddVertex(0.0, 0.0, c_);
         mesh->AddVertex(a_, 0.0, c_);
         mesh->AddVertex(a_, b_, c_);
         mesh->AddVertex(0.0, b_, c_);

         mesh->AddHex(0, 1, 2, 3, 4, 5, 6, 7);
         break;
      case HEXAHEDRON2A:
      case HEXAHEDRON2B:
      case HEXAHEDRON2C:
      case HEXAHEDRON2D:
         mesh = new Mesh(3, 12, 2);
         mesh->AddVertex(0.0, 0.0, 0.0);
         mesh->AddVertex(0.5 * a_, 0.0, 0.0);
         mesh->AddVertex(a_, 0.0, 0.0);
         mesh->AddVertex(a_, b_, 0.0);
         mesh->AddVertex(0.5 * a_, b_, 0.0);
         mesh->AddVertex(0.0, b_, 0.0);
         mesh->AddVertex(0.0, 0.0, c_);
         mesh->AddVertex(0.5 * a_, 0.0, c_);
         mesh->AddVertex(a_, 0.0, c_);
         mesh->AddVertex(a_, b_, c_);
         mesh->AddVertex(0.5 * a_, b_, c_);
         mesh->AddVertex(0.0,b_, c_);

         mesh->AddHex(0, 5, 11, 6, 1, 4, 10, 7);

         switch (type)
         {
            case HEXAHEDRON2A: // Face Orientation 1
               mesh->AddHex(4, 10, 7, 1, 3, 9, 8, 2);
               break;
            case HEXAHEDRON2B: // Face Orientation 3
               mesh->AddHex(10, 7, 1, 4, 9, 8, 2, 3);
               break;
            case HEXAHEDRON2C: // Face Orientation 5
               mesh->AddHex(7, 1, 4, 10, 8, 2, 3, 9);
               break;
            case HEXAHEDRON2D: // Face Orientation 7
               mesh->AddHex(1, 4, 10, 7, 2, 3, 9, 8);
               break;
            default:
               // Cannot happen
               break;
         }
         break;
      case WEDGE2:
         mesh = new Mesh(3, 8, 2);
         mesh->AddVertex(0.0, 0.0, 0.0);
         mesh->AddVertex(a_, 0.0, 0.0);
         mesh->AddVertex(a_, b_, 0.0);
         mesh->AddVertex(0.0, b_, 0.0);
         mesh->AddVertex(0.0, 0.0, c_);
         mesh->AddVertex(a_, 0.0, c_);
         mesh->AddVertex(a_, b_, c_);
         mesh->AddVertex(0.0, b_, c_);

         mesh->AddWedge(0, 1, 2, 4, 5, 6);
         mesh->AddWedge(0, 2, 3, 4, 6, 7);
         break;
      case TETRAHEDRA:
         mesh = new Mesh(3, 8, 5);
         mesh->AddVertex(0.0, 0.0, 0.0);
         mesh->AddVertex(a_, 0.0, 0.0);
         mesh->AddVertex(a_, b_, 0.0);
         mesh->AddVertex(0.0, b_, 0.0);
         mesh->AddVertex(0.0, 0.0, c_);
         mesh->AddVertex(a_, 0.0, c_);
         mesh->AddVertex(a_, b_, c_);
         mesh->AddVertex(0.0, b_, c_);

         mesh->AddTet(0, 2, 7, 5);
         mesh->AddTet(6, 7, 2, 5);
         mesh->AddTet(4, 7, 5, 0);
         mesh->AddTet(1, 0, 5, 2);
         mesh->AddTet(3, 7, 0, 2);
         break;
      case WEDGE4:
         mesh = new Mesh(3, 10, 4);
         mesh->AddVertex(0.0, 0.0, 0.0);
         mesh->AddVertex(a_, 0.0, 0.0);
         mesh->AddVertex(a_, b_, 0.0);
         mesh->AddVertex(0.0, b_, 0.0);
         mesh->AddVertex(0.5 * a_, 0.5 * b_, 0.0);
         mesh->AddVertex(0.0, 0.0, c_);
         mesh->AddVertex(a_, 0.0, c_);
         mesh->AddVertex(a_, b_, c_);
         mesh->AddVertex(0.0, b_, c_);
         mesh->AddVertex(0.5 * a_, 0.5 * b_, c_);

         mesh->AddWedge(0, 1, 4, 5, 6, 9);
         mesh->AddWedge(1, 2, 4, 6, 7, 9);
         mesh->AddWedge(2, 3, 4, 7, 8, 9);
         mesh->AddWedge(3, 0, 4, 8, 5, 9);
         break;
      case MIXED3D6:
         mesh = new Mesh(3, 12, 6);
         mesh->AddVertex(0.0, 0.0, 0.0);
         mesh->AddVertex(a_, 0.0, 0.0);
         mesh->AddVertex(a_, b_, 0.0);
         mesh->AddVertex(0.0, b_, 0.0);
         mesh->AddVertex(0.5 * c_, 0.5 * c_, 0.5 * c_);
         mesh->AddVertex(a_ - 0.5 * c_, 0.5 * c_, 0.5 * c_);
         mesh->AddVertex(a_ - 0.5 * c_, b_ - 0.5 * c_, 0.5 * c_);
         mesh->AddVertex(0.5 * c_, b_ - 0.5 * c_, 0.5 * c_);
         mesh->AddVertex(0.0, 0.0, c_);
         mesh->AddVertex(a_, 0.0, c_);
         mesh->AddVertex(a_, b_, c_);
         mesh->AddVertex(0.0, b_, c_);

         mesh->AddHex(0, 1, 2, 3, 4, 5, 6, 7);
         mesh->AddWedge(0, 4, 8, 1, 5, 9);
         mesh->AddWedge(1, 5, 9, 2, 6, 10);
         mesh->AddWedge(2, 6, 10, 3, 7, 11);
         mesh->AddWedge(3, 7, 11, 0, 4, 8);
         mesh->AddHex(4, 5, 6, 7, 8, 9, 10, 11);
         break;
      case MIXED3D8:
         mesh = new Mesh(3, 10, 8);
         mesh->AddVertex(0.0, 0.0, 0.0);
         mesh->AddVertex(a_, 0.0, 0.0);
         mesh->AddVertex(a_, b_, 0.0);
         mesh->AddVertex(0.0, b_, 0.0);
         mesh->AddVertex(0.25 * a_, 0.5 * b_, 0.5 * c_);
         mesh->AddVertex(0.75 * a_, 0.5 * b_, 0.5 * c_);
         mesh->AddVertex(0.0, 0.0, c_);
         mesh->AddVertex(a_, 0.0, c_);
         mesh->AddVertex(a_, b_, c_);
         mesh->AddVertex(0.0, b_, c_);

         mesh->AddWedge(0, 3, 4, 1, 2, 5);
         mesh->AddWedge(3, 9, 4, 2, 8, 5);
         mesh->AddWedge(9, 6, 4, 8, 7, 5);
         mesh->AddWedge(6, 0, 4, 7, 1, 5);
         mesh->AddTet(0, 3, 9, 4);
         mesh->AddTet(0, 9, 6, 4);
         mesh->AddTet(1, 7, 2, 5);
         mesh->AddTet(8, 2, 7, 5);
         break;
   }
   mesh->FinalizeTopology(true);
   for (int i = 0; i < mesh->GetNBE(); i++) { mesh->SetBdrAttribute(i, 1); }

   return mesh;
}

} // namespace build_dof_to_arrays

} // namespace mfem<|MERGE_RESOLUTION|>--- conflicted
+++ resolved
@@ -270,14 +270,9 @@
 
             // Get all boundary ldofs
             Array<int> bdr(1); bdr = 1;
-<<<<<<< HEAD
-            static_cast<FiniteElementSpace&>(fespace).GetEssentialVDofs(bdr,
-                                                                        all_bdr_ldofs_marked);
-=======
             static_cast<FiniteElementSpace&>(fespace).FiniteElementSpace::GetEssentialVDofs(
                bdr,
                all_bdr_ldofs_marked);
->>>>>>> a80d35b3
             FiniteElementSpace::MarkerToList(all_bdr_ldofs_marked, all_bdr_ldofs);
 
             for (int i = 0; i < size; i++)
