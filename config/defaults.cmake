# Copyright (c) 2010-2020, Lawrence Livermore National Security, LLC. Produced
# at the Lawrence Livermore National Laboratory. All Rights reserved. See files
# LICENSE and NOTICE for details. LLNL-CODE-806117.
#
# This file is part of the MFEM library. For more information and source code
# availability visit https://mfem.org.
#
# MFEM is free software; you can redistribute it and/or modify it under the
# terms of the BSD-3 license. We welcome feedback and contributions, see file
# CONTRIBUTING.md for details.

# See the file INSTALL for description of the configuration options.

# Default options. To replace these, copy this file to user.cmake and modify it.

if (NOT CMAKE_BUILD_TYPE)
  set(CMAKE_BUILD_TYPE "Release" CACHE STRING
      "Build type: Debug, Release, RelWithDebInfo, or MinSizeRel." FORCE)
endif()

# MFEM options. Set to mimic the default "defaults.mk" file.
option(MFEM_USE_MPI "Enable MPI parallel build" OFF)
option(MFEM_USE_METIS "Enable METIS usage" ${MFEM_USE_MPI})
option(MFEM_USE_EXCEPTIONS "Enable the use of exceptions" OFF)
option(MFEM_USE_ZLIB "Enable zlib for compressed data streams." OFF)
option(MFEM_USE_LIBUNWIND "Enable backtrace for errors." OFF)
option(MFEM_USE_LAPACK "Enable LAPACK usage" OFF)
option(MFEM_THREAD_SAFE "Enable thread safety" OFF)
option(MFEM_USE_OPENMP "Enable the OpenMP backend" OFF)
option(MFEM_USE_LEGACY_OPENMP "Enable legacy OpenMP usage" OFF)
option(MFEM_USE_MEMALLOC "Enable the internal MEMALLOC option." ON)
option(MFEM_USE_SUNDIALS "Enable SUNDIALS usage" OFF)
option(MFEM_USE_MESQUITE "Enable MESQUITE usage" OFF)
option(MFEM_USE_SUITESPARSE "Enable SuiteSparse usage" OFF)
option(MFEM_USE_SUPERLU "Enable SuperLU_DIST usage" OFF)
option(MFEM_USE_STRUMPACK "Enable STRUMPACK usage" OFF)
option(MFEM_USE_GECKO "Enable GECKO usage" OFF)
option(MFEM_USE_GINKGO "Enable Ginkgo usage" OFF)
option(MFEM_USE_GNUTLS "Enable GNUTLS usage" OFF)
option(MFEM_USE_GSLIB "Enable GSLIB usage" OFF)
option(MFEM_USE_NETCDF "Enable NETCDF usage" OFF)
option(MFEM_USE_PETSC "Enable PETSc support." OFF)
option(MFEM_USE_MPFR "Enable MPFR usage." OFF)
option(MFEM_USE_SIDRE "Enable Axom/Sidre usage" OFF)
option(MFEM_USE_CONDUIT "Enable Conduit usage" OFF)
option(MFEM_USE_PUMI "Enable PUMI" OFF)
option(MFEM_USE_HIOP "Enable HiOp" OFF)
option(MFEM_USE_CUDA "Enable CUDA" OFF)
option(MFEM_USE_OCCA "Enable OCCA" OFF)
option(MFEM_USE_RAJA "Enable RAJA" OFF)
option(MFEM_USE_CEED "Enable CEED" OFF)
<<<<<<< HEAD
option(MFEM_USE_JIT "Enable JIT" OFF)
=======
option(MFEM_USE_UMPIRE "Enable Umpire" OFF)
>>>>>>> 506d975c

set(MFEM_MPI_NP 4 CACHE STRING "Number of processes used for MPI tests")

# Allow a user to disable testing, examples, and/or miniapps at CONFIGURE TIME
# if they don't want/need them (e.g. if MFEM is "just a dependency" and all they
# need is the library, building all that stuff adds unnecessary overhead). Note
# that the examples or miniapps can always be built using the targets 'examples'
# or 'miniapps', respectively.
option(MFEM_ENABLE_TESTING "Enable the ctest framework for testing" ON)
option(MFEM_ENABLE_EXAMPLES "Build all of the examples" OFF)
option(MFEM_ENABLE_MINIAPPS "Build all of the miniapps" OFF)

# Setting CXX/MPICXX on the command line or in user.cmake will overwrite the
# autodetected C++ compiler.
# set(CXX g++)
# set(MPICXX mpicxx)

# Set the target CUDA architecture
set(CUDA_ARCH "sm_60" CACHE STRING "Target CUDA architecture.")

set(MFEM_DIR ${CMAKE_CURRENT_SOURCE_DIR})

# The *_DIR paths below will be the first place searched for the corresponding
# headers and library. If these fail, then standard cmake search is performed.
# Note: if the variables are already in the cache, they are not overwritten.

set(HYPRE_DIR "${MFEM_DIR}/../hypre/src/hypre" CACHE PATH
    "Path to the hypre library.")
# If hypre was compiled to depend on BLAS and LAPACK:
# set(HYPRE_REQUIRED_PACKAGES "BLAS" "LAPACK" CACHE STRING
#     "Packages that HYPRE depends on.")

set(METIS_DIR "${MFEM_DIR}/../metis-4.0" CACHE PATH "Path to the METIS library.")

set(LIBUNWIND_DIR "" CACHE PATH "Path to Libunwind.")

set(SUNDIALS_DIR "${MFEM_DIR}/../sundials-5.0.0/instdir" CACHE PATH
    "Path to the SUNDIALS library.")
# The following may be necessary, if SUNDIALS was built with KLU:
# set(SUNDIALS_REQUIRED_PACKAGES "SuiteSparse/KLU/AMD/BTF/COLAMD/config"
#     CACHE STRING "Additional packages required by SUNDIALS.")

set(MESQUITE_DIR "${MFEM_DIR}/../mesquite-2.99" CACHE PATH
    "Path to the Mesquite library.")

set(SuiteSparse_DIR "${MFEM_DIR}/../SuiteSparse" CACHE PATH
    "Path to the SuiteSparse library.")
set(SuiteSparse_REQUIRED_PACKAGES "BLAS" "METIS"
    CACHE STRING "Additional packages required by SuiteSparse.")

set(ParMETIS_DIR "${MFEM_DIR}/../parmetis-4.0.3" CACHE PATH
    "Path to the ParMETIS library.")
set(ParMETIS_REQUIRED_PACKAGES "METIS" CACHE STRING
    "Additional packages required by ParMETIS.")

set(SuperLUDist_DIR "${MFEM_DIR}/../SuperLU_DIST_5.1.0" CACHE PATH
    "Path to the SuperLU_DIST library.")
# SuperLU_DIST may also depend on "OpenMP", depending on how it was compiled.
set(SuperLUDist_REQUIRED_PACKAGES "MPI" "BLAS" "ParMETIS" CACHE STRING
    "Additional packages required by SuperLU_DIST.")

set(STRUMPACK_DIR "${MFEM_DIR}/../STRUMPACK-build" CACHE PATH
    "Path to the STRUMPACK library.")
# STRUMPACK may also depend on "OpenMP", depending on how it was compiled.
# Starting with v2.2.0 of STRUMPACK, ParMETIS and Scotch are optional.
set(STRUMPACK_REQUIRED_PACKAGES "MPI" "MPI_Fortran" "ParMETIS" "METIS"
    "ScaLAPACK" "Scotch/ptscotch/ptscotcherr/scotch/scotcherr" CACHE STRING
    "Additional packages required by STRUMPACK.")
# If the MPI package does not find all required Fortran libraries:
# set(STRUMPACK_REQUIRED_LIBRARIES "gfortran" "mpi_mpifh" CACHE STRING
#     "Additional libraries required by STRUMPACK.")

# The Scotch library, required by STRUMPACK <= v2.1.0, optional in STRUMPACK >=
# v2.2.0.
set(Scotch_DIR "${MFEM_DIR}/../scotch_6.0.4" CACHE PATH
    "Path to the Scotch and PT-Scotch libraries.")
set(Scotch_REQUIRED_PACKAGES "Threads" CACHE STRING
    "Additional packages required by Scotch.")
# Tell the "Threads" package/module to prefer pthreads.
set(CMAKE_THREAD_PREFER_PTHREAD TRUE)
set(Threads_LIB_VARS CMAKE_THREAD_LIBS_INIT)

# The ScaLAPACK library, required by STRUMPACK
set(ScaLAPACK_DIR "${MFEM_DIR}/../scalapack-2.0.2/lib/cmake/scalapack-2.0.2"
    CACHE PATH "Path to the configuration file scalapack-config.cmake")
set(ScaLAPACK_TARGET_NAMES scalapack)
# set(ScaLAPACK_TARGET_FORCE)
# set(ScaLAPACK_IMPORT_CONFIG DEBUG)

set(GECKO_DIR "${MFEM_DIR}/../gecko" CACHE PATH "Path to the Gecko library.")

set(Ginkgo_DIR "${MFEM_DIR}/../ginkgo" CACHE PATH "Path to the Ginkgo library.")

set(GNUTLS_DIR "" CACHE PATH "Path to the GnuTLS library.")

set(GSLIB_DIR "" CACHE PATH "Path to the GSLIB library.")

set(NETCDF_DIR "" CACHE PATH "Path to the NetCDF library.")
# May need to add "HDF5" as requirement.
set(NetCDF_REQUIRED_PACKAGES "" CACHE STRING
    "Additional packages required by NetCDF.")

set(PETSC_DIR "${MFEM_DIR}/../petsc" CACHE PATH
    "Path to the PETSc main directory.")
set(PETSC_ARCH "arch-linux2-c-debug" CACHE STRING "PETSc build architecture.")

set(MPFR_DIR "" CACHE PATH "Path to the MPFR library.")

set(CONDUIT_DIR "${MFEM_DIR}/../conduit" CACHE PATH
    "Path to the Conduit library.")

set(AXOM_DIR "${MFEM_DIR}/../axom" CACHE PATH "Path to the Axom library.")
# May need to add "Boost" as requirement.
set(Axom_REQUIRED_PACKAGES "Conduit/relay/blueprint" CACHE STRING
    "Additional packages required by Axom.")

set(PUMI_DIR "${MFEM_DIR}/../pumi-2.1.0" CACHE STRING
    "Directory where PUMI is installed")

set(HIOP_DIR "${MFEM_DIR}/../hiop/install" CACHE STRING
    "Directory where HiOp is installed")
set(HIOP_REQUIRED_PACKAGES "BLAS" "LAPACK" CACHE STRING
    "Packages that HiOp depends on.")

set(OCCA_DIR "${MFEM_DIR}/../occa" CACHE PATH "Path to OCCA")
set(RAJA_DIR "${MFEM_DIR}/../raja" CACHE PATH "Path to RAJA")
set(CEED_DIR "${MFEM_DIR}/../libCEED" CACHE PATH "Path to libCEED")
set(UMPIRE_DIR "${MFEM_DIR}/../umpire" CACHE PATH "Path to Umpire")

set(BLAS_INCLUDE_DIRS "" CACHE STRING "Path to BLAS headers.")
set(BLAS_LIBRARIES "" CACHE STRING "The BLAS library.")
set(LAPACK_INCLUDE_DIRS "" CACHE STRING "Path to LAPACK headers.")
set(LAPACK_LIBRARIES "" CACHE STRING "The LAPACK library.")

# Some useful variables:
set(CMAKE_SKIP_PREPROCESSED_SOURCE_RULES ON) # Skip *.i rules
set(CMAKE_SKIP_ASSEMBLY_SOURCE_RULES  ON)    # Skip *.s rules
# set(CMAKE_VERBOSE_MAKEFILE ON CACHE BOOL "Verbose makefiles.")<|MERGE_RESOLUTION|>--- conflicted
+++ resolved
@@ -49,11 +49,8 @@
 option(MFEM_USE_OCCA "Enable OCCA" OFF)
 option(MFEM_USE_RAJA "Enable RAJA" OFF)
 option(MFEM_USE_CEED "Enable CEED" OFF)
-<<<<<<< HEAD
 option(MFEM_USE_JIT "Enable JIT" OFF)
-=======
 option(MFEM_USE_UMPIRE "Enable Umpire" OFF)
->>>>>>> 506d975c
 
 set(MFEM_MPI_NP 4 CACHE STRING "Number of processes used for MPI tests")
 
