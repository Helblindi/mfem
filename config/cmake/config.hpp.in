--- conflicted
+++ resolved
@@ -156,7 +156,7 @@
 // library.
 #cmakedefine MFEM_USE_SIMMETRIX
 
-<<<<<<< HEAD
+
 // use ADEPT library for AD
 #cmakedefine MFEM_USE_ADEPT
 
@@ -165,9 +165,8 @@
 
 // use forward mode for automatic differentiation
 #cmakedefine MFEM_USE_ADFORWARD
-=======
+
 // Enable interface to the MKL CPardiso library.
 #cmakedefine MFEM_USE_MKL_CPARDISO
->>>>>>> 265ed8ca
 
 #endif // MFEM_CONFIG_HEADER