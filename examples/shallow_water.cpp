--- conflicted
+++ resolved
@@ -63,16 +63,10 @@
   const double g = 9.81;
 
   const char *mesh_file = "../data/periodic-square-4x4.mesh";
-<<<<<<< HEAD
-  int ref_levels = 4;
-  int order = 1;
-  int ode_solver_type = 3;
-=======
   int IntOrderOffset = 3;
   int ref_levels = 3;
   int order = 3;
   int ode_solver_type = 4;
->>>>>>> b0f44de3
   double t_final = 20.0;
   double dt = -0.01;
   double cfl = 0.3;
