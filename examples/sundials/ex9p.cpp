//                       MFEM Example 9 - Parallel Version
//                             SUNDIALS Modification
//
// Compile with: make ex9p
//
// Sample runs:
//    mpirun -np 4 ex9p -m ../../data/periodic-segment.mesh -p 1 -rp 1 -s 7 -dt 0.0025
//    mpirun -np 4 ex9p -m ../../data/periodic-square.mesh  -p 1 -rp 1 -s 8 -dt 0.0025 -tf 9
//    mpirun -np 4 ex9p -m ../../data/periodic-hexagon.mesh -p 0 -rp 1 -s 7 -dt 0.0009 -vs 25
//    mpirun -np 4 ex9p -m ../../data/periodic-hexagon.mesh -p 0 -rp 1 -s 9 -dt 0.005 -vs 15
//    mpirun -np 4 ex9p -m ../../data/amr-quad.mesh         -p 1 -rp 1 -s 9 -dt 0.001 -tf 9
//    mpirun -np 4 ex9p -m ../../data/star-q3.mesh          -p 1 -rp 1 -s 9 -dt 0.0025 -tf 9
//    mpirun -np 4 ex9p -m ../../data/disc-nurbs.mesh       -p 1 -rp 2 -s 7 -dt 0.0025 -tf 9
//    mpirun -np 4 ex9p -m ../../data/periodic-cube.mesh    -p 0 -rp 1 -s 8 -dt 0.01 -tf 8 -o 2
//
// Device sample runs:
//    mpirun -np 4 ex9p -pa
//    mpirun -np 4 ex9p -ea
//    mpirun -np 4 ex9p -fa
//    mpirun -np 4 ex9p -pa -m ../../data/periodic-cube.mesh
//    mpirun -np 4 ex9p -pa -m ../../data/periodic-cube.mesh -d cuda
//    mpirun -np 4 ex9p -ea -m ../../data/periodic-cube.mesh -d cuda
//    mpirun -np 4 ex9p -fa -m ../../data/periodic-cube.mesh -d cuda
//
// Description:  This example code solves the time-dependent advection equation
//               du/dt + v.grad(u) = 0, where v is a given fluid velocity, and
//               u0(x)=u(0,x) is a given initial condition.
//
//               The example demonstrates the use of Discontinuous Galerkin (DG)
//               bilinear forms in MFEM (face integrators), the use of implicit
//               and explicit ODE time integrators, the definition of periodic
//               boundary conditions through periodic meshes, as well as the use
//               of GLVis for persistent visualization of a time-evolving
//               solution. Saving of time-dependent data files for visualization
//               with VisIt (visit.llnl.gov) and ParaView (paraview.org), as
//               well as the optional saving with ADIOS2 (adios2.readthedocs.io)
//               are also illustrated.

#include "mfem.hpp"
#include <fstream>
#include <iostream>

#ifndef MFEM_USE_SUNDIALS
#error This example requires that MFEM is built with MFEM_USE_SUNDIALS=YES
#endif

using namespace std;
using namespace mfem;

// Choice for the problem setup. The fluid velocity, initial condition and
// inflow boundary condition are chosen based on this parameter.
int problem;

// Velocity coefficient
void velocity_function(const Vector &x, Vector &v);

// Initial condition
double u0_function(const Vector &x);

// Inflow boundary condition
double inflow_function(const Vector &x);

// Mesh bounding box
Vector bb_min, bb_max;

// Type of preconditioner for implicit time integrator
enum class PrecType : int
{
   ILU = 0,
   AIR = 1
};

#if MFEM_HYPRE_VERSION >= 21800
// Algebraic multigrid preconditioner for advective problems based on
// approximate ideal restriction (AIR). Most effective when matrix is
// first scaled by DG block inverse, and AIR applied to scaled matrix.
// See https://doi.org/10.1137/17M1144350.
class AIR_prec : public Solver
{
private:
   const HypreParMatrix *A;
   // Copy of A scaled by block-diagonal inverse
   HypreParMatrix A_s;

   HypreBoomerAMG *AIR_solver;
   int blocksize;

public:
   AIR_prec(int blocksize_) : AIR_solver(NULL), blocksize(blocksize_) { }

   void SetOperator(const Operator &op)
   {
      width = op.Width();
      height = op.Height();

      A = dynamic_cast<const HypreParMatrix *>(&op);
      MFEM_VERIFY(A != NULL, "AIR_prec requires a HypreParMatrix.")

      // Scale A by block-diagonal inverse
      BlockInverseScale(A, &A_s, NULL, NULL, blocksize,
                        BlockInverseScaleJob::MATRIX_ONLY);
      delete AIR_solver;
      AIR_solver = new HypreBoomerAMG(A_s);
      AIR_solver->SetAdvectiveOptions(1, "", "FA");
      AIR_solver->SetPrintLevel(0);
      AIR_solver->SetMaxLevels(50);
   }

   virtual void Mult(const Vector &x, Vector &y) const
   {
      // Scale the rhs by block inverse and solve system
      HypreParVector z_s;
      BlockInverseScale(A, NULL, &x, &z_s, blocksize,
                        BlockInverseScaleJob::RHS_ONLY);
      AIR_solver->Mult(z_s, y);
   }

   ~AIR_prec()
   {
      delete AIR_solver;
   }
};
#endif


class DG_Solver : public Solver
{
private:
   HypreParMatrix &M, &K;
   SparseMatrix M_diag;
   HypreParMatrix *A;
   GMRESSolver linear_solver;
   Solver *prec;
   double dt;
public:
   DG_Solver(HypreParMatrix &M_, HypreParMatrix &K_, const FiniteElementSpace &fes,
             PrecType prec_type)
      : M(M_),
        K(K_),
        A(NULL),
        linear_solver(M.GetComm()),
        dt(-1.0)
   {
      int block_size = fes.GetFE(0)->GetDof();
      if (prec_type == PrecType::ILU)
      {
         prec = new BlockILU(block_size,
                             BlockILU::Reordering::MINIMUM_DISCARDED_FILL);
      }
      else if (prec_type == PrecType::AIR)
      {
#if MFEM_HYPRE_VERSION >= 21800
         prec = new AIR_prec(block_size);
#else
         MFEM_ABORT("Must have MFEM_HYPRE_VERSION >= 21800 to use AIR.\n");
#endif
      }
      linear_solver.iterative_mode = false;
      linear_solver.SetRelTol(1e-9);
      linear_solver.SetAbsTol(0.0);
      linear_solver.SetMaxIter(100);
      linear_solver.SetPrintLevel(0);
      linear_solver.SetPreconditioner(*prec);

      M.GetDiag(M_diag);
   }

   void SetTimeStep(double dt_)
   {
      if (dt_ != dt)
      {
         dt = dt_;
         // Form operator A = M - dt*K
         delete A;
         A = Add(-dt, K, 0.0, K);
         SparseMatrix A_diag;
         A->GetDiag(A_diag);
         A_diag.Add(1.0, M_diag);
         // this will also call SetOperator on the preconditioner
         linear_solver.SetOperator(*A);
      }
   }

   void SetOperator(const Operator &op)
   {
      linear_solver.SetOperator(op);
   }

   virtual void Mult(const Vector &x, Vector &y) const
   {
      linear_solver.Mult(x, y);
   }

   ~DG_Solver()
   {
      delete prec;
      delete A;
   }
};


/** A time-dependent operator for the right-hand side of the ODE. The DG weak
    form of du/dt = -v.grad(u) is M du/dt = K u + b, where M and K are the mass
    and advection matrices, and b describes the flow on the boundary. This can
    be written as a general ODE, du/dt = M^{-1} (K u + b), and this class is
    used to evaluate the right-hand side. */
class FE_Evolution : public TimeDependentOperator
{
private:
   OperatorHandle M, K;
   const Vector &b;
   Solver *M_prec;
   CGSolver M_solver;
   DG_Solver *dg_solver;

   mutable Vector z;

public:
   FE_Evolution(ParBilinearForm &M_, ParBilinearForm &K_, const Vector &b_,
                PrecType prec_type);

   virtual void Mult(const Vector &x, Vector &y) const;
   virtual void ImplicitSolve(const double dt, const Vector &x, Vector &k);

   virtual ~FE_Evolution();
};


int main(int argc, char *argv[])
{
   // 1. Initialize MPI, HYPRE, and SUNDIALS.
   Mpi::Init(argc, argv);
   int num_procs = Mpi::WorldSize();
   int myid = Mpi::WorldRank();
   Hypre::Init();
   Sundials::Init();

   // 2. Parse command-line options.
   problem = 0;
   const char *mesh_file = "../../data/periodic-hexagon.mesh";
   int ser_ref_levels = 2;
   int par_ref_levels = 0;
   int order = 3;
   bool pa = false;
   bool ea = false;
   bool fa = false;
   const char *device_config = "cpu";
   int ode_solver_type = 7;
   double t_final = 10.0;
   double dt = 0.01;
   bool visualization = false;
   bool visit = false;
   bool paraview = false;
   bool adios2 = false;
   bool binary = false;
   int vis_steps = 5;
#if MFEM_HYPRE_VERSION >= 21800
   PrecType prec_type = PrecType::AIR;
#else
   PrecType prec_type = PrecType::ILU;
#endif

   // Relative and absolute tolerances for CVODE and ARKODE.
   const double reltol = 1e-2, abstol = 1e-2;

   int precision = 8;
   cout.precision(precision);

   OptionsParser args(argc, argv);
   args.AddOption(&mesh_file, "-m", "--mesh",
                  "Mesh file to use.");
   args.AddOption(&problem, "-p", "--problem",
                  "Problem setup to use. See options in velocity_function().");
   args.AddOption(&ser_ref_levels, "-rs", "--refine-serial",
                  "Number of times to refine the mesh uniformly in serial.");
   args.AddOption(&par_ref_levels, "-rp", "--refine-parallel",
                  "Number of times to refine the mesh uniformly in parallel.");
   args.AddOption(&order, "-o", "--order",
                  "Order (degree) of the finite elements.");
   args.AddOption(&pa, "-pa", "--partial-assembly", "-no-pa",
                  "--no-partial-assembly", "Enable Partial Assembly.");
   args.AddOption(&ea, "-ea", "--element-assembly", "-no-ea",
                  "--no-element-assembly", "Enable Element Assembly.");
   args.AddOption(&fa, "-fa", "--full-assembly", "-no-fa",
                  "--no-full-assembly", "Enable Full Assembly.");
   args.AddOption(&device_config, "-d", "--device",
                  "Device configuration string, see Device::Configure().");
   args.AddOption(&ode_solver_type, "-s", "--ode-solver",
                  "ODE solver:\n\t"
                  "1 - Forward Euler,\n\t"
                  "2 - RK2 SSP,\n\t"
                  "3 - RK3 SSP,\n\t"
                  "4 - RK4,\n\t"
                  "6 - RK6,\n\t"
                  "7 - CVODE (adaptive order implicit Adams),\n\t"
                  "8 - ARKODE default (4th order) explicit,\n\t"
                  "9 - ARKODE RK8.");
   args.AddOption(&t_final, "-tf", "--t-final",
                  "Final time; start time is 0.");
   args.AddOption(&dt, "-dt", "--time-step",
                  "Time step.");
   args.AddOption((int *)&prec_type, "-pt", "--prec-type", "Preconditioner for "
                  "implicit solves. 0 for ILU, 1 for pAIR-AMG.");
   args.AddOption(&visualization, "-vis", "--visualization", "-no-vis",
                  "--no-visualization",
                  "Enable or disable GLVis visualization.");
   args.AddOption(&visit, "-visit", "--visit-datafiles", "-no-visit",
                  "--no-visit-datafiles",
                  "Save data files for VisIt (visit.llnl.gov) visualization.");
   args.AddOption(&paraview, "-paraview", "--paraview-datafiles", "-no-paraview",
                  "--no-paraview-datafiles",
                  "Save data files for ParaView (paraview.org) visualization.");
   args.AddOption(&adios2, "-adios2", "--adios2-streams", "-no-adios2",
                  "--no-adios2-streams",
                  "Save data using adios2 streams.");
   args.AddOption(&binary, "-binary", "--binary-datafiles", "-ascii",
                  "--ascii-datafiles",
                  "Use binary (Sidre) or ascii format for VisIt data files.");
   args.AddOption(&vis_steps, "-vs", "--visualization-steps",
                  "Visualize every n-th timestep.");
   args.Parse();
   if (!args.Good())
   {
      if (Mpi::Root())
      {
         args.PrintUsage(cout);
      }
      return 1;
   }
   if (Mpi::Root())
   {
      args.PrintOptions(cout);
   }

   // check for valid ODE solver option
   if (ode_solver_type < 1 || ode_solver_type > 9)
   {
      if (Mpi::Root())
      {
         cout << "Unknown ODE solver type: " << ode_solver_type << '\n';
      }
      return 3;
   }

   Device device(device_config);
   if (Mpi::Root()) { device.Print(); }

   // 3. Read the serial mesh from the given mesh file on all processors. We can
   //    handle geometrically periodic meshes in this code.
   Mesh *mesh = new Mesh(mesh_file, 1, 1);
   int dim = mesh->Dimension();

   // 4. Refine the mesh in serial to increase the resolution. In this example
   //    we do 'ser_ref_levels' of uniform refinement, where 'ser_ref_levels' is
   //    a command-line parameter. If the mesh is of NURBS type, we convert it
   //    to a (piecewise-polynomial) high-order mesh.
   for (int lev = 0; lev < ser_ref_levels; lev++)
   {
      mesh->UniformRefinement();
   }
   if (mesh->NURBSext)
   {
      mesh->SetCurvature(max(order, 1));
   }
   mesh->GetBoundingBox(bb_min, bb_max, max(order, 1));

   // 5. Define the parallel mesh by a partitioning of the serial mesh. Refine
   //    this mesh further in parallel to increase the resolution. Once the
   //    parallel mesh is defined, the serial mesh can be deleted.
   ParMesh *pmesh = new ParMesh(MPI_COMM_WORLD, *mesh);
   delete mesh;
   for (int lev = 0; lev < par_ref_levels; lev++)
   {
      pmesh->UniformRefinement();
   }

   // 6. Define the parallel discontinuous DG finite element space on the
   //    parallel refined mesh of the given polynomial order.
   DG_FECollection fec(order, dim, BasisType::GaussLobatto);
   ParFiniteElementSpace *fes = new ParFiniteElementSpace(pmesh, &fec);

   HYPRE_BigInt global_vSize = fes->GlobalTrueVSize();
   if (Mpi::Root())
   {
      cout << "Number of unknowns: " << global_vSize << endl;
   }

   // 7. Set up and assemble the parallel bilinear and linear forms (and the
   //    parallel hypre matrices) corresponding to the DG discretization. The
   //    DGTraceIntegrator involves integrals over mesh interior faces.
   VectorFunctionCoefficient velocity(dim, velocity_function);
   FunctionCoefficient inflow(inflow_function);
   FunctionCoefficient u0(u0_function);

   ParBilinearForm *m = new ParBilinearForm(fes);
   ParBilinearForm *k = new ParBilinearForm(fes);
   if (pa)
   {
      m->SetAssemblyLevel(AssemblyLevel::PARTIAL);
      k->SetAssemblyLevel(AssemblyLevel::PARTIAL);
   }
   else if (ea)
   {
      m->SetAssemblyLevel(AssemblyLevel::ELEMENT);
      k->SetAssemblyLevel(AssemblyLevel::ELEMENT);
   }
   else if (fa)
   {
      m->SetAssemblyLevel(AssemblyLevel::FULL);
      k->SetAssemblyLevel(AssemblyLevel::FULL);
   }

   m->AddDomainIntegrator(new MassIntegrator);
   constexpr double alpha = -1.0;
   k->AddDomainIntegrator(new ConvectionIntegrator(velocity, alpha));
   k->AddInteriorFaceIntegrator(
      new NonconservativeDGTraceIntegrator(velocity, alpha));
   k->AddBdrFaceIntegrator(
      new NonconservativeDGTraceIntegrator(velocity, alpha));

   ParLinearForm *b = new ParLinearForm(fes);
   b->AddBdrFaceIntegrator(
      new BoundaryFlowIntegrator(inflow, velocity, alpha));

   int skip_zeros = 0;
   m->Assemble();
   k->Assemble(skip_zeros);
   b->Assemble();
   m->Finalize();
   k->Finalize(skip_zeros);

   HypreParVector *B = b->ParallelAssemble();

   // 8. Define the initial conditions, save the corresponding grid function to
   //    a file and (optionally) save data in the VisIt format and initialize
   //    GLVis visualization.
   ParGridFunction *u = new ParGridFunction(fes);
   u->ProjectCoefficient(u0);
   HypreParVector *U = u->GetTrueDofs();

   {
      ostringstream mesh_name, sol_name;
      mesh_name << "ex9-mesh." << setfill('0') << setw(6) << myid;
      sol_name << "ex9-init." << setfill('0') << setw(6) << myid;
      ofstream omesh(mesh_name.str().c_str());
      omesh.precision(precision);
      pmesh->Print(omesh);
      ofstream osol(sol_name.str().c_str());
      osol.precision(precision);
      u->Save(osol);
   }

   // Create data collection for solution output: either VisItDataCollection for
   // ascii data files, or SidreDataCollection for binary data files.
   DataCollection *dc = NULL;
   if (visit)
   {
      if (binary)
      {
#ifdef MFEM_USE_SIDRE
         dc = new SidreDataCollection("Example9-Parallel", pmesh);
#else
         MFEM_ABORT("Must build with MFEM_USE_SIDRE=YES for binary output.");
#endif
      }
      else
      {
         dc = new VisItDataCollection("Example9-Parallel", pmesh);
         dc->SetPrecision(precision);
         // To save the mesh using MFEM's parallel mesh format:
         // dc->SetFormat(DataCollection::PARALLEL_FORMAT);
      }
      dc->RegisterField("solution", u);
      dc->SetCycle(0);
      dc->SetTime(0.0);
      dc->Save();
   }

   ParaViewDataCollection *pd = NULL;
   if (paraview)
   {
      pd = new ParaViewDataCollection("Example9P", pmesh);
      pd->SetPrefixPath("ParaView");
      pd->RegisterField("solution", u);
      pd->SetLevelsOfDetail(order);
      pd->SetDataFormat(VTKFormat::BINARY);
      pd->SetHighOrderOutput(true);
      pd->SetCycle(0);
      pd->SetTime(0.0);
      pd->Save();
   }

   // Optionally output a BP (binary pack) file using ADIOS2. This can be
   // visualized with the ParaView VTX reader.
#ifdef MFEM_USE_ADIOS2
   ADIOS2DataCollection *adios2_dc = NULL;
   if (adios2)
   {
      std::string postfix(mesh_file);
      postfix.erase(0, std::string("../data/").size() );
      postfix += "_o" + std::to_string(order);
      const std::string collection_name = "ex9-p-" + postfix + ".bp";

      adios2_dc = new ADIOS2DataCollection(MPI_COMM_WORLD, collection_name, pmesh);
      // output data substreams are half the number of mpi processes
      adios2_dc->SetParameter("SubStreams", std::to_string(num_procs/2) );
      adios2_dc->RegisterField("solution", u);
      adios2_dc->SetCycle(0);
      adios2_dc->SetTime(0.0);
      adios2_dc->Save();
   }
#endif

   socketstream sout;
   if (visualization)
   {
      char vishost[] = "localhost";
      int  visport   = 19916;
      sout.open(vishost, visport);
      if (!sout)
      {
         if (Mpi::Root())
         {
            cout << "Unable to connect to GLVis server at "
                 << vishost << ':' << visport << endl;
         }
         visualization = false;
         if (Mpi::Root())
         {
            cout << "GLVis visualization disabled.\n";
         }
      }
      else
      {
         sout << "parallel " << num_procs << " " << myid << "\n";
         sout.precision(precision);
         sout << "solution\n" << *pmesh << *u;
         sout << "pause\n";
         sout << flush;
         if (Mpi::Root())
         {
            cout << "GLVis visualization paused."
                 << " Press space (in the GLVis window) to resume it.\n";
         }
      }
   }

   // 9. Define the time-dependent evolution operator describing the ODE
   //    right-hand side, and define the ODE solver used for time integration.
   FE_Evolution adv(*m, *k, *B, prec_type);

   double t = 0.0;
   adv.SetTime(t);

   // Create the time integrator
   ODESolver *ode_solver = NULL;
   CVODESolver *cvode = NULL;
   ARKStepSolver *arkode = NULL;
   switch (ode_solver_type)
   {
      case 1: ode_solver = new ForwardEulerSolver; break;
      case 2: ode_solver = new RK2Solver(1.0); break;
      case 3: ode_solver = new RK3SSPSolver; break;
      case 4: ode_solver = new RK4Solver; break;
      case 6: ode_solver = new RK6Solver; break;
      case 7:
         cvode = new CVODESolver(MPI_COMM_WORLD, CV_ADAMS);
         cvode->Init(adv);
         cvode->SetSStolerances(reltol, abstol);
         cvode->SetMaxStep(dt);
         cvode->UseSundialsLinearSolver();
         ode_solver = cvode; break;
      case 8:
      case 9:
         arkode = new ARKStepSolver(MPI_COMM_WORLD, ARKStepSolver::EXPLICIT);
         arkode->Init(adv);
         arkode->SetSStolerances(reltol, abstol);
         arkode->SetMaxStep(dt);
         if (ode_solver_type == 9)
         {
            arkode->SetERKTableNum(ARKODE_FEHLBERG_13_7_8);
         }
         ode_solver = arkode; break;
   }

   // Initialize MFEM integrators, SUNDIALS integrators are initialized above
   if (ode_solver_type < 7) { ode_solver->Init(adv); }

   // 10. Perform time-integration (looping over the time iterations, ti,
   //     with a time-step dt).
   bool done = false;
   for (int ti = 0; !done; )
   {
      double dt_real = min(dt, t_final - t);
      ode_solver->Step(*U, t, dt_real);
      ti++;

      done = (t >= t_final - 1e-8*dt);

      if (done || ti % vis_steps == 0)
      {
         if (Mpi::Root())
         {
            cout << "time step: " << ti << ", time: " << t << endl;
            if (cvode) { cvode->PrintInfo(); }
            if (arkode) { arkode->PrintInfo(); }
         }

         // 11. Extract the parallel grid function corresponding to the finite
         //     element approximation U (the local solution on each processor).
         *u = *U;

         if (visualization)
         {
            sout << "parallel " << num_procs << " " << myid << "\n";
            sout << "solution\n" << *pmesh << *u << flush;
         }

         if (visit)
         {
            dc->SetCycle(ti);
            dc->SetTime(t);
            dc->Save();
         }

         if (paraview)
         {
            pd->SetCycle(ti);
            pd->SetTime(t);
            pd->Save();
         }

#ifdef MFEM_USE_ADIOS2
         // transient solutions can be visualized with ParaView
         if (adios2)
         {
            adios2_dc->SetCycle(ti);
            adios2_dc->SetTime(t);
            adios2_dc->Save();
         }
#endif
      }
   }

   // 12. Save the final solution in parallel. This output can be viewed later
   //     using GLVis: "glvis -np <np> -m ex9-mesh -g ex9-final".
   {
      *u = *U;
      ostringstream sol_name;
      sol_name << "ex9-final." << setfill('0') << setw(6) << myid;
      ofstream osol(sol_name.str().c_str());
      osol.precision(precision);
      u->Save(osol);
   }

   // 13. Free the used memory.
   delete U;
   delete u;
   delete B;
   delete b;
   delete k;
   delete m;
   delete fes;
   delete pmesh;
   delete ode_solver;
   delete pd;
#ifdef MFEM_USE_ADIOS2
   if (adios2)
   {
      delete adios2_dc;
   }
#endif
   delete dc;

   return 0;
}


// Implementation of class FE_Evolution
FE_Evolution::FE_Evolution(ParBilinearForm &M_, ParBilinearForm &K_,
                           const Vector &b_, PrecType prec_type)
<<<<<<< HEAD
   : TimeDependentOperator(M_.Height()),
=======
   : TimeDependentOperator(M_.ParFESpace()->GetTrueVSize()),
>>>>>>> a36699b8
     b(b_),
     M_solver(M_.ParFESpace()->GetComm()),
     z(height)
{
   if (M_.GetAssemblyLevel()==AssemblyLevel::LEGACY)
   {
      M.Reset(M_.ParallelAssemble(), true);
      K.Reset(K_.ParallelAssemble(), true);
   }
   else
   {
      M.Reset(&M_, false);
      K.Reset(&K_, false);
   }

   M_solver.SetOperator(*M);

   Array<int> ess_tdof_list;
   if (M_.GetAssemblyLevel()==AssemblyLevel::LEGACY)
   {
      HypreParMatrix &M_mat = *M.As<HypreParMatrix>();
      HypreParMatrix &K_mat = *K.As<HypreParMatrix>();
      HypreSmoother *hypre_prec = new HypreSmoother(M_mat, HypreSmoother::Jacobi);
      M_prec = hypre_prec;

      dg_solver = new DG_Solver(M_mat, K_mat, *M_.FESpace(), prec_type);
   }
   else
   {
      M_prec = new OperatorJacobiSmoother(M_, ess_tdof_list);
      dg_solver = NULL;
   }

   M_solver.SetPreconditioner(*M_prec);
   M_solver.iterative_mode = false;
   M_solver.SetRelTol(1e-9);
   M_solver.SetAbsTol(0.0);
   M_solver.SetMaxIter(100);
   M_solver.SetPrintLevel(0);
}

// Solve the equation:
//    u_t = M^{-1}(Ku + b),
// by solving associated linear system
//    (M - dt*K) d = K*u + b
void FE_Evolution::ImplicitSolve(const double dt, const Vector &x, Vector &k)
{
   K->Mult(x, z);
   z += b;
   dg_solver->SetTimeStep(dt);
   dg_solver->Mult(z, k);
}

void FE_Evolution::Mult(const Vector &x, Vector &y) const
{
   // y = M^{-1} (K x + b)
   K->Mult(x, z);
   z += b;
   M_solver.Mult(z, y);
}

FE_Evolution::~FE_Evolution()
{
   delete M_prec;
   delete dg_solver;
}


// Velocity coefficient
void velocity_function(const Vector &x, Vector &v)
{
   int dim = x.Size();

   // map to the reference [-1,1] domain
   Vector X(dim);
   for (int i = 0; i < dim; i++)
   {
      double center = (bb_min[i] + bb_max[i]) * 0.5;
      X(i) = 2 * (x(i) - center) / (bb_max[i] - bb_min[i]);
   }

   switch (problem)
   {
      case 0:
      {
         // Translations in 1D, 2D, and 3D
         switch (dim)
         {
            case 1: v(0) = 1.0; break;
            case 2: v(0) = sqrt(2./3.); v(1) = sqrt(1./3.); break;
            case 3: v(0) = sqrt(3./6.); v(1) = sqrt(2./6.); v(2) = sqrt(1./6.);
               break;
         }
         break;
      }
      case 1:
      case 2:
      {
         // Clockwise rotation in 2D around the origin
         const double w = M_PI/2;
         switch (dim)
         {
            case 1: v(0) = 1.0; break;
            case 2: v(0) = w*X(1); v(1) = -w*X(0); break;
            case 3: v(0) = w*X(1); v(1) = -w*X(0); v(2) = 0.0; break;
         }
         break;
      }
      case 3:
      {
         // Clockwise twisting rotation in 2D around the origin
         const double w = M_PI/2;
         double d = max((X(0)+1.)*(1.-X(0)),0.) * max((X(1)+1.)*(1.-X(1)),0.);
         d = d*d;
         switch (dim)
         {
            case 1: v(0) = 1.0; break;
            case 2: v(0) = d*w*X(1); v(1) = -d*w*X(0); break;
            case 3: v(0) = d*w*X(1); v(1) = -d*w*X(0); v(2) = 0.0; break;
         }
         break;
      }
   }
}

// Initial condition
double u0_function(const Vector &x)
{
   int dim = x.Size();

   // map to the reference [-1,1] domain
   Vector X(dim);
   for (int i = 0; i < dim; i++)
   {
      double center = (bb_min[i] + bb_max[i]) * 0.5;
      X(i) = 2 * (x(i) - center) / (bb_max[i] - bb_min[i]);
   }

   switch (problem)
   {
      case 0:
      case 1:
      {
         switch (dim)
         {
            case 1:
               return exp(-40.*pow(X(0)-0.5,2));
            case 2:
            case 3:
            {
               double rx = 0.45, ry = 0.25, cx = 0., cy = -0.2, w = 10.;
               if (dim == 3)
               {
                  const double s = (1. + 0.25*cos(2*M_PI*X(2)));
                  rx *= s;
                  ry *= s;
               }
               return ( erfc(w*(X(0)-cx-rx))*erfc(-w*(X(0)-cx+rx)) *
                        erfc(w*(X(1)-cy-ry))*erfc(-w*(X(1)-cy+ry)) )/16;
            }
         }
      }
      case 2:
      {
         double x_ = X(0), y_ = X(1), rho, phi;
         rho = hypot(x_, y_);
         phi = atan2(y_, x_);
         return pow(sin(M_PI*rho),2)*sin(3*phi);
      }
      case 3:
      {
         const double f = M_PI;
         return sin(f*X(0))*sin(f*X(1));
      }
   }
   return 0.0;
}

// Inflow boundary condition (zero for the problems considered in this example)
double inflow_function(const Vector &x)
{
   switch (problem)
   {
      case 0:
      case 1:
      case 2:
      case 3: return 0.0;
   }
   return 0.0;
}<|MERGE_RESOLUTION|>--- conflicted
+++ resolved
@@ -679,11 +679,7 @@
 // Implementation of class FE_Evolution
 FE_Evolution::FE_Evolution(ParBilinearForm &M_, ParBilinearForm &K_,
                            const Vector &b_, PrecType prec_type)
-<<<<<<< HEAD
-   : TimeDependentOperator(M_.Height()),
-=======
    : TimeDependentOperator(M_.ParFESpace()->GetTrueVSize()),
->>>>>>> a36699b8
      b(b_),
      M_solver(M_.ParFESpace()->GetComm()),
      z(height)
