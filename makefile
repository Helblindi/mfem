--- conflicted
+++ resolved
@@ -330,11 +330,8 @@
  MFEM_USE_GECKO MFEM_USE_SUPERLU MFEM_USE_STRUMPACK MFEM_USE_GNUTLS\
  MFEM_USE_NETCDF MFEM_USE_PETSC MFEM_USE_MPFR MFEM_USE_SIDRE MFEM_USE_CONDUIT\
  MFEM_USE_PUMI MFEM_USE_HIOP MFEM_USE_GSLIB MFEM_USE_CUDA MFEM_USE_HIP\
-<<<<<<< HEAD
- MFEM_USE_OCCA MFEM_USE_RAJA MFEM_USE_JIT MFEM_SOURCE_DIR MFEM_INSTALL_DIR
-=======
- MFEM_USE_OCCA MFEM_USE_CEED MFEM_USE_RAJA MFEM_SOURCE_DIR MFEM_INSTALL_DIR
->>>>>>> 0f31bba2
+ MFEM_USE_OCCA MFEM_USE_CEED MFEM_USE_RAJA MFEM_USE_JIT \
+ MFEM_SOURCE_DIR MFEM_INSTALL_DIR
 
 # List of makefile variables that will be written to config.mk:
 MFEM_CONFIG_VARS = MFEM_CXX MFEM_CPPFLAGS MFEM_CXXFLAGS MFEM_INC_DIR\
@@ -401,14 +398,9 @@
 endif
 
 # Source dirs in logical order
-<<<<<<< HEAD
-DIRS = general linalg mesh fem
+DIRS = general linalg mesh fem fem/libceed
 SOURCE_FILES = $(foreach dir,$(DIRS),\
   $(filter-out $(SRC)$(dir)/mpp.cpp, $(wildcard $(SRC)$(dir)/*.cpp)))
-=======
-DIRS = general linalg mesh fem fem/libceed
-SOURCE_FILES = $(foreach dir,$(DIRS),$(wildcard $(SRC)$(dir)/*.cpp))
->>>>>>> 0f31bba2
 RELSRC_FILES = $(patsubst $(SRC)%,%,$(SOURCE_FILES))
 OBJECT_FILES = $(patsubst $(SRC)%,$(BLD)%,$(SOURCE_FILES:.cpp=.o))
 OKL_DIRS = fem
@@ -550,12 +542,8 @@
 	$(MAKE) -C $(BLD)$(@D) $(@F)
 
 clean: $(addsuffix /clean,$(EM_DIRS) $(TEST_DIRS))
-<<<<<<< HEAD
-	rm -f $(addprefix $(BLD),*/*.o */*~ *~ libmfem.* deps.mk mpp)
-=======
 	rm -f $(addprefix $(BLD),$(foreach d,$(DIRS),$(d)/*{.o,~}) \
-	   *~ libmfem.* deps.mk)
->>>>>>> 0f31bba2
+	   *~ libmfem.* deps.mk mpp)
 
 distclean: clean config/clean doc/clean
 	rm -rf mfem/
@@ -675,11 +663,8 @@
 	$(info MFEM_USE_HIP           = $(MFEM_USE_HIP))
 	$(info MFEM_USE_RAJA          = $(MFEM_USE_RAJA))
 	$(info MFEM_USE_OCCA          = $(MFEM_USE_OCCA))
-<<<<<<< HEAD
+	$(info MFEM_USE_CEED          = $(MFEM_USE_CEED))
 	$(info MFEM_USE_JIT           = $(MFEM_USE_JIT))
-=======
-	$(info MFEM_USE_CEED          = $(MFEM_USE_CEED))
->>>>>>> 0f31bba2
 	$(info MFEM_CXX               = $(value MFEM_CXX))
 	$(info MFEM_CPPFLAGS          = $(value MFEM_CPPFLAGS))
 	$(info MFEM_CXXFLAGS          = $(value MFEM_CXXFLAGS))
