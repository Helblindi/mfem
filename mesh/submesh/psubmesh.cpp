// Copyright (c) 2010-2023, Lawrence Livermore National Security, LLC. Produced
// at the Lawrence Livermore National Laboratory. All Rights reserved. See files
// LICENSE and NOTICE for details. LLNL-CODE-806117.
//
// This file is part of the MFEM library. For more information and source code
// availability visit https://mfem.org.
//
// MFEM is free software; you can redistribute it and/or modify it under the
// terms of the BSD-3 license. We welcome feedback and contributions, see file
// CONTRIBUTING.md for details.

#include "../../config/config.hpp"

#ifdef MFEM_USE_MPI

#include <iostream>
#include <unordered_set>
#include <algorithm>
#include "psubmesh.hpp"
#include "submesh_utils.hpp"
#include "../segment.hpp"

namespace mfem
{

ParSubMesh ParSubMesh::CreateFromDomain(const ParMesh &parent,
                                        Array<int> &domain_attributes)
{
   return ParSubMesh(parent, SubMesh::From::Domain, domain_attributes);
}

ParSubMesh ParSubMesh::CreateFromBoundary(const ParMesh &parent,
                                          Array<int> &boundary_attributes)
{
   return ParSubMesh(parent, SubMesh::From::Boundary, boundary_attributes);
}

ParSubMesh::ParSubMesh(const ParMesh &parent, SubMesh::From from,
                       Array<int> &attributes) : parent_(parent), from_(from), attributes_(attributes)
{
   if (Nonconforming())
   {
      MFEM_ABORT("SubMesh does not support non-conforming meshes");
   }

   MyComm = parent.GetComm();
   NRanks = parent.GetNRanks();
   MyRank = parent.GetMyRank();

   if (from == SubMesh::From::Domain)
   {
      InitMesh(parent.Dimension(), parent.SpaceDimension(), 0, 0, 0);

      std::tie(parent_vertex_ids_,
               parent_element_ids_) = SubMeshUtils::AddElementsToMesh(parent_, *this,
                                                                      attributes_);
   }
   else if (from == SubMesh::From::Boundary)
   {
      InitMesh(parent.Dimension() - 1, parent.SpaceDimension(), 0, 0, 0);

      std::tie(parent_vertex_ids_,
               parent_element_ids_) = SubMeshUtils::AddElementsToMesh(parent_, *this,
                                                                      attributes_, true);
   }

   // Don't let boundary elements get generated automatically. This would
   // generate boundary elements on each rank locally, which is topologically
   // wrong for the distributed SubMesh.
   FinalizeTopology(false);

   parent_to_submesh_vertex_ids_.SetSize(parent_.GetNV());
   parent_to_submesh_vertex_ids_ = -1;
   for (int i = 0; i < parent_vertex_ids_.Size(); i++)
   {
      parent_to_submesh_vertex_ids_[parent_vertex_ids_[i]] = i;
   }

   DSTable v2v(parent_.GetNV());
   parent_.GetVertexToVertexTable(v2v);
   for (int i = 0; i < NumOfEdges; i++)
   {
      Array<int> lv;
      GetEdgeVertices(i, lv);

      // Find vertices/edge in parent mesh
      int parent_edge_id = v2v(parent_vertex_ids_[lv[0]],
                               parent_vertex_ids_[lv[1]]);
      parent_edge_ids_.Append(parent_edge_id);
   }

   parent_to_submesh_edge_ids_.SetSize(parent.GetNEdges());
   parent_to_submesh_edge_ids_ = -1;
   for (int i = 0; i < parent_edge_ids_.Size(); i++)
   {
      parent_to_submesh_edge_ids_[parent_edge_ids_[i]] = i;
   }

   if (Dim == 3)
   {
      parent_face_ids_ = SubMeshUtils::BuildFaceMap(parent_, *this,
                                                    parent_element_ids_);

      parent_to_submesh_face_ids_.SetSize(parent.GetNFaces());
      parent_to_submesh_face_ids_ = -1;
      for (int i = 0; i < parent_face_ids_.Size(); i++)
      {
         parent_to_submesh_face_ids_[parent_face_ids_[i]] = i;
      }

      parent_face_ori_.SetSize(NumOfFaces);

      for (int i = 0; i < NumOfFaces; i++)
      {
         Array<int> sub_vert;
         GetFaceVertices(i, sub_vert);

         Array<int> sub_par_vert(sub_vert.Size());
         for (int j = 0; j < sub_vert.Size(); j++)
         {
            sub_par_vert[j] = parent_vertex_ids_[sub_vert[j]];
         }

         Array<int> par_vert;
         parent.GetFaceVertices(parent_face_ids_[i], par_vert);

         if (par_vert.Size() == 3)
         {
            parent_face_ori_[i] = GetTriOrientation(par_vert, sub_par_vert);
         }
         else
         {
            parent_face_ori_[i] = GetQuadOrientation(par_vert, sub_par_vert);
         }
      }
   }
   else if (Dim == 2)
   {
      parent_face_ori_.SetSize(NumOfElements);

      for (int i = 0; i < NumOfElements; i++)
      {
         Array<int> sub_vert;
         GetElementVertices(i, sub_vert);

         Array<int> sub_par_vert(sub_vert.Size());
         for (int j = 0; j < sub_vert.Size(); j++)
         {
            sub_par_vert[j] = parent_vertex_ids_[sub_vert[j]];
         }

         Array<int> par_vert;
         int be_ori = 0;
         if (from == SubMesh::From::Boundary)
         {
            parent.GetBdrElementVertices(parent_element_ids_[i], par_vert);

            int f = -1;
            parent.GetBdrElementFace(parent_element_ids_[i], &f, &be_ori);
         }
         else
         {
            parent.GetElementVertices(parent_element_ids_[i], par_vert);
         }

         if (par_vert.Size() == 3)
         {
            int se_ori = GetTriOrientation(par_vert, sub_par_vert);
            parent_face_ori_[i] = ComposeTriOrientations(be_ori, se_ori);
         }
         else
         {
            int se_ori = GetQuadOrientation(par_vert, sub_par_vert);
            parent_face_ori_[i] = ComposeQuadOrientations(be_ori, se_ori);
         }
      }
   }

   ListOfIntegerSets groups;
   IntegerSet group;
   // the first group is the local one
   group.Recreate(1, &MyRank);
   groups.Insert(group);

   // Every rank containing elements of the ParSubMesh attributes now has a
   // local ParSubMesh. We have to connect the local meshes and assign global
   // boundaries correctly.

   Array<int> rhvtx;
   FindSharedVerticesRanks(rhvtx);
   AppendSharedVerticesGroups(groups, rhvtx);

   Array<int> rhe;
   FindSharedEdgesRanks(rhe);
   AppendSharedEdgesGroups(groups, rhe);

   Array<int> rhq, rht;
   if (Dim == 3)
   {
      FindSharedFacesRanks(rht, rhq);
      AppendSharedFacesGroups(groups, rht, rhq);
   }

   // Build the group communication topology
   gtopo.SetComm(MyComm);
   gtopo.Create(groups, 822);
   int ngroups = groups.Size()-1;

   int nsverts, nsedges, nstrias, nsquads;
   BuildVertexGroup(ngroups, rhvtx, nsverts);
   BuildEdgeGroup(ngroups, rhe, nsedges);
   if (Dim == 3)
   {
      BuildFaceGroup(ngroups, rht, nstrias, rhq, nsquads);
   }
   else
   {
      group_stria.MakeI(ngroups);
      group_stria.MakeJ();
      group_stria.ShiftUpI();

      group_squad.MakeI(ngroups);
      group_squad.MakeJ();
      group_squad.ShiftUpI();
   }

   BuildSharedVerticesMapping(nsverts, rhvtx);
   BuildSharedEdgesMapping(nsedges, rhe);
   if (Dim == 3)
   {
      BuildSharedFacesMapping(nstrias, rht, nsquads, rhq);
   }

   ExchangeFaceNbrData();

   // Add boundaries
   {
      const int num_codim_1 = [this]()
      {
         if (Dim == 1) { return NumOfVertices; }
         else if (Dim == 2) { return NumOfEdges; }
         else if (Dim == 3) { return NumOfFaces; }
         else { MFEM_ABORT("Invalid dimension."); return -1; }
      }();

      if (Dim == 3)
      {
         // In 3D we check for `bel_to_edge`. It shouldn't have been set
         // previously.
         delete bel_to_edge;
         bel_to_edge = nullptr;
      }

      NumOfBdrElements = 0;
      for (int i = 0; i < num_codim_1; i++)
      {
         if (GetFaceInformation(i).IsBoundary())
         {
            NumOfBdrElements++;
         }
      }

      boundary.SetSize(NumOfBdrElements);
<<<<<<< HEAD
      be2face.SetSize(NumOfBdrElements);
      Array<int> parent_face_to_be;
      if (Dim == 3)
      {
         parent_face_to_be = parent.GetFaceToBdrElMap();
      }
      else
      {
         parent_face_to_be = parent.GetFaceToBdrElMap();
      }
      for (int i = 0, j = 0; i < num_of_faces_or_edges; i++)
=======
      be_to_face.SetSize(NumOfBdrElements);
      Array<int> parent_face_to_be = parent.GetFaceToBdrElMap();
      int max_bdr_attr = parent.bdr_attributes.Max();

      for (int i = 0, j = 0; i < num_codim_1; i++)
>>>>>>> 110bec15
      {
         if (GetFaceInformation(i).IsBoundary())
         {
            boundary[j] = faces[i]->Duplicate(this);
            be_to_face[j] = i;

            if (from == SubMesh::From::Domain && Dim >= 2)
            {
               int pbeid = Dim == 3 ? parent_face_to_be[parent_face_ids_[i]] :
                           parent_face_to_be[parent_edge_ids_[i]];
               if (pbeid != -1)
               {
                  boundary[j]->SetAttribute(parent.GetBdrAttribute(pbeid));
               }
               else
               {
                  boundary[j]->SetAttribute(max_bdr_attr + 1);
               }
            }
            else
            {
               int pbeid = parent_face_to_be[parent_edge_ids_[i]];
               if (pbeid != -1)
               {
                  boundary[j]->SetAttribute(parent.GetBdrAttribute(pbeid));
               }
               else
               {
                  boundary[j]->SetAttribute(SubMesh::GENERATED_ATTRIBUTE);
               }
               //               boundary[j]->SetAttribute(SubMesh::GENERATED_ATTRIBUTE);
            }
            ++j;
         }
      }
   }

   if (Dim == 3)
   {
      GetElementToFaceTable();
   }

   // If the parent ParMesh has nodes and therefore is defined on a higher order
   // geometry, we define this ParSubMesh as a curved ParSubMesh and transfer
   // the GridFunction from the parent ParMesh to the ParSubMesh.
   const GridFunction *parent_nodes = parent_.GetNodes();
   if (parent_nodes)
   {
      const FiniteElementSpace *parent_fes = parent_nodes->FESpace();

      SetCurvature(
         parent_fes->FEColl()->GetOrder(),
         parent_fes->IsDGSpace(),
         spaceDim,
         parent_fes->GetOrdering());

      const ParGridFunction* pn = dynamic_cast<const ParGridFunction*>
                                  (parent_.GetNodes());
      MFEM_ASSERT(pn,
                  "Internal error. Object is supposed to be ParGridFunction.");

      ParGridFunction* n = dynamic_cast<ParGridFunction*>
                           (this->GetNodes());
      MFEM_ASSERT(n,
                  "Internal error. Object is supposed to be ParGridFunction.");

      Transfer(*pn, *n);
   }

   if (Dim > 1)
   {
      if (!el_to_edge) { el_to_edge = new Table; }
      NumOfEdges = GetElementToEdgeTable(*el_to_edge);
   }

   SetAttributes();
   Finalize();
}

void ParSubMesh::FindSharedVerticesRanks(Array<int> &rhvtx)
{
   // create a GroupCommunicator on the shared vertices
   GroupCommunicator svert_comm(parent_.gtopo);
   parent_.GetSharedVertexCommunicator(svert_comm);
   // Number of shared vertices
   int nsvtx = svert_comm.GroupLDofTable().Size_of_connections();

   rhvtx.SetSize(nsvtx);
   rhvtx = 0;

   // On each rank of the group, locally determine if the shared vertex is in
   // the SubMesh.
   for (int g = 1, sv = 0; g < parent_.GetNGroups(); g++)
   {
      const int group_sz = parent_.gtopo.GetGroupSize(g);
      MFEM_VERIFY((unsigned int)group_sz <= 8*sizeof(int), // 32
                  "Group size too large. Groups with more than 32 ranks are not supported, yet.");
      const int* group_lproc = parent_.gtopo.GetGroup(g);

      const int* my_group_id_ptr = std::find(group_lproc, group_lproc+group_sz, 0);
      MFEM_ASSERT(my_group_id_ptr != group_lproc+group_sz, "internal error");

      const int my_group_id = my_group_id_ptr-group_lproc;

      for (int gv = 0; gv < parent_.GroupNVertices(g); gv++, sv++)
      {
         int plvtx = parent_.GroupVertex(g, gv);
         int submesh_vertex_id = parent_to_submesh_vertex_ids_[plvtx];
         if (submesh_vertex_id != -1)
         {
            rhvtx[sv] |= 1 << my_group_id;
         }
      }
   }

   // Compute the sum on the root rank and broadcast the result to all ranks.
   svert_comm.Reduce(rhvtx, GroupCommunicator::Sum);
   svert_comm.Bcast<int>(rhvtx, 0);
}

void ParSubMesh::FindSharedEdgesRanks(Array<int> &rhe)
{
   // create a GroupCommunicator on the shared edges
   GroupCommunicator sedge_comm(parent_.gtopo);
   parent_.GetSharedEdgeCommunicator(sedge_comm);

   int nsedges = sedge_comm.GroupLDofTable().Size_of_connections();

   // see rhvtx description
   rhe.SetSize(nsedges);
   rhe = 0;

   // On each rank of the group, locally determine if the shared edge is in
   // the SubMesh.
   for (int g = 1, se = 0; g < parent_.GetNGroups(); g++)
   {
      const int group_sz = parent_.gtopo.GetGroupSize(g);
      MFEM_VERIFY((unsigned int)group_sz <= 8*sizeof(int), // 32
                  "Group size too large. Groups with more than 32 ranks are not supported, yet.");
      const int* group_lproc = parent_.gtopo.GetGroup(g);

      const int* my_group_id_ptr = std::find(group_lproc, group_lproc+group_sz, 0);
      MFEM_ASSERT(my_group_id_ptr != group_lproc+group_sz, "internal error");

      // rank id inside this group
      const int my_group_id = my_group_id_ptr-group_lproc;

      for (int ge = 0; ge < parent_.GroupNEdges(g); ge++, se++)
      {
         int ple, o;
         parent_.GroupEdge(g, ge, ple, o);
         int submesh_edge_id = parent_to_submesh_edge_ids_[ple];
         if (submesh_edge_id != -1)
         {
            rhe[se] |= 1 << my_group_id;
         }
      }
   }

   // Compute the sum on the root rank and broadcast the result to all ranks.
   sedge_comm.Reduce(rhe, GroupCommunicator::Sum);
   sedge_comm.Bcast<int>(rhe, 0);
}

void ParSubMesh::FindSharedFacesRanks(Array<int>& rht, Array<int> &rhq)
{
   GroupCommunicator squad_comm(parent_.gtopo);
   parent_.GetSharedQuadCommunicator(squad_comm);

   int nsquad = squad_comm.GroupLDofTable().Size_of_connections();

   rhq.SetSize(nsquad);
   rhq = 0;

   for (int g = 1, sq = 0; g < parent_.GetNGroups(); g++)
   {
      for (int gq = 0; gq < parent_.GroupNQuadrilaterals(g); gq++, sq++)
      {
         // Group size of a shared face is always 2

         int plq, o;
         parent_.GroupQuadrilateral(g, gq, plq, o);
         int submesh_face_id = parent_to_submesh_face_ids_[plq];
         if (submesh_face_id != -1)
         {
            rhq[sq] = 1;
         }
      }
   }

   // Compute the sum on the root rank and broadcast the result to all ranks.
   squad_comm.Reduce(rhq, GroupCommunicator::Sum);
   squad_comm.Bcast<int>(rhq, 0);

   GroupCommunicator stria_comm(parent_.gtopo);
   parent_.GetSharedTriCommunicator(stria_comm);

   int nstria = stria_comm.GroupLDofTable().Size_of_connections();

   rht.SetSize(nstria);
   rht = 0;

   for (int g = 1, st = 0; g < parent_.GetNGroups(); g++)
   {
      for (int gt = 0; gt < parent_.GroupNTriangles(g); gt++, st++)
      {
         // Group size of a shared face is always 2

         int plt, o;
         parent_.GroupTriangle(g, gt, plt, o);
         int submesh_face_id = parent_to_submesh_face_ids_[plt];
         if (submesh_face_id != -1)
         {
            rht[st] = 1;
         }
      }
   }

   // Compute the sum on the root rank and broadcast the result to all ranks.
   stria_comm.Reduce(rht, GroupCommunicator::Sum);
   stria_comm.Bcast<int>(rht, 0);
}


void ParSubMesh::AppendSharedVerticesGroups(ListOfIntegerSets &groups,
                                            Array<int> &rhvtx)
{
   IntegerSet group;

   for (int g = 1, sv = 0; g < parent_.GetNGroups(); g++)
   {
      const int group_sz = parent_.gtopo.GetGroupSize(g);
      MFEM_VERIFY((unsigned int)group_sz <= 8*sizeof(int), // 32
                  "Group size too large. Groups with more than 32 ranks are not supported, yet.");
      const int* group_lproc = parent_.gtopo.GetGroup(g);

      const int* my_group_id_ptr = std::find(group_lproc, group_lproc+group_sz, 0);
      MFEM_ASSERT(my_group_id_ptr != group_lproc+group_sz, "internal error");

      const int my_group_id = my_group_id_ptr-group_lproc;

      for (int gv = 0; gv < parent_.GroupNVertices(g); gv++, sv++)
      {
         // Returns the parents local vertex id
         int plvtx = parent_.GroupVertex(g, gv);
         int submesh_vtx = parent_to_submesh_vertex_ids_[plvtx];

         // Reusing the `rhvtx` array as shared vertex to group array.
         if (submesh_vtx == -1)
         {
            // parent shared vertex is not in SubMesh
            rhvtx[sv] = -1;
         }
         else if (rhvtx[sv] & ~(1 << my_group_id))
         {
            // shared vertex is present on this rank and others
            MFEM_ASSERT(rhvtx[sv] & (1 << my_group_id), "error again");

            // determine which other ranks have the shared vertex
            Array<int> &ranks = group;
            ranks.SetSize(0);
            for (int i = 0; i < group_sz; i++)
            {
               if ((rhvtx[sv] >> i) & 1)
               {
                  ranks.Append(parent_.gtopo.GetNeighborRank(group_lproc[i]));
               }
            }
            MFEM_ASSERT(ranks.Size() >= 2, "internal error");

            rhvtx[sv] = groups.Insert(group) - 1;
         }
         else
         {
            // previously shared vertex is only present on this rank
            rhvtx[sv] = -1;
         }
      }
   }
}

void ParSubMesh::AppendSharedEdgesGroups(ListOfIntegerSets &groups,
                                         Array<int> &rhe)
{
   IntegerSet group;

   for (int g = 1, se = 0; g < parent_.GetNGroups(); g++)
   {
      const int group_sz = parent_.gtopo.GetGroupSize(g);
      MFEM_VERIFY((unsigned int)group_sz <= 8*sizeof(int), // 32
                  "Group size too large. Groups with more than 32 ranks are not supported, yet.");
      const int* group_lproc = parent_.gtopo.GetGroup(g);

      const int* my_group_id_ptr = std::find(group_lproc, group_lproc+group_sz, 0);
      MFEM_ASSERT(my_group_id_ptr != group_lproc+group_sz, "internal error");

      const int my_group_id = my_group_id_ptr-group_lproc;

      for (int ge = 0; ge < parent_.GroupNEdges(g); ge++, se++)
      {
         int ple, o;
         parent_.GroupEdge(g, ge, ple, o);
         int submesh_edge = parent_to_submesh_edge_ids_[ple];

         // Reusing the `rhe` array as shared edge to group array.
         if (submesh_edge == -1)
         {
            // parent shared edge is not in SubMesh
            rhe[se] = -1;
         }
         else if (rhe[se] & ~(1 << my_group_id))
         {
            // shared edge is present on this rank and others

            // determine which other ranks have the shared edge
            Array<int> &ranks = group;
            ranks.SetSize(0);
            for (int i = 0; i < group_sz; i++)
            {
               if ((rhe[se] >> i) & 1)
               {
                  ranks.Append(parent_.gtopo.GetNeighborRank(group_lproc[i]));
               }
            }
            MFEM_ASSERT(ranks.Size() >= 2, "internal error");

            rhe[se] = groups.Insert(group) - 1;
         }
         else
         {
            // previously shared edge is only present on this rank
            rhe[se] = -1;
         }
      }
   }
}

void ParSubMesh::AppendSharedFacesGroups(ListOfIntegerSets &groups,
                                         Array<int>& rht, Array<int> &rhq)
{
   IntegerSet quad_group;

   for (int g = 1, sq = 0; g < parent_.GetNGroups(); g++)
   {
      const int* group_lproc = parent_.gtopo.GetGroup(g);
      for (int gq = 0; gq < parent_.GroupNQuadrilaterals(g); gq++, sq++)
      {
         const int group_sz = parent_.gtopo.GetGroupSize(g);
         MFEM_ASSERT(group_sz == 2, "internal error");

         int plq, o;
         parent_.GroupQuadrilateral(g, gq, plq, o);
         int submesh_face_id = parent_to_submesh_face_ids_[plq];

         // Reusing the `rhq` array as shared face to group array.
         if (submesh_face_id == -1)
         {
            // parent shared face is not in SubMesh
            rhq[sq] = -1;
         }
         else if (rhq[sq] == group_sz)
         {
            // shared face is present on this rank and others

            // There can only be two ranks in this group sharing faces. Add
            // all ranks to a new communication group.
            Array<int> &ranks = quad_group;
            ranks.SetSize(0);
            ranks.Append(parent_.gtopo.GetNeighborRank(group_lproc[0]));
            ranks.Append(parent_.gtopo.GetNeighborRank(group_lproc[1]));

            rhq[sq] = groups.Insert(quad_group) - 1;
         }
         else
         {
            // previously shared edge is only present on this rank
            rhq[sq] = -1;
         }
      }
   }

   IntegerSet tria_group;

   for (int g = 1, st = 0; g < parent_.GetNGroups(); g++)
   {
      const int* group_lproc = parent_.gtopo.GetGroup(g);
      for (int gt = 0; gt < parent_.GroupNTriangles(g); gt++, st++)
      {
         const int group_sz = parent_.gtopo.GetGroupSize(g);
         MFEM_ASSERT(group_sz == 2, "internal error");

         int plt, o;
         parent_.GroupTriangle(g, gt, plt, o);
         int submesh_face_id = parent_to_submesh_face_ids_[plt];

         // Reusing the `rht` array as shared face to group array.
         if (submesh_face_id == -1)
         {
            // parent shared face is not in SubMesh
            rht[st] = -1;
         }
         else if (rht[st] == group_sz)
         {
            // shared face is present on this rank and others

            // There can only be two ranks in this group sharing faces. Add
            // all ranks to a new communication group.
            Array<int> &ranks = tria_group;
            ranks.SetSize(0);
            ranks.Append(parent_.gtopo.GetNeighborRank(group_lproc[0]));
            ranks.Append(parent_.gtopo.GetNeighborRank(group_lproc[1]));

            rht[st] = groups.Insert(tria_group) - 1;
         }
         else
         {
            // previously shared edge is only present on this rank
            rht[st] = -1;
         }
      }
   }
}

void ParSubMesh::BuildVertexGroup(int ngroups, const Array<int>& rhvtx,
                                  int& nsverts)
{
   group_svert.MakeI(ngroups);
   for (int i = 0; i < rhvtx.Size(); i++)
   {
      if (rhvtx[i] >= 0)
      {
         group_svert.AddAColumnInRow(rhvtx[i]);
      }
   }

   group_svert.MakeJ();
   nsverts = 0;
   for (int i = 0; i < rhvtx.Size(); i++)
   {
      if (rhvtx[i] >= 0)
      {
         group_svert.AddConnection(rhvtx[i], nsverts++);
      }
   }
   group_svert.ShiftUpI();
}

void ParSubMesh::BuildEdgeGroup(int ngroups, const Array<int>& rhe,
                                int& nsedges)
{
   group_sedge.MakeI(ngroups);
   for (int i = 0; i < rhe.Size(); i++)
   {
      if (rhe[i] >= 0)
      {
         group_sedge.AddAColumnInRow(rhe[i]);
      }
   }

   group_sedge.MakeJ();
   nsedges = 0;
   for (int i = 0; i < rhe.Size(); i++)
   {
      if (rhe[i] >= 0)
      {
         group_sedge.AddConnection(rhe[i], nsedges++);
      }
   }
   group_sedge.ShiftUpI();
}

void ParSubMesh::BuildFaceGroup(int ngroups, const Array<int>& rht,
                                int& nstrias, const Array<int>& rhq, int& nsquads)
{
   group_squad.MakeI(ngroups);
   for (int i = 0; i < rhq.Size(); i++)
   {
      if (rhq[i] >= 0)
      {
         group_squad.AddAColumnInRow(rhq[i]);
      }
   }

   group_squad.MakeJ();
   nsquads = 0;
   for (int i = 0; i < rhq.Size(); i++)
   {
      if (rhq[i] >= 0)
      {
         group_squad.AddConnection(rhq[i], nsquads++);
      }
   }
   group_squad.ShiftUpI();

   group_stria.MakeI(ngroups);
   for (int i = 0; i < rht.Size(); i++)
   {
      if (rht[i] >= 0)
      {
         group_stria.AddAColumnInRow(rht[i]);
      }
   }

   group_stria.MakeJ();
   nstrias = 0;
   for (int i = 0; i < rht.Size(); i++)
   {
      if (rht[i] >= 0)
      {
         group_stria.AddConnection(rht[i], nstrias++);
      }
   }
   group_stria.ShiftUpI();
}

void ParSubMesh::BuildSharedVerticesMapping(const int nsverts,
                                            const Array<int>& rhvtx)
{
   svert_lvert.Reserve(nsverts);

   for (int g = 1, sv = 0; g < parent_.GetNGroups(); g++)
   {
      for (int gv = 0; gv < parent_.GroupNVertices(g); gv++, sv++)
      {
         // Returns the parents local vertex id
         int plvtx = parent_.GroupVertex(g, gv);
         int submesh_vtx_id = parent_to_submesh_vertex_ids_[plvtx];
         if ((submesh_vtx_id == -1) || (rhvtx[sv] == -1))
         {
            // parent shared vertex is not in SubMesh or is not shared
         }
         else
         {
            svert_lvert.Append(submesh_vtx_id);
         }
      }
   }
}

void ParSubMesh::BuildSharedEdgesMapping(const int sedges_ct,
                                         const Array<int>& rhe)
{
   shared_edges.Reserve(sedges_ct);
   sedge_ledge.Reserve(sedges_ct);

   for (int g = 1, se = 0; g < parent_.GetNGroups(); g++)
   {
      for (int ge = 0; ge < parent_.GroupNEdges(g); ge++, se++)
      {
         int ple, o;
         parent_.GroupEdge(g, ge, ple, o);
         int submesh_edge_id = parent_to_submesh_edge_ids_[ple];
         if ((submesh_edge_id == -1) || rhe[se] == -1)
         {
            // parent shared edge is not in SubMesh or is not shared
         }
         else
         {
            Array<int> vert;
            parent_.GetEdgeVertices(ple, vert);
            // Swap order of vertices if orientation in parent group is -1
            int v0 = parent_to_submesh_vertex_ids_[vert[(1-o)/2]];
            int v1 = parent_to_submesh_vertex_ids_[vert[(1+o)/2]];

            // The orienation of the shared edge relative to the local edge
            // will be determined by whether v0 < v1 or v1 < v0
            shared_edges.Append(new Segment(v0, v1, 1));
            sedge_ledge.Append(submesh_edge_id);
         }
      }
   }
}

void ParSubMesh::BuildSharedFacesMapping(const int nstrias,
                                         const Array<int>& rht,
                                         const int nsquads, const Array<int>& rhq)
{
   shared_trias.Reserve(nstrias);
   shared_quads.Reserve(nsquads);
   sface_lface.Reserve(nstrias + nsquads);

   // sface_lface should list the triangular shared faces first
   // followed by the quadrilateral shared faces.

   for (int g = 1, st = 0; g < parent_.GetNGroups(); g++)
   {
      for (int gt = 0; gt < parent_.GroupNTriangles(g); gt++, st++)
      {
         int plt, o;
         parent_.GroupTriangle(g, gt, plt, o);
         int submesh_face_id = parent_to_submesh_face_ids_[plt];
         if ((submesh_face_id == -1) || rht[st] == -1)
         {
            // parent shared face is not in SubMesh or is not shared
         }
         else
         {
            Array<int> vert;

            GetFaceVertices(submesh_face_id, vert);

            int v0 = vert[0];
            int v1 = vert[1];
            int v2 = vert[2];

            // See Mesh::GetTriOrientation for info on interpretting "o"
            switch (o)
            {
               case 1:
                  std::swap(v0,v1);
                  break;
               case 3:
                  std::swap(v2,v0);
                  break;
               case 5:
                  std::swap(v1,v2);
                  break;
               default:
                  // Do nothing
                  break;
            }

            shared_trias.Append(Vert3(v0, v1, v2));
            sface_lface.Append(submesh_face_id);
         }
      }
   }

   for (int g = 1, sq = 0; g < parent_.GetNGroups(); g++)
   {
      for (int gq = 0; gq < parent_.GroupNQuadrilaterals(g); gq++, sq++)
      {
         int plq, o;
         parent_.GroupQuadrilateral(g, gq, plq, o);
         int submesh_face_id = parent_to_submesh_face_ids_[plq];
         if ((submesh_face_id == -1) || rhq[sq] == -1)
         {
            // parent shared face is not in SubMesh or is not shared
         }
         else
         {
            Array<int> vert;
            GetFaceVertices(submesh_face_id, vert);

            int v0 = vert[0];
            int v1 = vert[1];
            int v2 = vert[2];
            int v3 = vert[3];

            // See Mesh::GetQuadOrientation for info on interpretting "o"
            switch (o)
            {
               case 1:
                  std::swap(v1,v3);
                  break;
               case 3:
                  std::swap(v0,v1);
                  std::swap(v2,v3);
                  break;
               case 5:
                  std::swap(v0,v2);
                  break;
               case 7:
                  std::swap(v0,v3);
                  std::swap(v1,v2);
                  break;
               default:
                  // Do nothing
                  break;
            }

            shared_quads.Append(Vert4(v0, v1, v2, v3));
            sface_lface.Append(submesh_face_id);
         }
      }
   }
}

void ParSubMesh::Transfer(const ParGridFunction &src, ParGridFunction &dst)
{
   ParTransferMap map(src, dst);
   map.Transfer(src, dst);
}

ParTransferMap ParSubMesh::CreateTransferMap(const ParGridFunction &src,
                                             const ParGridFunction &dst)
{
   return ParTransferMap(src, dst);
}

} // namespace mfem

#endif // MFEM_USE_MPI<|MERGE_RESOLUTION|>--- conflicted
+++ resolved
@@ -261,25 +261,11 @@
       }
 
       boundary.SetSize(NumOfBdrElements);
-<<<<<<< HEAD
-      be2face.SetSize(NumOfBdrElements);
-      Array<int> parent_face_to_be;
-      if (Dim == 3)
-      {
-         parent_face_to_be = parent.GetFaceToBdrElMap();
-      }
-      else
-      {
-         parent_face_to_be = parent.GetFaceToBdrElMap();
-      }
-      for (int i = 0, j = 0; i < num_of_faces_or_edges; i++)
-=======
       be_to_face.SetSize(NumOfBdrElements);
       Array<int> parent_face_to_be = parent.GetFaceToBdrElMap();
       int max_bdr_attr = parent.bdr_attributes.Max();
 
       for (int i = 0, j = 0; i < num_codim_1; i++)
->>>>>>> 110bec15
       {
          if (GetFaceInformation(i).IsBoundary())
          {
