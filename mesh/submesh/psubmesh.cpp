--- conflicted
+++ resolved
@@ -260,10 +260,7 @@
       boundary.SetSize(NumOfBdrElements);
       be2face.SetSize(NumOfBdrElements);
       Array<int> parent_face_to_be = parent.GetFaceToBdrElMap();
-<<<<<<< HEAD
-=======
       int max_bdr_attr = parent.bdr_attributes.Max();
->>>>>>> c0867ca0
       for (int i = 0, j = 0; i < num_of_faces_or_edges; i++)
       {
          if (GetFaceInformation(i).IsBoundary())
