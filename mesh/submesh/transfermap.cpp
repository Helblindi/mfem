// Copyright (c) 2010-2024, Lawrence Livermore National Security, LLC. Produced
// at the Lawrence Livermore National Laboratory. All Rights reserved. See files
// LICENSE and NOTICE for details. LLNL-CODE-806117.
//
// This file is part of the MFEM library. For more information and source code
// availability visit https://mfem.org.
//
// MFEM is free software; you can redistribute it and/or modify it under the
// terms of the BSD-3 license. We welcome feedback and contributions, see file
// CONTRIBUTING.md for details.

#include "submesh.hpp"
#include "transfermap.hpp"
#include "submesh_utils.hpp"

using namespace mfem;

TransferMap::TransferMap(const GridFunction &src,
                         const GridFunction &dst)
{
   const FiniteElementSpace *parentfes = nullptr, *subfes1 = nullptr,
                             *subfes2 = nullptr;

   if (SubMesh::IsSubMesh(src.FESpace()->GetMesh()) &&
       SubMesh::IsSubMesh(dst.FESpace()->GetMesh()))
   {
      SubMesh* src_sm = static_cast<SubMesh*>(src.FESpace()->GetMesh());
      SubMesh* dst_sm = static_cast<SubMesh*>(dst.FESpace()->GetMesh());

      // There is no immediate relation and both src and dst come from a
      // SubMesh, check if they have an equivalent root parent.
      if (SubMeshUtils::GetRootParent(*src_sm) !=
          SubMeshUtils::GetRootParent(*dst_sm))
      {
         MFEM_ABORT("Can't find a relation between the two GridFunctions");
      }

      category_ = TransferCategory::SubMeshToSubMesh;

      {
         Mesh * parent_mesh =
            const_cast<Mesh *>(SubMeshUtils::GetRootParent(*src_sm));

         int parent_dim = parent_mesh->Dimension();
         int src_sm_dim = src_sm->Dimension();
         int dst_sm_dim = dst_sm->Dimension();

         bool root_fes_reset = false;
         if (src_sm_dim == parent_dim - 1 && dst_sm_dim == parent_dim - 1)
         {
            const FiniteElementSpace *src_fes = src.FESpace();
            const FiniteElementSpace *dst_fes = dst.FESpace();

            const FiniteElementCollection *src_fec = src_fes->FEColl();
            const FiniteElementCollection *dst_fec = dst_fes->FEColl();

            const L2_FECollection *src_l2_fec =
               dynamic_cast<const L2_FECollection*>(src_fec);
            const L2_FECollection *dst_l2_fec =
               dynamic_cast<const L2_FECollection*>(dst_fec);

            if (src_l2_fec != NULL && dst_l2_fec != NULL)
            {
               // Source and destination are both lower dimension L2 spaces.
               // Transfer them as the trace of an RT space if possible.

               int src_mt = src_fec->GetMapType(src_sm_dim);
               int dst_mt = dst_fec->GetMapType(dst_sm_dim);

               int src_bt = src_l2_fec->GetBasisType();
               int dst_bt = dst_l2_fec->GetBasisType();

               int src_p = src_fec->GetOrder();
               int dst_p = dst_fec->GetOrder();

               if (src_mt == FiniteElement::INTEGRAL &&
                   dst_mt == FiniteElement::INTEGRAL &&
                   src_bt == BasisType::GaussLegendre &&
                   dst_bt == BasisType::GaussLegendre &&
                   src_p == dst_p)
               {
                  // The subspaces are consistent with the trace of an RT space
                  root_fec_.reset(new RT_FECollection(src_p, parent_dim));
                  root_fes_.reset(new FiniteElementSpace(
                                     const_cast<Mesh *>(
                                        SubMeshUtils::GetRootParent(*src_sm)),
                                     root_fec_.get()));
                  root_fes_reset = true;
               }
            }
         }

         if (!root_fes_reset)
         {
            root_fes_.reset(new FiniteElementSpace(
                               *src.FESpace(),
                               const_cast<Mesh *>(
                                  SubMeshUtils::GetRootParent(*src_sm))));
         }
      }

      subfes1 = src.FESpace();
      subfes2 = dst.FESpace();

      SubMeshUtils::BuildVdofToVdofMap(*subfes1,
                                       *root_fes_,
                                       src_sm->GetFrom(),
                                       src_sm->GetParentElementIDMap(),
                                       sub1_to_parent_map_);

      SubMeshUtils::BuildVdofToVdofMap(*subfes2,
                                       *root_fes_,
                                       dst_sm->GetFrom(),
                                       dst_sm->GetParentElementIDMap(),
                                       sub2_to_parent_map_);

      z_.SetSize(root_fes_->GetVSize());
   }
   else if (SubMesh::IsSubMesh(src.FESpace()->GetMesh()))
   {
      category_ = TransferCategory::SubMeshToParent;
      SubMesh* src_sm = static_cast<SubMesh*>(src.FESpace()->GetMesh());
      subfes1 = src.FESpace();
      parentfes = dst.FESpace();
      SubMeshUtils::BuildVdofToVdofMap(*subfes1,
                                       *parentfes,
                                       src_sm->GetFrom(),
                                       src_sm->GetParentElementIDMap(),
                                       sub1_to_parent_map_);
   }
   else if (SubMesh::IsSubMesh(dst.FESpace()->GetMesh()))
   {
      category_ = TransferCategory::ParentToSubMesh;
      SubMesh* dst_sm = static_cast<SubMesh*>(dst.FESpace()->GetMesh());
      subfes1 = dst.FESpace();
      parentfes = src.FESpace();
      SubMeshUtils::BuildVdofToVdofMap(*subfes1,
                                       *parentfes,
                                       dst_sm->GetFrom(),
                                       dst_sm->GetParentElementIDMap(),
                                       sub1_to_parent_map_);
   }
   else
   {
      MFEM_ABORT("Trying to do a transfer between GridFunctions but none of them is defined on a SubMesh");
   }
}

void TransferMap::Transfer(const GridFunction &src,
                           GridFunction &dst) const
{
   if (category_ == TransferCategory::ParentToSubMesh)
   {
      // dst = S1^T src
      src.HostRead();
      dst.HostWrite(); // dst is fully overwritten
      for (int i = 0; i < sub1_to_parent_map_.Size(); i++)
      {
         double s = 1.0;
         int j = FiniteElementSpace::DecodeDof(sub1_to_parent_map_[i], s);
         dst(i) = s * src(j);
      }

      CorrectFaceOrientations(*dst.FESpace(), src, dst);
   }
   else if (category_ == TransferCategory::SubMeshToParent)
   {
      // dst = G S1 src
      //     = G z
      //
      // G is identity if the partitioning matches

      src.HostRead();
      dst.HostReadWrite(); // dst is only partially overwritten
      for (int i = 0; i < sub1_to_parent_map_.Size(); i++)
      {
         double s = 1.0;
         int j = FiniteElementSpace::DecodeDof(sub1_to_parent_map_[i], s);
         dst(j) = s * src(i);
      }

      CorrectFaceOrientations(*src.FESpace(), src, dst,
                              &sub1_to_parent_map_);
   }
   else if (category_ == TransferCategory::SubMeshToSubMesh)
   {
      // dst = S2^T G (S1 src (*) S2 dst)
      //
      // G is identity if the partitioning matches

      src.HostRead();
      dst.HostReadWrite();

      z_ = 0.0;

      for (int i = 0; i < sub2_to_parent_map_.Size(); i++)
      {
         double s = 1.0;
         int j = FiniteElementSpace::DecodeDof(sub2_to_parent_map_[i], s);
         z_(j) = s * dst(i);
      }

      CorrectFaceOrientations(*dst.FESpace(), dst, z_,
                              &sub2_to_parent_map_);

      for (int i = 0; i < sub1_to_parent_map_.Size(); i++)
      {
         double s = 1.0;
         int j = FiniteElementSpace::DecodeDof(sub1_to_parent_map_[i], s);
         z_(j) = s * src(i);
      }

      CorrectFaceOrientations(*src.FESpace(), src, z_,
                              &sub1_to_parent_map_);

      for (int i = 0; i < sub2_to_parent_map_.Size(); i++)
      {
         double s = 1.0;
         int j = FiniteElementSpace::DecodeDof(sub2_to_parent_map_[i], s);
         dst(i) = s * z_(j);
      }

      CorrectFaceOrientations(*dst.FESpace(), z_, dst);
   }
   else
   {
      MFEM_ABORT("unknown TransferCategory: " << category_);
   }
}

void TransferMap::CorrectFaceOrientations(const FiniteElementSpace &fes,
                                          const Vector &src,
                                          Vector &dst,
                                          const Array<int> *sub_to_parent_map)
{
   const FiniteElementCollection * fec = fes.FEColl();

   SubMesh * mesh = dynamic_cast<SubMesh*>(fes.GetMesh());

   const Array<int>& parent_face_ori = mesh->GetParentFaceOrientations();

   if (parent_face_ori.Size() == 0) { return; }

<<<<<<< HEAD
   VDofTransformation vdoftrans(fes.GetVDim(),
                                fes.GetOrdering());
=======
   DofTransformation doftrans(fes.GetVDim(), fes.GetOrdering());
>>>>>>> a36699b8

   int dim = mesh->Dimension();
   bool face = (dim == 3);

   Array<int> vdofs;
   Array<int> Fo(1);
   Vector face_vector;

   for (int i = 0; i < (face ? mesh->GetNumFaces() : mesh->GetNE()); i++)
   {
      if (parent_face_ori[i] == 0) { continue; }

      Geometry::Type geom = face ? mesh->GetFaceGeometry(i) :
<<<<<<< HEAD
                            mesh->GetElementGeometry(i);;

      StatelessDofTransformation * doftrans =
         fec->DofTransformationForGeometry(geom);

      if (doftrans == NULL) { continue; }

      vdoftrans.SetDofTransformation(*doftrans);

      Fo[0] = parent_face_ori[i];
      vdoftrans.SetFaceOrientations(Fo);
=======
                            mesh->GetElementGeometry(i);

      if (!fec->DofTransformationForGeometry(geom)) { continue; }
      doftrans.SetDofTransformation(*fec->DofTransformationForGeometry(geom));

      Fo[0] = parent_face_ori[i];
      doftrans.SetFaceOrientations(Fo);
>>>>>>> a36699b8

      if (face)
      {
         fes.GetFaceVDofs(i, vdofs);
      }
      else
      {
         fes.GetElementVDofs(i, vdofs);
      }

      if (sub_to_parent_map)
      {
         src.GetSubVector(vdofs, face_vector);
<<<<<<< HEAD
         vdoftrans.TransformPrimal(face_vector);
=======
         doftrans.TransformPrimal(face_vector);
>>>>>>> a36699b8
      }
      else
      {
         dst.GetSubVector(vdofs, face_vector);
<<<<<<< HEAD
         vdoftrans.InvTransformPrimal(face_vector);
=======
         doftrans.InvTransformPrimal(face_vector);
>>>>>>> a36699b8
      }

      for (int j = 0; j < vdofs.Size(); j++)
      {
         double s = 1.0;
         int k = FiniteElementSpace::DecodeDof(vdofs[j], s);

         if (sub_to_parent_map)
         {
            double sps = 1.0;
            int spk = FiniteElementSpace::DecodeDof((*sub_to_parent_map)[k],
                                                    sps);
            s *= sps;
            k = spk;
         }

         dst[k] = s * face_vector[j];
      }
   }
}<|MERGE_RESOLUTION|>--- conflicted
+++ resolved
@@ -241,12 +241,7 @@
 
    if (parent_face_ori.Size() == 0) { return; }
 
-<<<<<<< HEAD
-   VDofTransformation vdoftrans(fes.GetVDim(),
-                                fes.GetOrdering());
-=======
    DofTransformation doftrans(fes.GetVDim(), fes.GetOrdering());
->>>>>>> a36699b8
 
    int dim = mesh->Dimension();
    bool face = (dim == 3);
@@ -260,19 +255,6 @@
       if (parent_face_ori[i] == 0) { continue; }
 
       Geometry::Type geom = face ? mesh->GetFaceGeometry(i) :
-<<<<<<< HEAD
-                            mesh->GetElementGeometry(i);;
-
-      StatelessDofTransformation * doftrans =
-         fec->DofTransformationForGeometry(geom);
-
-      if (doftrans == NULL) { continue; }
-
-      vdoftrans.SetDofTransformation(*doftrans);
-
-      Fo[0] = parent_face_ori[i];
-      vdoftrans.SetFaceOrientations(Fo);
-=======
                             mesh->GetElementGeometry(i);
 
       if (!fec->DofTransformationForGeometry(geom)) { continue; }
@@ -280,7 +262,6 @@
 
       Fo[0] = parent_face_ori[i];
       doftrans.SetFaceOrientations(Fo);
->>>>>>> a36699b8
 
       if (face)
       {
@@ -294,20 +275,12 @@
       if (sub_to_parent_map)
       {
          src.GetSubVector(vdofs, face_vector);
-<<<<<<< HEAD
-         vdoftrans.TransformPrimal(face_vector);
-=======
          doftrans.TransformPrimal(face_vector);
->>>>>>> a36699b8
       }
       else
       {
          dst.GetSubVector(vdofs, face_vector);
-<<<<<<< HEAD
-         vdoftrans.InvTransformPrimal(face_vector);
-=======
          doftrans.InvTransformPrimal(face_vector);
->>>>>>> a36699b8
       }
 
       for (int j = 0; j < vdofs.Size(); j++)
