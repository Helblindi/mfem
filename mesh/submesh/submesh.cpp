--- conflicted
+++ resolved
@@ -117,11 +117,7 @@
 
          for (int i = 0; i < NumOfBdrElements; i++)
          {
-<<<<<<< HEAD
-            int pbeid = parent_face_to_be[parent_edge_ids_[GetBdrFace(i)]];
-=======
             int pbeid = parent_face_to_be[parent_edge_ids_[GetBdrElementFaceIndex(i)]];
->>>>>>> a36699b8
             if (pbeid != -1)
             {
                int attr = parent.GetBdrElement(pbeid)->GetAttribute();
