// Copyright (c) 2010-2024, Lawrence Livermore National Security, LLC. Produced
// at the Lawrence Livermore National Laboratory. All Rights reserved. See files
// LICENSE and NOTICE for details. LLNL-CODE-806117.
//
// This file is part of the MFEM library. For more information and source code
// availability visit https://mfem.org.
//
// MFEM is free software; you can redistribute it and/or modify it under the
// terms of the BSD-3 license. We welcome feedback and contributions, see file
// CONTRIBUTING.md for details.

#ifndef MFEM_MESH
#define MFEM_MESH

#include "../config/config.hpp"
#include "../general/stable3d.hpp"
#include "../general/globals.hpp"
#include "triangle.hpp"
#include "tetrahedron.hpp"
#include "vertex.hpp"
#include "vtk.hpp"
#include "ncmesh.hpp"
#include "../fem/eltrans.hpp"
#include "../fem/coefficient.hpp"
#include "../general/zstr.hpp"
#ifdef MFEM_USE_ADIOS2
#include "../general/adios2stream.hpp"
#endif
#include <iostream>
#include <array>
#include <map>

namespace mfem
{

class GeometricFactors;
class FaceGeometricFactors;
class KnotVector;
class NURBSExtension;
class FiniteElementSpace;
class GridFunction;
struct Refinement;

/** An enum type to specify if interior or boundary faces are desired. */
enum class FaceType : bool {Interior, Boundary};

#ifdef MFEM_USE_MPI
class ParMesh;
class ParNCMesh;
#endif

/// Mesh data type
class Mesh
{
   friend class NCMesh;
   friend class NURBSExtension;
#ifdef MFEM_USE_MPI
   friend class ParMesh;
   friend class ParNCMesh;
#endif
#ifdef MFEM_USE_ADIOS2
   friend class adios2stream;
#endif

protected:
   int Dim;
   int spaceDim;

   int NumOfVertices, NumOfElements, NumOfBdrElements;
   int NumOfEdges, NumOfFaces;
   /** These variables store the number of Interior and Boundary faces. Calling
       fes->GetMesh()->GetNBE() doesn't return the expected value in 3D because
       periodic meshes in 3D have some of their faces marked as boundary for
       visualization purpose in GLVis. */
   mutable int nbInteriorFaces, nbBoundaryFaces;

   int meshgen; // see MeshGenerator()
   int mesh_geoms; // sum of (1 << geom) for all geom of all dimensions

   // Counter for Mesh transformations: refinement, derefinement, rebalancing.
   // Used for checking during Update operations on objects depending on the
   // Mesh, such as FiniteElementSpace, GridFunction, etc.
   long sequence;

   Array<Element *> elements;
   // Vertices are only at the corners of elements, where you would expect them
   // in the lowest-order mesh. In some cases, e.g. in a Mesh that defines the
   // patch topology for a NURBS mesh (see LoadPatchTopo()) the vertices may be
   // empty while NumOfVertices is positive.
   Array<Vertex> vertices;
   Array<Element *> boundary;
   Array<Element *> faces;

   /** @brief This structure stores the low level information necessary to
       interpret the configuration of elements on a specific face. This
       information can be accessed using methods like GetFaceElements(),
       GetFaceInfos(), FaceIsInterior(), etc.

       For accessing higher level deciphered information look at
       Mesh::FaceInformation, and its accessor Mesh::GetFaceInformation().

       Each face contains information on the indices, local reference faces,
       orientations, and potential nonconformity for the two neighboring
       elements on a face.
       Each face can either be an interior, boundary, or shared interior face.
       Each interior face is shared by two elements referred as Elem1 and Elem2.
       For boundary faces only the information on Elem1 is relevant.
       Shared interior faces correspond to faces where Elem1 and Elem2 are
       distributed on different MPI ranks.
       Regarding conformity, three cases are distinguished, conforming faces,
       nonconforming slave faces, and nonconforming master faces. Master and
       slave referring to the coarse and fine elements respectively on a
       nonconforming face.
       Nonconforming slave faces always have the slave element as Elem1 and
       the master element as Elem2. On the other side, nonconforming master
       faces always have the master element as Elem1, and one of the slave
       element as Elem2. Except for ghost nonconforming slave faces, where
       Elem1 is the master side and Elem2 is the slave side.

       The indices of Elem1 and Elem2 can be indirectly extracted from
       FaceInfo::Elem1No and FaceInfo::Elem2No, read the note below for special
       cases on the index of Elem2.

       The local face identifiers are deciphered from FaceInfo::Elem1Inf and
       FaceInfo::Elem2Inf through the formula: LocalFaceIndex = ElemInf/64,
       the semantic of the computed local face identifier can be found in
       fem/geom.cpp. The local face identifier corresponds to an index
       in the Constants<Geometry>::Edges arrays for 2D element geometries, and
       to an index in the Constants<Geometry>::FaceVert arrays for 3D element
       geometries.

       The orientation of each element relative to a face is obtained through
       the formula: Orientation = ElemInf%64, the semantic of the orientation
       can also be found in fem/geom.cpp. The orientation corresponds to
       an index in the Constants<Geometry>::Orient arrays, providing the
       sequence of vertices identifying the orientation of an edge/face. By
       convention the orientation of Elem1 is always set to 0, serving as the
       reference orientation. The orientation of Elem2 relatively to Elem1 is
       therefore determined just by using the orientation of Elem2. An important
       special case is the one of nonconforming faces, the orientation should
       be composed with the PointMatrix, which also contains orientation
       information. A special treatment should be done for 2D, the orientation
       in the PointMatrix is not included, therefore when applying the
       PointMatrix transformation, the PointMatrix should be flipped, except for
       shared nonconforming slave faces where the transformation can be applied
       as is.

       Another special case is the case of shared nonconforming faces. Ghost
       faces use a different design based on so called "ghost" faces.
       Ghost faces, as their name suggest are very well hidden, and they
       usually have a separate interface from "standard" faces.
   */
   struct FaceInfo
   {
      // Inf = 64 * LocalFaceIndex + FaceOrientation
      int Elem1No, Elem2No, Elem1Inf, Elem2Inf;
      int NCFace; /* -1 if this is a regular conforming/boundary face;
                     index into 'nc_faces_info' if >= 0. */
   };
   // NOTE: in NC meshes, master faces have Elem2No == -1. Slave faces on the
   // other hand have Elem2No and Elem2Inf set to the master face's element and
   // its local face number.
   //
   // A local face is one generated from a local element and has index i in
   // faces_info such that i < GetNumFaces(). Also, Elem1No always refers to the
   // element (slave or master, in the nonconforming case) that generated the
   // face.
   // Classification of a local (non-ghost) face based on its FaceInfo:
   // - Elem2No >= 0 --> local interior face; can be either:
   //    - NCFace == -1 --> conforming face, or
   //    - NCFace >= 0 --> nonconforming slave face; Elem2No is the index of
   //      the master volume element; Elem2Inf%64 is 0, see the note in
   //      Mesh::GenerateNCFaceInfo().
   // - Elem2No < 0 --> local "boundary" face; can be one of:
   //    - NCFace == -1 --> conforming face; can be either:
   //       - Elem2Inf < 0 --> true boundary face (no element on side 2)
   //       - Elem2Inf >= 0 --> shared face where element 2 is a face-neighbor
   //         element with index -1-Elem2No. This state is initialized by
   //         ParMesh::ExchangeFaceNbrData().
   //    - NCFace >= 0 --> nonconforming face; can be one of:
   //       - Elem2Inf < 0 --> master nonconforming face, interior or shared;
   //         In this case, Elem2No is -1; see GenerateNCFaceInfo().
   //       - Elem2Inf >= 0 --> shared slave nonconforming face where element 2
   //         is the master face-neighbor element with index -1-Elem2No; see
   //         ParNCMesh::GetFaceNeighbors().
   //
   // A ghost face is a nonconforming face that is generated by a non-local,
   // i.e. ghost, element. A ghost face has index i in faces_info such that
   // i >= GetNumFaces().
   // Classification of a ghost (non-local) face based on its FaceInfo:
   // - Elem1No == -1 --> master ghost face? These ghost faces also have:
   //   Elem2No == -1, Elem1Inf == Elem2Inf == -1, and NCFace == -1.
   // - Elem1No >= 0 --> slave ghost face; Elem1No is the index of the local
   //   master side element, i.e. side 1 IS NOT the side that generated the
   //   face. Elem2No is < 0 and -1-Elem2No is the index of the ghost
   //   face-neighbor element that generated this slave ghost face. In this
   //   case, Elem2Inf >= 0 and NCFace >= 0.
   // Relevant methods: GenerateFaces(), GenerateNCFaceInfo(),
   //                   ParNCMesh::GetFaceNeighbors(),
   //                   ParMesh::ExchangeFaceNbrData()

   struct NCFaceInfo
   {
      bool Slave; // true if this is a slave face, false if master face
      int MasterFace; // if Slave, this is the index of the master face
      // If not Slave, 'MasterFace' is the local face index of this master face
      // as a face in the unique adjacent element.
      const DenseMatrix* PointMatrix; // if Slave, position within master face
      // (NOTE: PointMatrix points to a matrix owned by NCMesh.)

      NCFaceInfo() = default;

      NCFaceInfo(bool slave, int master, const DenseMatrix* pm)
         : Slave(slave), MasterFace(master), PointMatrix(pm) {}
   };

   Array<FaceInfo> faces_info;
   Array<NCFaceInfo> nc_faces_info;

   Table *el_to_edge;
   Table *el_to_face;
   Table *el_to_el;
   Array<int> be_to_face; // faces = vertices (1D), edges (2D), faces (3D)

   Table *bel_to_edge;    // for 3D only

   // Note that the following tables are owned by this class and should not be
   // deleted by the caller. Of these three tables, only face_edge and
   // edge_vertex are returned by access functions.
   mutable Table *face_to_elem;  // Used by FindFaceNeighbors, not returned.
   mutable Table *face_edge;     // Returned by GetFaceEdgeTable().
   mutable Table *edge_vertex;   // Returned by GetEdgeVertexTable().

   IsoparametricTransformation Transformation, Transformation2;
   IsoparametricTransformation BdrTransformation;
   IsoparametricTransformation FaceTransformation, EdgeTransformation;
   FaceElementTransformations FaceElemTr;

   // refinement embeddings for forward compatibility with NCMesh
   mutable CoarseFineTransformations CoarseFineTr;

   // Nodes are only active for higher order meshes, and share locations with
   // the vertices, plus all the higher- order control points within the
   // element and along the edges and on the faces.
   GridFunction *Nodes;
   int own_nodes;

   static const int vtk_quadratic_tet[10];
   static const int vtk_quadratic_pyramid[13];
   static const int vtk_quadratic_wedge[18];
   static const int vtk_quadratic_hex[27];

#ifdef MFEM_USE_MEMALLOC
   friend class Tetrahedron;
   MemAlloc <Tetrahedron, 1024> TetMemory;
#endif

   // used during NC mesh initialization only
   Array<Triple<int, int, int> > tmp_vertex_parents;

public:
   typedef Geometry::Constants<Geometry::SEGMENT>     seg_t;
   typedef Geometry::Constants<Geometry::TRIANGLE>    tri_t;
   typedef Geometry::Constants<Geometry::SQUARE>      quad_t;
   typedef Geometry::Constants<Geometry::TETRAHEDRON> tet_t;
   typedef Geometry::Constants<Geometry::CUBE>        hex_t;
   typedef Geometry::Constants<Geometry::PRISM>       pri_t;
   typedef Geometry::Constants<Geometry::PYRAMID>     pyr_t;

   enum Operation { NONE, REFINE, DEREFINE, REBALANCE };

   /// A list of all unique element attributes used by the Mesh.
   Array<int> attributes;
   /// A list of all unique boundary attributes used by the Mesh.
   Array<int> bdr_attributes;

   NURBSExtension *NURBSext; ///< Optional NURBS mesh extension.
   NCMesh *ncmesh;           ///< Optional nonconforming mesh extension.
   Array<GeometricFactors*> geom_factors; ///< Optional geometric factors.
   Array<FaceGeometricFactors*> face_geom_factors; /**< Optional face geometric
                                                        factors. */

   // Global parameter that can be used to control the removal of unused
   // vertices performed when reading a mesh in MFEM format. The default value
   // (true) is set in mesh_readers.cpp.
   static bool remove_unused_vertices;

protected:
   Operation last_operation;

   void Init();
   void InitTables();
   void SetEmpty();  // Init all data members with empty values
   void DestroyTables();
   void DeleteTables() { DestroyTables(); InitTables(); }
   void DestroyPointers(); // Delete data specifically allocated by class Mesh.
   void Destroy();         // Delete all owned data.
   void ResetLazyData();

   Element *ReadElementWithoutAttr(std::istream &);
   static void PrintElementWithoutAttr(const Element *, std::ostream &);

   Element *ReadElement(std::istream &);
   static void PrintElement(const Element *, std::ostream &);

   // Readers for different mesh formats, used in the Load() method.
   // The implementations of these methods are in mesh_readers.cpp.
   void ReadMFEMMesh(std::istream &input, int version, int &curved);
   void ReadLineMesh(std::istream &input);
   void ReadNetgen2DMesh(std::istream &input, int &curved);
   void ReadNetgen3DMesh(std::istream &input);
   void ReadTrueGridMesh(std::istream &input);
   void CreateVTKMesh(const Vector &points, const Array<int> &cell_data,
                      const Array<int> &cell_offsets,
                      const Array<int> &cell_types,
                      const Array<int> &cell_attributes,
                      int &curved, int &read_gf, bool &finalize_topo);
   void ReadVTKMesh(std::istream &input, int &curved, int &read_gf,
                    bool &finalize_topo);
   void ReadXML_VTKMesh(std::istream &input, int &curved, int &read_gf,
                        bool &finalize_topo, const std::string &xml_prefix="");
   void ReadNURBSMesh(std::istream &input, int &curved, int &read_gf);
   void ReadInlineMesh(std::istream &input, bool generate_edges = false);
   void ReadGmshMesh(std::istream &input, int &curved, int &read_gf);

   /* Note NetCDF (optional library) is used for reading cubit files */
#ifdef MFEM_USE_NETCDF
   /// @brief Load a mesh from a Genesis file.
   void ReadCubit(const std::string &filename, int &curved, int &read_gf);
#endif

   /// Determine the mesh generator bitmask #meshgen, see MeshGenerator().
   /** Also, initializes #mesh_geoms. */
   void SetMeshGen();

   /// Return the length of the segment from node i to node j.
   double GetLength(int i, int j) const;

   void MarkForRefinement();
   void MarkTriMeshForRefinement();
   void GetEdgeOrdering(const DSTable &v_to_v, Array<int> &order);
   virtual void MarkTetMeshForRefinement(const DSTable &v_to_v);

   // Methods used to prepare and apply permutation of the mesh nodes assuming
   // that the mesh elements may be rotated (e.g. to mark triangle or tet edges
   // for refinement) between the two calls - PrepareNodeReorder() and
   // DoNodeReorder(). The latter method assumes that the 'faces' have not been
   // updated after the element rotations.
   void PrepareNodeReorder(DSTable **old_v_to_v, Table **old_elem_vert);
   void DoNodeReorder(DSTable *old_v_to_v, Table *old_elem_vert);

   STable3D *GetFacesTable();
   STable3D *GetElementToFaceTable(int ret_ftbl = 0);

   /** Red refinement. Element with index i is refined. The default
       red refinement for now is Uniform. */
   void RedRefinement(int i, const DSTable &v_to_v,
                      int *edge1, int *edge2, int *middle)
   { UniformRefinement(i, v_to_v, edge1, edge2, middle); }

   /** Green refinement. Element with index i is refined. The default
       refinement for now is Bisection. */
   void GreenRefinement(int i, const DSTable &v_to_v,
                        int *edge1, int *edge2, int *middle)
   { Bisection(i, v_to_v, edge1, edge2, middle); }

   /// Bisect a triangle: element with index @a i is bisected.
   void Bisection(int i, const DSTable &, int *, int *, int *);

   /// Bisect a tetrahedron: element with index @a i is bisected.
   void Bisection(int i, HashTable<Hashed2> &);

   /// Bisect a boundary triangle: boundary element with index @a i is bisected.
   void BdrBisection(int i, const HashTable<Hashed2> &);

   /** Uniform Refinement. Element with index i is refined uniformly. */
   void UniformRefinement(int i, const DSTable &, int *, int *, int *);

   /** @brief Averages the vertices with given @a indexes and saves the result
       in #vertices[result]. */
   void AverageVertices(const int *indexes, int n, int result);

   void InitRefinementTransforms();
   int FindCoarseElement(int i);

   /** @brief Update the nodes of a curved mesh after the topological part of a
       Mesh::Operation, such as refinement, has been performed. */
   /** If Nodes GridFunction is defined, i.e. not NULL, this method calls
       NodesUpdated().

       @note Unlike the similarly named public method NodesUpdated() this
       method modifies the mesh nodes (if they exist) and calls NodesUpdated().
   */
   void UpdateNodes();

   /// Helper to set vertex coordinates given a high-order curvature function.
   void SetVerticesFromNodes(const GridFunction *nodes);

   void UniformRefinement2D_base(bool update_nodes = true);

   /// Refine a mixed 2D mesh uniformly.
   virtual void UniformRefinement2D() { UniformRefinement2D_base(); }

   /* If @a f2qf is not NULL, adds all quadrilateral faces to @a f2qf which
      represents a "face-to-quad-face" index map. When all faces are quads, the
      array @a f2qf is kept empty since it is not needed. */
   void UniformRefinement3D_base(Array<int> *f2qf = NULL,
                                 DSTable *v_to_v_p = NULL,
                                 bool update_nodes = true);

   /// Refine a mixed 3D mesh uniformly.
   virtual void UniformRefinement3D() { UniformRefinement3D_base(); }

   /// Refine NURBS mesh.
   virtual void NURBSUniformRefinement();

   /// This function is not public anymore. Use GeneralRefinement instead.
   virtual void LocalRefinement(const Array<int> &marked_el, int type = 3);

   /// This function is not public anymore. Use GeneralRefinement instead.
   virtual void NonconformingRefinement(const Array<Refinement> &refinements,
                                        int nc_limit = 0);

   /// NC version of GeneralDerefinement.
   virtual bool NonconformingDerefinement(Array<double> &elem_error,
                                          double threshold, int nc_limit = 0,
                                          int op = 1);
   /// Derefinement helper.
   double AggregateError(const Array<double> &elem_error,
                         const int *fine, int nfine, int op);

   /// Read NURBS patch/macro-element mesh
   void LoadPatchTopo(std::istream &input, Array<int> &edge_to_knot);

   void UpdateNURBS();

   void PrintTopo(std::ostream &out, const Array<int> &e_to_k,
                  const std::string &comments = "") const;

   /// Used in GetFaceElementTransformations (...)
   void GetLocalPtToSegTransformation(IsoparametricTransformation &,
                                      int i) const;
   void GetLocalSegToTriTransformation(IsoparametricTransformation &loc,
                                       int i) const;
   void GetLocalSegToQuadTransformation(IsoparametricTransformation &loc,
                                        int i) const;
   void GetLocalTriToTetTransformation(IsoparametricTransformation &loc,
                                       int i) const;
   void GetLocalTriToWdgTransformation(IsoparametricTransformation &loc,
                                       int i) const;
   void GetLocalTriToPyrTransformation(IsoparametricTransformation &loc,
                                       int i) const;
   void GetLocalQuadToHexTransformation(IsoparametricTransformation &loc,
                                        int i) const;
   void GetLocalQuadToWdgTransformation(IsoparametricTransformation &loc,
                                        int i) const;
   void GetLocalQuadToPyrTransformation(IsoparametricTransformation &loc,
                                        int i) const;

   /** Used in GetFaceElementTransformations to account for the fact that a
       slave face occupies only a portion of its master face. */
   void ApplyLocalSlaveTransformation(FaceElementTransformations &FT,
                                      const FaceInfo &fi, bool is_ghost) const;

   bool IsSlaveFace(const FaceInfo &fi) const;

   /// Returns the orientation of "test" relative to "base"
<<<<<<< HEAD
   static int GetTriOrientation (const int * base, const int * test);
=======
   static int GetTriOrientation(const int *base, const int *test);
>>>>>>> a36699b8

   /// Returns the orientation of "base" relative to "test"
   /// In other words: GetTriOrientation(test, base) should equal
   /// InvertTriOrientation(GetTriOrientation(base, test))
   static int InvertTriOrientation(int ori);

   /// Returns the orientation of "c" relative to "a" by composing
   /// previously computed orientations relative to an intermediate
   /// set "b".
   static int ComposeTriOrientations(int ori_a_b, int ori_b_c);

   /// Returns the orientation of "test" relative to "base"
<<<<<<< HEAD
   static int GetQuadOrientation (const int * base, const int * test);
=======
   static int GetQuadOrientation(const int *base, const int *test);
>>>>>>> a36699b8

   /// Returns the orientation of "base" relative to "test"
   /// In other words: GetQuadOrientation(test, base) should equal
   /// InvertQuadOrientation(GetQuadOrientation(base, test))
   static int InvertQuadOrientation(int ori);

   /// Returns the orientation of "c" relative to "a" by composing
   /// previously computed orientations relative to an intermediate
   /// set "b".
   static int ComposeQuadOrientations(int ori_a_b, int ori_b_c);

   /// Returns the orientation of "test" relative to "base"
   static int GetTetOrientation(const int *base, const int *test);

   static void GetElementArrayEdgeTable(const Array<Element*> &elem_array,
                                        const DSTable &v_to_v,
                                        Table &el_to_edge);

   /** Return element to edge table and the indices for the boundary edges.
       The entries in the table are ordered according to the order of the
       nodes in the elements. For example, if T is the element to edge table
       T(i, 0) gives the index of edge in element i that connects vertex 0
       to vertex 1, etc. Returns the number of the edges. */
   int GetElementToEdgeTable(Table &);

   /// Used in GenerateFaces()
   void AddPointFaceElement(int lf, int gf, int el);

   void AddSegmentFaceElement (int lf, int gf, int el, int v0, int v1);

   void AddTriangleFaceElement (int lf, int gf, int el,
                                int v0, int v1, int v2);

   void AddQuadFaceElement (int lf, int gf, int el,
                            int v0, int v1, int v2, int v3);
   /** For a serial Mesh, return true if the face is interior. For a parallel
       ParMesh return true if the face is interior or shared. In parallel, this
       method only works if the face neighbor data is exchanged. */
   bool FaceIsTrueInterior(int FaceNo) const
   {
      return FaceIsInterior(FaceNo) || (faces_info[FaceNo].Elem2Inf >= 0);
   }

   void FreeElement(Element *E);

   void GenerateFaces();
   void GenerateNCFaceInfo();

   /// Begin construction of a mesh
   void InitMesh(int Dim_, int spaceDim_, int NVert, int NElem, int NBdrElem);

   // Used in the methods FinalizeXXXMesh() and FinalizeTopology()
   void FinalizeCheck();

   void Loader(std::istream &input, int generate_edges = 0,
               std::string parse_tag = "");

   /** If NURBS mesh, write NURBS format. If NCMesh, write mfem v1.1 format.
       If section_delimiter is empty, write mfem v1.0 format. Otherwise, write
       mfem v1.2 format with the given section_delimiter at the end.
       If @a comments is non-empty, it will be printed after the first line of
       the file, and each line should begin with '#'. */
   void Printer(std::ostream &out = mfem::out,
                std::string section_delimiter = "",
                const std::string &comments = "") const;

   /// @brief Creates a mesh for the parallelepiped [0,sx]x[0,sy]x[0,sz],
   /// divided into nx*ny*nz hexahedra if @a type = HEXAHEDRON or into
   /// 6*nx*ny*nz tetrahedrons if @a type = TETRAHEDRON.
   ///
   /// The parameter @a sfc_ordering controls how the elements
   /// (when @a type = HEXAHEDRON) are ordered: true - use space-filling curve
   /// ordering, or false - use lexicographic ordering.
   void Make3D(int nx, int ny, int nz, Element::Type type,
               double sx, double sy, double sz, bool sfc_ordering);

   /// @brief Creates a mesh for the parallelepiped [0,sx]x[0,sy]x[0,sz],
   /// divided into nx*ny*nz*24 tetrahedrons.
   ///
   /// The mesh is generated by taking nx*ny*nz hexahedra and splitting each
   /// hexahedron into 24 tetrahedrons. Each face of the hexahedron is split
   /// into 4 triangles (face edges are connected to a face-centered point),
   /// and the triangles are connected to a hex-centered point.
   void Make3D24TetsFromHex(int nx, int ny, int nz,
                            double sx, double sy, double sz);

   /// @brief Creates mesh for the rectangle [0,sx]x[0,sy], divided into nx*ny*4
   /// triangles.
   ///
   /// The mesh is generated by taking nx*ny quadrilaterals and splitting each
   /// quadrilateral into 4 triangles by connecting the vertices to a
   /// quad-centered point.
   void Make2D4TrisFromQuad(int nx, int ny, double sx, double sy);

   /// @brief Creates mesh for the rectangle [0,sx]x[0,sy], divided into nx*ny*5
   /// quadrilaterals.
   ///
   /// The mesh is generated by taking nx*ny quadrilaterals and splitting
   /// each quadrilateral into 5 quadrilaterals. Each quadrilateral is projected
   /// inwards and connected to the original quadrilateral.
   void Make2D5QuadsFromQuad(int nx, int ny, double sx, double sy);

   /// @brief Creates mesh for the rectangle [0,sx]x[0,sy], divided into nx*ny
   /// quadrilaterals if @a type = QUADRILATERAL or into 2*nx*ny triangles if
   /// @a type = TRIANGLE.
   ///
   /// If generate_edges = 0 (default) edges are not generated, if 1 edges are
   /// generated. The parameter @a sfc_ordering controls how the elements (when
   /// @a type = QUADRILATERAL) are ordered: true - use space-filling curve
   /// ordering, or false - use lexicographic ordering.
   void Make2D(int nx, int ny, Element::Type type, double sx, double sy,
               bool generate_edges, bool sfc_ordering);

   /// @a brief Creates a 1D mesh for the interval [0,sx] divided into n equal
   /// intervals.
   void Make1D(int n, double sx = 1.0);

   /// Internal function used in Mesh::MakeRefined
   void MakeRefined_(Mesh &orig_mesh, const Array<int> &ref_factors,
                     int ref_type);

   /// Initialize vertices/elements/boundary/tables from a nonconforming mesh.
   void InitFromNCMesh(const NCMesh &ncmesh);

   /// Create from a nonconforming mesh.
   explicit Mesh(const NCMesh &ncmesh);

   // used in GetElementData() and GetBdrElementData()
   void GetElementData(const Array<Element*> &elem_array, int geom,
                       Array<int> &elem_vtx, Array<int> &attr) const;

   // Internal helper used in MakeSimplicial (and ParMesh::MakeSimplicial).
   void MakeSimplicial_(const Mesh &orig_mesh, int *vglobal);

public:

   /// @anchor mfem_Mesh_ctors
   /// @name Standard Mesh constructors and related methods
   ///
   /// These constructors and assignment operators accept mesh information in
   /// a variety of common forms. For more specialized constructors see
   /// @ref mfem_Mesh_named_ctors "Named mesh constructors".
   /// @{
   Mesh() { SetEmpty(); }

   /** Copy constructor. Performs a deep copy of (almost) all data, so that the
       source mesh can be modified (e.g. deleted, refined) without affecting the
       new mesh. If 'copy_nodes' is false, use a shallow (pointer) copy for the
       nodes, if present. */
   explicit Mesh(const Mesh &mesh, bool copy_nodes = true);

   /// Move constructor, useful for using a Mesh as a function return value.
   Mesh(Mesh &&mesh);

   /// Move assignment operator.
   Mesh& operator=(Mesh &&mesh);

   /// Explicitly delete the copy assignment operator.
   Mesh& operator=(const Mesh &mesh) = delete;

   /// Construct a Mesh from the given primary data.
   /** The array @a vertices is used as external data, i.e. the Mesh does not
       copy the data and will not delete the pointer.

       The data from the other arrays is copied into the internal Mesh data
       structures.

       This method calls the method FinalizeTopology(). The method Finalize()
       may be called after this constructor and after optionally setting the
       Mesh nodes. */
   Mesh(double *vertices, int num_vertices,
        int *element_indices, Geometry::Type element_type,
        int *element_attributes, int num_elements,
        int *boundary_indices, Geometry::Type boundary_type,
        int *boundary_attributes, int num_boundary_elements,
        int dimension, int space_dimension = -1);

   /** @anchor mfem_Mesh_init_ctor
       @brief _Init_ constructor: begin the construction of a Mesh object.

       Construct a shell of a mesh object allocating space to store pointers to
       the vertices, elements, and boundary elements. The vertices and elements
       themselves can later be added using methods from the
       @ref mfem_Mesh_construction "Mesh construction" group.
   */
   Mesh(int Dim_, int NVert, int NElem, int NBdrElem = 0, int spaceDim_ = -1)
   {
      if (spaceDim_ == -1) { spaceDim_ = Dim_; }
      InitMesh(Dim_, spaceDim_, NVert, NElem, NBdrElem);
   }

   /** Creates mesh by reading a file in MFEM, Netgen, or VTK format. If
       generate_edges = 0 (default) edges are not generated, if 1 edges are
       generated. See also @a Mesh::LoadFromFile. */
   explicit Mesh(const std::string &filename, int generate_edges = 0,
                 int refine = 1, bool fix_orientation = true);

   /** Creates mesh by reading data stream in MFEM, Netgen, or VTK format. If
       generate_edges = 0 (default) edges are not generated, if 1 edges are
       generated. */
   explicit Mesh(std::istream &input, int generate_edges = 0, int refine = 1,
                 bool fix_orientation = true);

   /// Create a disjoint mesh from the given mesh array
   ///
   /// @note Data is copied from the meshes in @a mesh_array.
   Mesh(Mesh *mesh_array[], int num_pieces);
<<<<<<< HEAD

   /** This is similar to the mesh constructor with the same arguments, but here
       the current mesh is destroyed and another one created based on the data
       stream again given in MFEM, Netgen, or VTK format. If generate_edges = 0
       (default) edges are not generated, if 1 edges are generated. */
   /// \see mfem::ifgzstream() for on-the-fly decompression of compressed ascii
   /// inputs.
   virtual void Load(std::istream &input, int generate_edges = 0,
                     int refine = 1, bool fix_orientation = true)
   {
      Loader(input, generate_edges);
      Finalize(refine, fix_orientation);
   }

   /// Swaps internal data with another mesh. By default, non-geometry members
   /// like 'ncmesh' and 'NURBSExt' are only swapped when 'non_geometry' is set.
   void Swap(Mesh& other, bool non_geometry);

   /// Clear the contents of the Mesh.
   void Clear() { Destroy(); SetEmpty(); }

=======

   /** This is similar to the mesh constructor with the same arguments, but here
       the current mesh is destroyed and another one created based on the data
       stream again given in MFEM, Netgen, or VTK format. If generate_edges = 0
       (default) edges are not generated, if 1 edges are generated. */
   /// \see mfem::ifgzstream() for on-the-fly decompression of compressed ascii
   /// inputs.
   virtual void Load(std::istream &input, int generate_edges = 0,
                     int refine = 1, bool fix_orientation = true)
   {
      Loader(input, generate_edges);
      Finalize(refine, fix_orientation);
   }

   /// Swaps internal data with another mesh. By default, non-geometry members
   /// like 'ncmesh' and 'NURBSExt' are only swapped when 'non_geometry' is set.
   void Swap(Mesh& other, bool non_geometry);

   /// Clear the contents of the Mesh.
   void Clear() { Destroy(); SetEmpty(); }

>>>>>>> a36699b8
   /// Destroys Mesh.
   virtual ~Mesh() { DestroyPointers(); }

   /// @}

   /** @anchor mfem_Mesh_named_ctors @name Named mesh constructors.

        Each of these constructors uses the move constructor, and can be used as
        the right-hand side of an assignment when creating new meshes. For more
        general mesh constructors see
        @ref mfem_Mesh_ctors "Standard mesh constructors".*/
   ///@{

   /** Creates mesh by reading a file in MFEM, Netgen, or VTK format. If
       generate_edges = 0 (default) edges are not generated, if 1 edges are
       generated.

       @note @a filename is not cached by the Mesh object and can be
       safely deleted following this function call.
   */
   static Mesh LoadFromFile(const std::string &filename,
                            int generate_edges = 0, int refine = 1,
                            bool fix_orientation = true);

   /// Creates 1D mesh , divided into n equal intervals.
   static Mesh MakeCartesian1D(int n, double sx = 1.0);

   /// @brief Creates mesh for the rectangle [0,sx]x[0,sy], divided into nx*ny
   /// quadrilaterals if @a type = QUADRILATERAL or into 2*nx*ny triangles if
   /// @a type = TRIANGLE.
   ///
   /// If generate_edges = 0 (default) edges are not generated, if 1 edges are
   /// generated. The parameter @a sfc_ordering controls how the elements (when
   /// @a type = QUADRILATERAL) are ordered: true - use space-filling curve
   /// ordering, or false - use lexicographic ordering.
   static Mesh MakeCartesian2D(
      int nx, int ny, Element::Type type, bool generate_edges = false,
      double sx = 1.0, double sy = 1.0, bool sfc_ordering = true);

   /// @brief Creates a mesh for the parallelepiped [0,sx]x[0,sy]x[0,sz],
   /// divided into nx*ny*nz hexahedra if @a type = HEXAHEDRON or into
   /// 6*nx*ny*nz tetrahedrons if @a type = TETRAHEDRON.
   ///
   /// The parameter @a sfc_ordering controls how the elements
   /// (when @a type = HEXAHEDRON) are ordered: true - use space-filling curve
   /// ordering, or false - use lexicographic ordering.
   static Mesh MakeCartesian3D(
      int nx, int ny, int nz, Element::Type type,
      double sx = 1.0, double sy = 1.0, double sz = 1.0,
      bool sfc_ordering = true);

   /// @brief Creates a mesh for the parallelepiped [0,sx]x[0,sy]x[0,sz],
   /// divided into nx*ny*nz*24 tetrahedrons.
   ///
   /// The mesh is generated by taking nx*ny*nz hexahedra and splitting each
   /// hexahedron into 24 tetrahedrons. Each face of the hexahedron is split
   /// into 4 triangles (face edges are connected to a face-centered point),
   /// and the triangles are connected to a hex-centered point.
   static Mesh MakeCartesian3DWith24TetsPerHex(int nx, int ny, int nz,
                                               double sx = 1.0, double sy = 1.0,
                                               double sz = 1.0);

   /// @brief Creates mesh for the rectangle [0,sx]x[0,sy], divided into nx*ny*4
   /// triangles.
   ///
   /// The mesh is generated by taking nx*ny quadrilaterals and splitting each
   /// quadrilateral into 4 triangles by connecting the vertices to a
   /// quad-centered point.
   static Mesh MakeCartesian2DWith4TrisPerQuad(int nx, int ny, double sx = 1.0,
                                               double sy = 1.0);

   /// @brief Creates mesh for the rectangle [0,sx]x[0,sy], divided into nx*ny*5
   /// quadrilaterals.
   ///
   /// The mesh is generated by taking nx*ny quadrilaterals and splitting
   /// each quadrilateral into 5 quadrilaterals. Each quadrilateral is projected
   /// inwards and connected to the original quadrilateral.
   static Mesh MakeCartesian2DWith5QuadsPerQuad(int nx, int ny, double sx = 1.0,
                                                double sy = 1.0);


   /// Create a refined (by any factor) version of @a orig_mesh.
   /** @param[in] orig_mesh  The starting coarse mesh.
       @param[in] ref_factor The refinement factor, an integer > 1.
       @param[in] ref_type   Specify the positions of the new vertices. The
                             options are BasisType::ClosedUniform or
                             BasisType::GaussLobatto.

       The refinement data which can be accessed with GetRefinementTransforms()
       is set to reflect the performed refinements.

       @note The constructed Mesh is straight-sided. */
   static Mesh MakeRefined(Mesh &orig_mesh, int ref_factor, int ref_type);

   /// Create a refined mesh, where each element of the original mesh may be
   /// refined by a different factor.
   /** @param[in] orig_mesh   The starting coarse mesh.
       @param[in] ref_factors An array of integers whose size is the number of
                              elements of @a orig_mesh. The @a ith element of
                              @a orig_mesh is refined by refinement factor
                              @a ref_factors[i].
       @param[in] ref_type    Specify the positions of the new vertices. The
                              options are BasisType::ClosedUniform or
                              BasisType::GaussLobatto.

       The refinement data which can be accessed with GetRefinementTransforms()
       is set to reflect the performed refinements.

       @note The constructed Mesh is straight-sided. */
   /// refined @a ref_factors[i] times in each dimension.
   static Mesh MakeRefined(Mesh &orig_mesh, const Array<int> &ref_factors,
                           int ref_type);

   /** Create a mesh by splitting each element of @a orig_mesh into simplices.
       Quadrilaterals are split into two triangles, prisms are split into
       3 tetrahedra, and hexahedra are split into either 5 or 6 tetrahedra
       depending on the configuration.
       @warning The curvature of the original mesh is not carried over to the
       new mesh. Periodic meshes are not supported. */
   static Mesh MakeSimplicial(const Mesh &orig_mesh);

   /// Create a periodic mesh by identifying vertices of @a orig_mesh.
   /** Each vertex @a i will be mapped to vertex @a v2v[i], such that all
       vertices that are coincident under the periodic mapping get mapped to
       the same index. The mapping @a v2v can be generated from translation
       vectors using Mesh::CreatePeriodicVertexMapping.
       @note MFEM requires that each edge of the resulting mesh be uniquely
       identifiable by a pair of distinct vertices. As a consequence, periodic
       boundaries must be connected by at least three edges. */
   static Mesh MakePeriodic(const Mesh &orig_mesh, const std::vector<int> &v2v);

   ///@}

   /** @anchor mfem_Mesh_construction
       @name Methods for piecewise Mesh construction.

       These methods are intended to be used with the @ref mfem_Mesh_init_ctor
       "init constructor". */
   ///@{

   /// @note The returned object should be deleted by the caller.
   Element *NewElement(int geom);

   int AddVertex(double x, double y = 0.0, double z = 0.0);
   int AddVertex(const double *coords);
   int AddVertex(const Vector &coords);
   /// Mark vertex @a i as nonconforming, with parent vertices @a p1 and @a p2.
   void AddVertexParents(int i, int p1, int p2);
   /// Adds a vertex at the mean center of the @a nverts vertex indices given
   /// by @a vi.
   int AddVertexAtMeanCenter(const int *vi, const int nverts, int dim = 3);

   /// Adds a segment to the mesh given by 2 vertices @a v1 and @a v2.
   int AddSegment(int v1, int v2, int attr = 1);
   /// Adds a segment to the mesh given by 2 vertices @a vi.
   int AddSegment(const int *vi, int attr = 1);

   /// Adds a triangle to the mesh given by 3 vertices @a v1 through @a v3.
   int AddTriangle(int v1, int v2, int v3, int attr = 1);
   /// Adds a triangle to the mesh given by 3 vertices @a vi.
   int AddTriangle(const int *vi, int attr = 1);
   /// Adds a triangle to the mesh given by 3 vertices @a vi.
   int AddTri(const int *vi, int attr = 1) { return AddTriangle(vi, attr); }

   /// Adds a quadrilateral to the mesh given by 4 vertices @a v1 through @a v4.
   int AddQuad(int v1, int v2, int v3, int v4, int attr = 1);
   /// Adds a quadrilateral to the mesh given by 4 vertices @a vi.
   int AddQuad(const int *vi, int attr = 1);

   /// Adds a tetrahedron to the mesh given by 4 vertices @a v1 through @a v4.
   int AddTet(int v1, int v2, int v3, int v4, int attr = 1);
   /// Adds a tetrahedron to the mesh given by 4 vertices @a vi.
   int AddTet(const int *vi, int attr = 1);

   /// Adds a wedge to the mesh given by 6 vertices @a v1 through @a v6.
   int AddWedge(int v1, int v2, int v3, int v4, int v5, int v6, int attr = 1);
   /// Adds a wedge to the mesh given by 6 vertices @a vi.
   int AddWedge(const int *vi, int attr = 1);

   /// Adds a pyramid to the mesh given by 5 vertices @a v1 through @a v5.
   int AddPyramid(int v1, int v2, int v3, int v4, int v5, int attr = 1);
   /// Adds a pyramid to the mesh given by 5 vertices @a vi.
   int AddPyramid(const int *vi, int attr = 1);

   /// Adds a hexahedron to the mesh given by 8 vertices @a v1 through @a v8.
   int AddHex(int v1, int v2, int v3, int v4, int v5, int v6, int v7, int v8,
              int attr = 1);
   /// Adds a hexahedron to the mesh given by 8 vertices @a vi.
   int AddHex(const int *vi, int attr = 1);
   /// @brief Adds 6 tetrahedrons to the mesh by splitting a hexahedron given by
   /// 8 vertices @a vi.
   void AddHexAsTets(const int *vi, int attr = 1);
   /// @brief Adds 2 wedges to the mesh by splitting a hexahedron given by
   /// 8 vertices @a vi.
   void AddHexAsWedges(const int *vi, int attr = 1);
   /// @brief Adds 6 pyramids to the mesh by splitting a hexahedron given by
   /// 8 vertices @a vi.
   void AddHexAsPyramids(const int *vi, int attr = 1);

   /// @brief Adds 24 tetrahedrons to the mesh by splitting a hexahedron.
   ///
   /// @a vi are the 8 vertices of the hexahedron, @a hex_face_verts has the
   /// map from the 4 vertices of each face of the hexahedron to the index
   /// of the point created at the center of the face, and @a attr is the
   /// attribute of the new elements. See @a Make3D24TetsFromHex for usage.
   void AddHexAs24TetsWithPoints(int *vi,
                                 std::map<std::array<int, 4>, int>
                                 &hex_face_verts,
                                 int attr = 1);

   /// @brief Adds 4 triangles to the mesh by splitting a quadrilateral given by
   /// 4 vertices @a vi.
   ///
   /// @a attr is the attribute of the new elements. See @a Make2D4TrisFromQuad
   /// for usage.
   void AddQuadAs4TrisWithPoints(int *vi, int attr = 1);

   /// @brief Adds 5 quadrilaterals to the mesh by splitting a quadrilateral
   /// given by 4 vertices @a vi.
   ///
   /// @a attr is the attribute of the new elements. See @a Make2D5QuadsFromQuad
   /// for usage.
   void AddQuadAs5QuadsWithPoints(int *vi, int attr = 1);

   /// The parameter @a elem should be allocated using the NewElement() method
   /// @note Ownership of @a elem will pass to the Mesh object
   int AddElement(Element *elem);
   /// The parameter @a elem should be allocated using the NewElement() method
   /// @note Ownership of @a elem will pass to the Mesh object
   int AddBdrElement(Element *elem);

   int AddBdrSegment(int v1, int v2, int attr = 1);
   int AddBdrSegment(const int *vi, int attr = 1);

   int AddBdrTriangle(int v1, int v2, int v3, int attr = 1);
   int AddBdrTriangle(const int *vi, int attr = 1);

   int AddBdrQuad(int v1, int v2, int v3, int v4, int attr = 1);
   int AddBdrQuad(const int *vi, int attr = 1);
   void AddBdrQuadAsTriangles(const int *vi, int attr = 1);

   int AddBdrPoint(int v, int attr = 1);

   void GenerateBoundaryElements();
   /// Finalize the construction of a triangular Mesh.
   void FinalizeTriMesh(int generate_edges = 0, int refine = 0,
                        bool fix_orientation = true);
   /// Finalize the construction of a quadrilateral Mesh.
   void FinalizeQuadMesh(int generate_edges = 0, int refine = 0,
                         bool fix_orientation = true);
   /// Finalize the construction of a tetrahedral Mesh.
   void FinalizeTetMesh(int generate_edges = 0, int refine = 0,
                        bool fix_orientation = true);
   /// Finalize the construction of a wedge Mesh.
   void FinalizeWedgeMesh(int generate_edges = 0, int refine = 0,
                          bool fix_orientation = true);
   /// Finalize the construction of a hexahedral Mesh.
   void FinalizeHexMesh(int generate_edges = 0, int refine = 0,
                        bool fix_orientation = true);
   /// Finalize the construction of any type of Mesh.
   /** This method calls FinalizeTopology() and Finalize(). */
   void FinalizeMesh(int refine = 0, bool fix_orientation = true);

   ///@}

   /// @name Mesh consistency methods
   /// @{

   /** @brief Finalize the construction of the secondary topology (connectivity)
       data of a Mesh. */
   /** This method does not require any actual coordinate data (either vertex
       coordinates for linear meshes or node coordinates for meshes with nodes)
       to be available. However, the data generated by this method is generally
       required by the FiniteElementSpace class.

       After calling this method, setting the Mesh vertices or nodes, it may be
       appropriate to call the method Finalize(). */
   void FinalizeTopology(bool generate_bdr = true);

   /// Finalize the construction of a general Mesh.
   /** This method will:
       - check and optionally fix the orientation of regular elements
       - check and fix the orientation of boundary elements
       - assume that #vertices are defined, if #Nodes == NULL
       - assume that #Nodes are defined, if #Nodes != NULL.
       @param[in] refine  If true, prepare the Mesh for conforming refinement of
                          triangular or tetrahedral meshes.
       @param[in] fix_orientation
                          If true, fix the orientation of inverted mesh elements
                          by permuting their vertices.

       Before calling this method, call FinalizeTopology() and ensure that the
       Mesh vertices or nodes are set. */
   virtual void Finalize(bool refine = false, bool fix_orientation = false);

   /// @brief Determine the sets of unique attribute values in domain and
   /// boundary elements.
   ///
   /// Separately scan the domain and boundary elements to generate unique,
   /// sorted sets of the element attribute values present in the mesh and
   /// store these in the Mesh::attributes and Mesh::bdr_attributes arrays.
   virtual void SetAttributes();

   /// Check (and optionally attempt to fix) the orientation of the elements
   /** @param[in] fix_it  If `true`, attempt to fix the orientations of some
                          elements: triangles, quads, and tets.
       @return The number of elements with wrong orientation.

       @note For meshes with nodes (e.g. high-order or periodic meshes), fixing
       the element orientations may require additional permutation of the nodal
       GridFunction of the mesh which is not performed by this method. Instead,
       the method Finalize() should be used with the parameter
       @a fix_orientation set to `true`.

       @note This method performs a simple check if an element is inverted, e.g.
       for most elements types, it checks if the Jacobian of the mapping from
       the reference element is non-negative at the center of the element. */
   int CheckElementOrientation(bool fix_it = true);

   /// Check the orientation of the boundary elements
   /** @return The number of boundary elements with wrong orientation. */
   int CheckBdrElementOrientation(bool fix_it = true);

   /** This method modifies a tetrahedral mesh so that Nedelec spaces of order
       greater than 1 can be defined on the mesh. Specifically, we
       1) rotate all tets in the mesh so that the vertices {v0, v1, v2, v3}
       satisfy: v0 < v1 < min(v2, v3).
       2) rotate all boundary triangles so that the vertices {v0, v1, v2}
       satisfy: v0 < min(v1, v2).

       @note Refinement does not work after a call to this method! */
   MFEM_DEPRECATED virtual void ReorientTetMesh();

   /// Remove unused vertices and rebuild mesh connectivity.
   void RemoveUnusedVertices();

   /** Remove boundary elements that lie in the interior of the mesh, i.e. that
       have two adjacent faces in 3D, or edges in 2D. */
   void RemoveInternalBoundaries();

   /// @}

   /// @name Element ordering methods
   /// @{

   /** This is our integration with the Gecko library. The method finds an
       element ordering that will increase memory coherency by putting elements
       that are in physical proximity closer in memory. It can also be used to
       obtain a space-filling curve ordering for ParNCMesh partitioning.
       @param[out] ordering Output element ordering.
       @param iterations Total number of V cycles. The ordering may improve with
       more iterations. The best iteration is returned at the end.
       @param window Initial window size. This determines the number of
       permutations tested at each multigrid level and strongly influences the
       quality of the result, but the cost of increasing 'window' is exponential.
       @param period The window size is incremented every 'period' iterations.
       @param seed Seed for initial random ordering (0 = skip random reorder).
       @param verbose Print the progress of the optimization to mfem::out.
       @param time_limit Optional time limit for the optimization, in seconds.
       When reached, ordering from the best iteration so far is returned
       (0 = no limit).
       @return The final edge product cost of the ordering. The function may be
       called in an external loop with different seeds, and the best ordering can
       then be retained. */
   double GetGeckoElementOrdering(Array<int> &ordering,
                                  int iterations = 4, int window = 4,
                                  int period = 2, int seed = 0,
                                  bool verbose = false, double time_limit = 0);

   /** Return an ordering of the elements that approximately follows the Hilbert
       curve. The method performs a spatial (Hilbert) sort on the centers of all
       elements and returns the resulting sequence, which can then be passed to
       ReorderElements. This is a cheap alternative to GetGeckoElementOrdering.*/
   void GetHilbertElementOrdering(Array<int> &ordering);

   /** Rebuilds the mesh with a different order of elements. For each element i,
       the array ordering[i] contains its desired new index. Note that the method
       reorders vertices, edges and faces along with the elements. */
   void ReorderElements(const Array<int> &ordering, bool reorder_vertices = true);

   /// @}

   /// @anchor mfem_Mesh_deprecated_ctors @name Deprecated mesh constructors
   ///
   /// These constructors have been deprecated in favor of
   /// @ref mfem_Mesh_named_ctors "Named mesh constructors".
   /// @{

   /// Deprecated: see @a MakeCartesian3D.
   MFEM_DEPRECATED
   Mesh(int nx, int ny, int nz, Element::Type type, bool generate_edges = false,
        double sx = 1.0, double sy = 1.0, double sz = 1.0,
        bool sfc_ordering = true)
   {
      Make3D(nx, ny, nz, type, sx, sy, sz, sfc_ordering);
      Finalize(true); // refine = true
   }

   /// Deprecated: see @a MakeCartesian2D.
   MFEM_DEPRECATED
   Mesh(int nx, int ny, Element::Type type, bool generate_edges = false,
        double sx = 1.0, double sy = 1.0, bool sfc_ordering = true)
   {
      Make2D(nx, ny, type, sx, sy, generate_edges, sfc_ordering);
      Finalize(true); // refine = true
   }

   /// Deprecated: see @a MakeCartesian1D.
   MFEM_DEPRECATED
   explicit Mesh(int n, double sx = 1.0)
   {
      Make1D(n, sx);
      // Finalize(); // reminder: not needed
   }

   /// Deprecated: see @a MakeRefined.
   MFEM_DEPRECATED
   Mesh(Mesh *orig_mesh, int ref_factor, int ref_type);

   /// @}

   /// @name Information about the mesh as a whole
   /// @{

   /// @brief Dimension of the reference space used within the elements
   int Dimension() const { return Dim; }

   /// @brief Dimension of the physical space containing the mesh
   int SpaceDimension() const { return spaceDim; }

   /// Equals 1 + num_holes - num_loops
   inline int EulerNumber() const
   { return NumOfVertices - NumOfEdges + NumOfFaces - NumOfElements; }
   /// Equals 1 - num_holes
   inline int EulerNumber2D() const
   { return NumOfVertices - NumOfEdges + NumOfElements; }

   /** @brief Get the mesh generator/type.

       The purpose of this is to be able to quickly tell what type of elements
       one has in the mesh. Examination of this bitmask along with knowledge
       of the mesh dimension can be used to identify which element types are
       present.

       @return A bitmask:
       - bit 0 - simplices are present in the mesh (triangles, tets),
       - bit 1 - tensor product elements are present in the mesh (quads, hexes),
       - bit 2 - the mesh has wedge elements.
       - bit 3 - the mesh has pyramid elements.

       In parallel, the result takes into account elements on all processors.
   */
   inline int MeshGenerator() const { return meshgen; }

   /// Checks if the mesh has boundary elements
   virtual bool HasBoundaryElements() const { return (NumOfBdrElements > 0); }

   /** @brief Return true iff the given @a geom is encountered in the mesh.
       Geometries of dimensions lower than Dimension() are counted as well. */
   bool HasGeometry(Geometry::Type geom) const
   { return mesh_geoms & (1 << geom); }

   /** @brief Return the number of geometries of the given dimension present in
       the mesh. */
   /** For a parallel mesh only the local geometries are counted. */
   int GetNumGeometries(int dim) const;

   /// Return all element geometries of the given dimension present in the mesh.
   /** For a parallel mesh only the local geometries are returned.

       The returned geometries are sorted. */
   void GetGeometries(int dim, Array<Geometry::Type> &el_geoms) const;

   /// Returns the minimum and maximum corners of the mesh bounding box.
   /** For high-order meshes, the geometry is first refined @a ref times. */
   void GetBoundingBox(Vector &min, Vector &max, int ref = 2);

   void GetCharacteristics(double &h_min, double &h_max,
                           double &kappa_min, double &kappa_max,
                           Vector *Vh = NULL, Vector *Vk = NULL);

   /// @}

   /// @name Information concerning numbers of mesh entities
   /// @{

   /// Checks if the mesh has boundary elements
   virtual bool HasBoundaryElements() const { return (NumOfBdrElements > 0); }

   /** @brief Return true iff the given @a geom is encountered in the mesh.
       Geometries of dimensions lower than Dimension() are counted as well. */
   bool HasGeometry(Geometry::Type geom) const
   { return mesh_geoms & (1 << geom); }

   /** @brief Return the number of geometries of the given dimension present in
       the mesh. */
   /** For a parallel mesh only the local geometries are counted. */
   int GetNumGeometries(int dim) const;

   /// Return all element geometries of the given dimension present in the mesh.
   /** For a parallel mesh only the local geometries are returned.

       The returned geometries are sorted. */
   void GetGeometries(int dim, Array<Geometry::Type> &el_geoms) const;

   /// Returns the minimum and maximum corners of the mesh bounding box.
   /** For high-order meshes, the geometry is first refined @a ref times. */
   void GetBoundingBox(Vector &min, Vector &max, int ref = 2);

   void GetCharacteristics(double &h_min, double &h_max,
                           double &kappa_min, double &kappa_max,
                           Vector *Vh = NULL, Vector *Vk = NULL);

   /// @}

   /// @name Information concerning numbers of mesh entities
   /// @{

   /** @brief Returns number of vertices.  Vertices are only at the corners of
       elements, where you would expect them in the lowest-order mesh. */
   inline int GetNV() const { return NumOfVertices; }

   /// Returns number of elements.
   inline int GetNE() const { return NumOfElements; }

   /// Returns number of boundary elements.
   inline int GetNBE() const { return NumOfBdrElements; }

   /// Return the number of edges.
   inline int GetNEdges() const { return NumOfEdges; }

   /// Return the number of faces in a 3D mesh.
   inline int GetNFaces() const { return NumOfFaces; }

   /// Return the number of faces (3D), edges (2D) or vertices (1D).
   int GetNumFaces() const;

   /** @brief Return the number of faces (3D), edges (2D) or vertices (1D)
       including ghost faces. */
   int GetNumFacesWithGhost() const;

   /** @brief Returns the number of faces according to the requested type, does
       not count master nonconforming faces.

       If type==Boundary returns only the number of true boundary faces
       contrary to GetNBE() that returns all "boundary" elements which may
       include actual interior faces.
       Similarly, if type==Interior, only the true interior faces are counted
       excluding all master nonconforming faces. */
   virtual int GetNFbyType(FaceType type) const;

   /// Return the total (global) number of elements.
   long long GetGlobalNE() const { return ReduceInt(NumOfElements); }

   /// @}

   /// @name Access to individual mesh entities
   /// @{

   /// @brief Return pointer to vertex i's coordinates.
   /// @warning For high-order meshes (when #Nodes != NULL) vertices may not be
   /// updated and should not be used!
   const double *GetVertex(int i) const { return vertices[i](); }

   /// @brief Return pointer to vertex i's coordinates.
   ///
   /// @warning For high-order meshes (when Nodes != NULL) vertices may not
   /// being updated and should not be used!
   ///
   /// @note The pointer returned by this function can be used to
   /// alter vertex locations but the pointer itself should not be
   /// changed by the caller.
   double *GetVertex(int i) { return vertices[i](); }

   /// @brief Return pointer to the i'th element object
   ///
   /// The index @a i should be in the range [0, Mesh::GetNE())
   ///
   /// In parallel, @a i is the local element index which is in the
   /// same range mentioned above.
   const Element *GetElement(int i) const { return elements[i]; }

   /// @brief Return pointer to the i'th element object
   ///
   /// @note Provides read/write access to the i'th element object so
   /// that element attributes or connectivity can be adjusted. However,
   /// the Element object itself should not be deleted by the caller.
   Element *GetElement(int i) { return elements[i]; }

   /// @brief Return pointer to the i'th boundary element object
   ///
   /// The index @a i should be in the range [0, Mesh::GetNBE())
   ///
   /// In parallel, @a i is the local boundary element index which is
   /// in the same range mentioned above.
   const Element *GetBdrElement(int i) const { return boundary[i]; }

   /// @brief Return pointer to the i'th boundary element object
   ///
   /// @note Provides read/write access to the i'th boundary element object so
   /// that boundary attributes or connectivity can be adjusted. However,
   /// the Element object itself should not be deleted by the caller.
   Element *GetBdrElement(int i) { return boundary[i]; }

   /// @brief Return pointer to the i'th face element object
   ///
   /// The index @a i should be in the range [0, Mesh::GetNFaces())
   const Element *GetFace(int i) const { return faces[i]; }

   /// @}

   /// @name Access to groups of mesh entities
   /// @{

   const Element* const *GetElementsArray() const
   { return elements.GetData(); }

   void GetElementData(int geom, Array<int> &elem_vtx, Array<int> &attr) const
   { GetElementData(elements, geom, elem_vtx, attr); }

   void GetBdrElementData(int geom, Array<int> &bdr_elem_vtx,
                          Array<int> &bdr_attr) const
   { GetElementData(boundary, geom, bdr_elem_vtx, bdr_attr); }

   /// @}

   /// @name Access information concerning individual mesh entites
   /// @{

   /// Return the attribute of element i.
   int GetAttribute(int i) const { return elements[i]->GetAttribute(); }

   /// Set the attribute of element i.
   void SetAttribute(int i, int attr) { elements[i]->SetAttribute(attr); }

   /// Return the attribute of boundary element i.
   int GetBdrAttribute(int i) const { return boundary[i]->GetAttribute(); }

   /// Set the attribute of boundary element i.
   void SetBdrAttribute(int i, int attr) { boundary[i]->SetAttribute(attr); }

   /// Return the attribute of patch i, for a NURBS mesh.
   int GetPatchAttribute(int i) const;

   /// Set the attribute of patch i, for a NURBS mesh.
   void SetPatchAttribute(int i, int attr);

   /// Return the attribute of patch boundary element i, for a NURBS mesh.
   int GetPatchBdrAttribute(int i) const;

   /// Set the attribute of patch boundary element i, for a NURBS mesh.
   void SetPatchBdrAttribute(int i, int attr);

   /// Returns the type of element i.
   Element::Type GetElementType(int i) const;

   /// Returns the type of boundary element i.
   Element::Type GetBdrElementType(int i) const;

   /// Deprecated in favor of Mesh::GetFaceGeometry
   MFEM_DEPRECATED Geometry::Type GetFaceGeometryType(int Face) const
   { return GetFaceGeometry(Face); }

   Element::Type  GetFaceElementType(int Face) const;

   /// Return the Geometry::Type associated with face @a i.
   Geometry::Type GetFaceGeometry(int i) const;

   Geometry::Type GetElementGeometry(int i) const
   {
      return elements[i]->GetGeometryType();
   }

   Geometry::Type GetBdrElementGeometry(int i) const
   {
      return boundary[i]->GetGeometryType();
   }

   /// Deprecated in favor of Mesh::GetFaceGeometry
   MFEM_DEPRECATED Geometry::Type GetFaceBaseGeometry(int i) const
   { return GetFaceGeometry(i); }

   Geometry::Type GetElementBaseGeometry(int i) const
   { return GetElementGeometry(i); }

   Geometry::Type GetBdrElementBaseGeometry(int i) const
   { return GetBdrElementGeometry(i); }

   /// Return true if the given face is interior. @sa FaceIsTrueInterior().
   bool FaceIsInterior(int FaceNo) const
   {
      return (faces_info[FaceNo].Elem2No >= 0);
   }

   /** @brief Get the size of the i-th element relative to the perfect
       reference element. */
   double GetElementSize(int i, int type = 0);

   double GetElementSize(int i, const Vector &dir);

<<<<<<< HEAD
=======
   double GetElementSize(ElementTransformation *T, int type = 0) const;

>>>>>>> a36699b8
   double GetElementVolume(int i);

   void GetElementCenter(int i, Vector &center);

   /** Compute the Jacobian of the transformation from the perfect
       reference element at the given integration point (defaults to the
       center of the element if no integration point is specified) */
   void GetElementJacobian(int i, DenseMatrix &J,
                           const IntegrationPoint *ip = NULL);

   /// @}

   /// List of mesh geometries stored as Array<Geometry::Type>.
   class GeometryList : public Array<Geometry::Type>
   {
   protected:
      Geometry::Type geom_buf[Geometry::NumGeom];
   public:
      /// Construct a GeometryList of all element geometries in @a mesh.
      GeometryList(const Mesh &mesh)
         : Array<Geometry::Type>(geom_buf, Geometry::NumGeom)
      { mesh.GetGeometries(mesh.Dimension(), *this); }
      /** @brief Construct a GeometryList of all geometries of dimension @a dim
          in @a mesh. */
      GeometryList(const Mesh &mesh, int dim)
         : Array<Geometry::Type>(geom_buf, Geometry::NumGeom)
      { mesh.GetGeometries(dim, *this); }
   };

   /// @name Access connectivity for individual mesh entites
   /// @{

   /// Returns the indices of the vertices of element i.
   void GetElementVertices(int i, Array<int> &v) const
   { elements[i]->GetVertices(v); }

   /// Returns the indices of the vertices of boundary element i.
   void GetBdrElementVertices(int i, Array<int> &v) const
   { boundary[i]->GetVertices(v); }

   /// Return the indices and the orientations of all edges of element i.
   void GetElementEdges(int i, Array<int> &edges, Array<int> &cor) const;

   /// Return the indices and the orientations of all edges of bdr element i.
   void GetBdrElementEdges(int i, Array<int> &edges, Array<int> &cor) const;

   /** Return the indices and the orientations of all edges of face i.
       Works for both 2D (face=edge) and 3D faces. */
   void GetFaceEdges(int i, Array<int> &edges, Array<int> &o) const;

   /// Returns the indices of the vertices of face i.
   void GetFaceVertices(int i, Array<int> &vert) const
   {
      if (Dim == 1)
      {
         vert.SetSize(1); vert[0] = i;
      }
      else
      {
         faces[i]->GetVertices(vert);
      }
   }

   /// Returns the indices of the vertices of edge i.
   void GetEdgeVertices(int i, Array<int> &vert) const;

   /// Return the indices and the orientations of all faces of element i.
   void GetElementFaces(int i, Array<int> &faces, Array<int> &ori) const;

   /** @brief Returns the sorted, unique indices of elements sharing a face with
       element @a elem, including @a elem. */
   Array<int> FindFaceNeighbors(const int elem) const;

   /** Return the index and the orientation of the vertex of bdr element i. (1D)
       Return the index and the orientation of the edge of bdr element i. (2D)
       Return the index and the orientation of the face of bdr element i. (3D)

       In 2D, the returned edge orientation is 0 or 1, not +/-1 as returned by
       GetElementEdges/GetBdrElementEdges. */
   void GetBdrElementFace(int i, int *f, int *o) const;

   /** @brief For the given boundary element, bdr_el, return its adjacent
       element and its info, i.e. 64*local_bdr_index+bdr_orientation.

       The returned bdr_orientation is that of the boundary element relative to
       the respective face element.

       @sa GetBdrElementAdjacentElement2() */
   void GetBdrElementAdjacentElement(int bdr_el, int &el, int &info) const;

   /** @brief For the given boundary element, bdr_el, return its adjacent
       element and its info, i.e. 64*local_bdr_index+inverse_bdr_orientation.

       The returned inverse_bdr_orientation is the inverse of the orientation of
       the boundary element relative to the respective face element. In other
       words this is the orientation of the face element relative to the
       boundary element.

       @sa GetBdrElementAdjacentElement() */
   void GetBdrElementAdjacentElement2(int bdr_el, int &el, int &info) const;

<<<<<<< HEAD
   /// Return the local face index for the given boundary face.
   int GetBdrFace(int BdrElemNo) const;

   /// @}

   /// @name Access connectivity data
   /// @{

   ///  The returned Table should be deleted by the caller
=======
   /// @brief Return the local face (codimension-1) index for the given boundary
   /// element index.
   int GetBdrElementFaceIndex(int be_idx) const { return be_to_face[be_idx]; }

   /// Deprecated in favor of GetBdrElementFaceIndex().
   MFEM_DEPRECATED int GetBdrFace(int i) const { return GetBdrElementFaceIndex(i); }

   /** Return the vertex index of boundary element i. (1D)
       Return the edge index of boundary element i. (2D)
       Return the face index of boundary element i. (3D)

       Deprecated in favor of GetBdrElementFaceIndex(). */
   MFEM_DEPRECATED int GetBdrElementEdgeIndex(int i) const { return GetBdrElementFaceIndex(i); }

   /// @}

   /// @name Access connectivity data
   /// @{

   /// @note The returned Table should be deleted by the caller
>>>>>>> a36699b8
   Table *GetVertexToElementTable();

   /// Return the "face"-element Table. Here "face" refers to face (3D),
   /// edge (2D), or vertex (1D).
<<<<<<< HEAD
   /// The returned Table should be deleted by the caller.
=======
   ///
   /// @note The returned Table should be deleted by the caller.
>>>>>>> a36699b8
   Table *GetFaceToElementTable() const;

   /// Returns the face-to-edge Table (3D)
   ///
   /// @note The returned object should NOT be deleted by the caller.
   Table *GetFaceEdgeTable() const;

   /// Returns the edge-to-vertex Table (3D)
<<<<<<< HEAD
=======
   ///
>>>>>>> a36699b8
   /// @note The returned object should NOT be deleted by the caller.
   Table *GetEdgeVertexTable() const;

   /** Return vertex to vertex table. The connections stored in the table
    are from smaller to bigger vertex index, i.e. if i<j and (i, j) is
    in the table, then (j, i) is not stored.

    @note This data is not stored internally as a Table. The Table passed as
    an argument is populated using the EdgeVertex Table (see GetEdgeVertexTable)
    if available or the element connectivity.
   */
   void GetVertexToVertexTable(DSTable &) const;

   const Table &ElementToElementTable();

   const Table &ElementToFaceTable() const;

   const Table &ElementToEdgeTable() const;

   Array<int> GetFaceToBdrElMap() const;

   ///@}

   /// @brief Return FiniteElement for reference element of the specified type
   ///
   /// @note The returned object is a pointer to a global object and should not
   /// be deleted by the caller.
   static FiniteElement *GetTransformationFEforElementType(Element::Type);

<<<<<<< HEAD
=======
   /** @brief For the vertex (1D), edge (2D), or face (3D) of a boundary element
       with the orientation @a o, return the transformation of the boundary
       element integration point @ ip to the face element. In 2D, the
       the orientation is 0 or 1 as returned by GetBdrElementFace, not +/-1.
       Supports both internal and external boundaries. */
   static IntegrationPoint TransformBdrElementToFace(Geometry::Type geom, int o,
                                                     const IntegrationPoint &ip);

>>>>>>> a36699b8
   /// @anchor mfem_Mesh_elem_trans
   /// @name Access the coordinate transformation for individual elements
   ///
   /// See also the methods related to
   /// @ref mfem_Mesh_geom_factors "Geometric Factors" for accessing
   /// information cached at quadrature points.
   /// @{

<<<<<<< HEAD
   /// Builds the transformation defining the i-th element in @a ElTr.
=======
   /// @brief Builds the transformation defining the i-th element in @a ElTr.
>>>>>>> a36699b8
   /// @a ElTr must be allocated in advance and will be owned by the caller.
   ///
   /// @note The provided pointer must not be NULL. In the future this should be
   /// changed to a reference parameter consistent with
   /// GetFaceElementTransformations.
   void GetElementTransformation(int i,
                                 IsoparametricTransformation *ElTr) const;

   /// @brief Returns a pointer to the transformation defining the i-th element.
   ///
   /// @note The returned object is owned by the class and is shared, i.e.,
   /// calling this function resets pointers obtained from previous calls.
   /// Also, this pointer should NOT be deleted by the caller.
   ElementTransformation *GetElementTransformation(int i);

   /// @brief Builds the transformation defining the i-th element in @a ElTr
   /// assuming position of the vertices/nodes are given by @a nodes.
   /// @a ElTr must be allocated in advance and will be owned by the caller.
   ///
   /// @note The provided pointer must not be NULL. In the future this should be
   /// changed to a reference parameter consistent with
   /// GetFaceElementTransformations.
   void GetElementTransformation(int i, const Vector &nodes,
                                 IsoparametricTransformation *ElTr) const;

   /// @brief Returns a pointer to the transformation defining the i-th boundary
   /// element.
   ///
   /// @note The returned object is owned by the class and is shared, i.e.,
   /// calling this function resets pointers obtained from previous calls.
   /// Also, the returned object should NOT be deleted by the caller.
   ElementTransformation *GetBdrElementTransformation(int i);

   /// @brief Builds the transformation defining the i-th boundary element in
   /// @a ElTr. @a ElTr must be allocated in advance and will be owned by the
   /// caller.
   ///
   /// @note The provided pointer must not be NULL. In the future this should be
   /// changed to a reference parameter consistent with
   /// GetFaceElementTransformations.
   void GetBdrElementTransformation(int i,
                                    IsoparametricTransformation *ElTr) const;

   /// @brief Returns a pointer to the transformation defining the given face
   /// element.
   ///
   /// @note The returned object is owned by the class and is shared, i.e.,
   /// calling this function resets pointers obtained from previous calls. Also,
   /// the returned object should NOT be deleted by the caller.
   ElementTransformation *GetFaceTransformation(int FaceNo);

   /// @brief Builds the transformation defining the i-th face element in
   /// @a FTr. @a FTr must be allocated in advance and will be owned by the
   /// caller.
   ///
   /// @note The provided pointer must not be NULL. In the future this should be
   /// changed to a reference parameter consistent with
   /// GetFaceElementTransformations.
   void GetFaceTransformation(int i, IsoparametricTransformation *FTr) const;

   /** @brief A helper method that constructs a transformation from the
       reference space of a face to the reference space of an element. */
   /** The local index of the face as a face in the element and its orientation
       are given by the input parameter @a info, as @a info = 64*loc_face_idx +
       loc_face_orientation. */
   void GetLocalFaceTransformation(int face_type, int elem_type,
                                   IsoparametricTransformation &Transf,
                                   int info) const;

   /// @brief Builds the transformation defining the i-th edge element in
   /// @a EdTr. @a EdTr must be allocated in advance and will be owned by the
   /// caller.
   ///
   /// @note The provided pointer must not be NULL. In the future this should be
   /// changed to a reference parameter consistent with
   /// GetFaceElementTransformations.
   void GetEdgeTransformation(int i, IsoparametricTransformation *EdTr) const;

   /// @brief Returns a pointer to the transformation defining the given edge
   /// element.
   ///
   /// @note The returned object is owned by the class and is shared, i.e.,
   /// calling this function resets pointers obtained from previous calls.
   /// Also, the returned object should NOT be deleted by the caller.
   ElementTransformation *GetEdgeTransformation(int EdgeNo);

   /// Returns (a pointer to an object containing) the following data:
   ///
   /// 1) Elem1No - the index of the first element that contains this face this
   ///    is the element that has the same outward unit normal vector as the
   ///    face;
   ///
   /// 2) Elem2No - the index of the second element that contains this face this
   ///    element has outward unit normal vector as the face multiplied with -1;
   ///
   /// 3) Elem1, Elem2 - pointers to the ElementTransformation's of the first
   ///    and the second element respectively;
   ///
   /// 4) Face - pointer to the ElementTransformation of the face;
   ///
   /// 5) Loc1, Loc2 - IntegrationPointTransformation's mapping the face
   ///    coordinate system to the element coordinate system (both in their
   ///    reference elements). Used to transform IntegrationPoints from face to
   ///    element. More formally, let:
   ///       TL1, TL2 be the transformations represented by Loc1, Loc2,
   ///       TE1, TE2 - the transformations represented by Elem1, Elem2,
   ///       TF - the transformation represented by Face, then
   ///       TF(x) = TE1(TL1(x)) = TE2(TL2(x)) for all x in the reference face.
   ///
   /// 6) FaceGeom - the base geometry for the face.
   ///
   /// The mask specifies which fields in the structure to return:
   ///    mask & 1 - Elem1, mask & 2 - Elem2
   ///    mask & 4 - Loc1, mask & 8 - Loc2, mask & 16 - Face.
   /// These mask values are defined in the ConfigMasks enum type as part of the
   /// FaceElementTransformations class in fem/eltrans.hpp.
   ///
   /// @note The returned object is owned by the class and is shared, i.e.,
   /// calling this function resets pointers obtained from previous calls.
   /// Also, this pointer should NOT be deleted by the caller.
   virtual FaceElementTransformations *
   GetFaceElementTransformations(int FaceNo, int mask = 31);

   /// @brief Variant of GetFaceElementTransformations using a user allocated
   /// FaceElementTransformations object.
   virtual void GetFaceElementTransformations(int FaceNo,
                                              FaceElementTransformations &FElTr,
                                              IsoparametricTransformation &ElTr1,
                                              IsoparametricTransformation &ElTr2,
                                              int mask = 31) const;

   /// @brief See GetFaceElementTransformations().
   ///
   /// @note The returned object is owned by the class and is shared, i.e.,
   /// calling this function resets pointers obtained from previous calls.
   /// Also, this pointer should NOT be deleted by the caller.
   FaceElementTransformations *GetInteriorFaceTransformations(int FaceNo);

   /// @brief Variant of GetInteriorFaceTransformations using a user allocated
   /// FaceElementTransformations object.
   void GetInteriorFaceTransformations(int FaceNo,
                                       FaceElementTransformations &FElTr,
                                       IsoparametricTransformation &ElTr1,
                                       IsoparametricTransformation &ElTr2) const;

   /// @brief Builds the transformation defining the given boundary face.
   ///
   /// @note The returned object is owned by the class and is shared, i.e.,
   /// calling this function resets pointers obtained from previous calls.
   /// Also, this pointer should NOT be deleted by the caller.
   FaceElementTransformations *GetBdrFaceTransformations(int BdrElemNo);

   /// @brief Variant of GetBdrFaceTransformations using a user allocated
   /// FaceElementTransformations object.
   void GetBdrFaceTransformations(int BdrElemNo,
                                  FaceElementTransformations &FElTr,
                                  IsoparametricTransformation &ElTr1,
                                  IsoparametricTransformation &ElTr2) const;

   /// @}

   /// @anchor mfem_Mesh_geom_factors
   /// @name Access the coordinate transformation at quadrature points
   ///
   /// See also methods related to
   /// @ref mfem_Mesh_elem_trans "Element-wise coordinate transformation".
   /// @{

   /** @brief Return the mesh geometric factors corresponding to the given
       integration rule.

<<<<<<< HEAD
   /// See GetFaceElementTransformations().
   /// @note The returned object should NOT be deleted by the caller.
   FaceElementTransformations *GetInteriorFaceTransformations (int FaceNo)
   {
      if (faces_info[FaceNo].Elem2No < 0) { return NULL; }
      return GetFaceElementTransformations (FaceNo);
   }

   /// Builds the transformation defining the given boundary face.
   /// @note The returned object should NOT be deleted by the caller.
   FaceElementTransformations *GetBdrFaceTransformations (int BdrElemNo);

   /// @}

   /// @anchor mfem_Mesh_geom_factors
   /// @name Access the coordinate transformation at quadrature points
   ///
   /// See also methods related to
   /// @ref mfem_Mesh_elem_trans "Element-wise coordinate transformation".
   /// @{

   /** @brief Return the mesh geometric factors corresponding to the given
       integration rule.

=======
>>>>>>> a36699b8
       The IntegrationRule used with GetGeometricFactors needs to remain valid
       until the internally stored GeometricFactors objects are destroyed (by
       calling Mesh::DeleteGeometricFactors(), Mesh::NodesUpdated(), or the Mesh
       destructor).
<<<<<<< HEAD

       If the device MemoryType parameter @a d_mt is specified, then the
       returned object will use that type unless it was previously allocated
       with a different type.

       The returned pointer points to an internal object that may be invalidated
       by mesh operations such as refinement, vertex/node movement, etc. Since
       not all such modifications can be tracked by the Mesh class (e.g. when
       using the pointer returned by GetNodes() to change the nodes) one needs
       to account for such changes by calling the method NodesUpdated() which,
       in particular, will call DeleteGeometricFactors(). */
   const GeometricFactors* GetGeometricFactors(
      const IntegrationRule& ir,
      const int flags,
      MemoryType d_mt = MemoryType::DEFAULT);

   /** @brief Return the mesh geometric factors for the faces corresponding
       to the given integration rule.

       The IntegrationRule used with GetFaceGeometricFactors needs to remain
       valid until the internally stored FaceGeometricFactors objects are
       destroyed (by either calling Mesh::DeleteGeometricFactors(),
       Mesh::NodesUpdated(), or the Mesh destructor).

=======

       If the device MemoryType parameter @a d_mt is specified, then the
       returned object will use that type unless it was previously allocated
       with a different type.

       The returned pointer points to an internal object that may be invalidated
       by mesh operations such as refinement, vertex/node movement, etc. Since
       not all such modifications can be tracked by the Mesh class (e.g. when
       using the pointer returned by GetNodes() to change the nodes) one needs
       to account for such changes by calling the method NodesUpdated() which,
       in particular, will call DeleteGeometricFactors(). */
   const GeometricFactors* GetGeometricFactors(
      const IntegrationRule& ir,
      const int flags,
      MemoryType d_mt = MemoryType::DEFAULT);

   /** @brief Return the mesh geometric factors for the faces corresponding
       to the given integration rule.

       The IntegrationRule used with GetFaceGeometricFactors needs to remain
       valid until the internally stored FaceGeometricFactors objects are
       destroyed (by either calling Mesh::DeleteGeometricFactors(),
       Mesh::NodesUpdated(), or the Mesh destructor).

>>>>>>> a36699b8
       If the device MemoryType parameter @a d_mt is specified, then the
       returned object will use that type unless it was previously allocated
       with a different type.

       The returned pointer points to an internal object that may be invalidated
       by mesh operations such as refinement, vertex/node movement, etc. Since
       not all such modifications can be tracked by the Mesh class (e.g. when
       using the pointer returned by GetNodes() to change the nodes) one needs
       to account for such changes by calling the method NodesUpdated() which,
       in particular, will call DeleteGeometricFactors(). */
   const FaceGeometricFactors* GetFaceGeometricFactors(
      const IntegrationRule& ir,
      const int flags,
      FaceType type,
      MemoryType d_mt = MemoryType::DEFAULT);

   /// Destroy all GeometricFactors stored by the Mesh.
   /** This method can be used to force recomputation of the GeometricFactors,
       for example, after the mesh nodes are modified externally.

       @note In general, the preferred method for resetting the GeometricFactors
       should be to call NodesUpdated(). */
   void DeleteGeometricFactors();

   /// @}

   /** This enumerated type describes the three main face topologies:
       - Boundary, for faces on the boundary of the computational domain,
       - Conforming, for conforming faces interior to the computational domain,
       - Nonconforming, for nonconforming faces interior to the computational
         domain. */
   enum class FaceTopology { Boundary,
                             Conforming,
                             Nonconforming,
                             NA
                           };

   /** This enumerated type describes the location of the two elements sharing a
       face, Local meaning that the element is local to the MPI rank, FaceNbr
       meaning that the element is distributed on a different MPI rank, this
       typically means that methods with FaceNbr should be used to access the
       relevant information, e.g., ParFiniteElementSpace::GetFaceNbrElementVDofs.
    */
   enum class ElementLocation { Local, FaceNbr, NA };

   /** This enumerated type describes the topological relation of an element to
       a face:
       - Coincident meaning that the element's face is topologically equal to
         the mesh face.
       - Superset meaning that the element's face is topologically coarser than
         the mesh face, i.e., the element's face contains the mesh face.
       - Subset meaning that the element's face is topologically finer than the
         mesh face, i.e., the element's face is contained in the mesh face.
       Superset and Subset are only relevant for nonconforming faces.
       Master nonconforming faces have a conforming element on one side, and a
       fine element on the other side. Slave nonconforming faces have a
       conforming element on one side, and a coarse element on the other side.
    */
   enum class ElementConformity { Coincident, Superset, Subset, NA };

   /** This enumerated type describes the corresponding FaceInfo internal
       representation (encoded cases), c.f. FaceInfo's documentation:
       Classification of a local (non-ghost) face based on its FaceInfo:
         - Elem2No >= 0 --> local interior face; can be either:
            - NCFace == -1 --> LocalConforming,
            - NCFace >= 0 --> LocalSlaveNonconforming,
         - Elem2No < 0 --> local "boundary" face; can be one of:
            - NCFace == -1 --> conforming face; can be either:
               - Elem2Inf < 0 --> Boundary,
               - Elem2Inf >= 0 --> SharedConforming,
            - NCFace >= 0 --> nonconforming face; can be one of:
               - Elem2Inf < 0 --> MasterNonconforming (shared or not shared),
               - Elem2Inf >= 0 --> SharedSlaveNonconforming.
       Classification of a ghost (non-local) face based on its FaceInfo:
         - Elem1No == -1 --> GhostMaster (includes other unused ghost faces),
         - Elem1No >= 0 --> GhostSlave.
    */
   enum class FaceInfoTag { Boundary,
                            LocalConforming,
                            LocalSlaveNonconforming,
                            SharedConforming,
                            SharedSlaveNonconforming,
                            MasterNonconforming,
                            GhostSlave,
                            GhostMaster
                          };

   /** @brief This structure is used as a human readable output format that
       deciphers the information contained in Mesh::FaceInfo when using the
       Mesh::GetFaceInformation() method.

       The element indices in this structure don't need further processing,
       contrary to the ones obtained through Mesh::GetFacesElements and can
       directly be used, e.g., Elem1 and Elem2 indices.
       Likewise the orientations for Elem1 and Elem2 already take into account
       special cases and can be used as is.
   */
   struct FaceInformation
   {
      FaceTopology topology;

      struct
      {
         ElementLocation location;
         ElementConformity conformity;
         int index;
         int local_face_id;
         int orientation;
      } element[2];

      FaceInfoTag tag;
      int ncface;
      const DenseMatrix* point_matrix;

      /** @brief Return true if the face is a local interior face which is NOT
          a master nonconforming face. */
      bool IsLocal() const
      {
         return element[1].location == Mesh::ElementLocation::Local;
      }

      /** @brief Return true if the face is a shared interior face which is NOT
          a master nonconforming face. */
      bool IsShared() const
      {
         return element[1].location == Mesh::ElementLocation::FaceNbr;
      }

      /** @brief return true if the face is an interior face to the computation
          domain, either a local or shared interior face (not a boundary face)
          which is NOT a master nonconforming face.
       */
      bool IsInterior() const
      {
         return topology == FaceTopology::Conforming ||
                topology == FaceTopology::Nonconforming;
      }

      /** @brief Return true if the face is a boundary face. */
      bool IsBoundary() const
      {
         return topology == FaceTopology::Boundary;
      }

      /// @brief Return true if the face is of the same type as @a type.
      bool IsOfFaceType(FaceType type) const
      {
         switch (type)
         {
            case FaceType::Interior:
               return IsInterior();
            case FaceType::Boundary:
               return IsBoundary();
            default:
               return false;
         }
      }

      /// @brief Return true if the face is a conforming face.
      bool IsConforming() const
      {
         return topology == FaceTopology::Conforming;
      }

      /// @brief Return true if the face is a nonconforming fine face.
      bool IsNonconformingFine() const
      {
         return topology == FaceTopology::Nonconforming &&
                (element[0].conformity == ElementConformity::Superset ||
                 element[1].conformity == ElementConformity::Superset);
      }

      /// @brief Return true if the face is a nonconforming coarse face.
      /** Note that ghost nonconforming master faces cannot be clearly
          identified as such with the currently available information, so this
          method will return false for such faces. */
      bool IsNonconformingCoarse() const
      {
         return topology == FaceTopology::Nonconforming &&
                element[1].conformity == ElementConformity::Subset;
      }

      /// @brief cast operator from FaceInformation to FaceInfo.
      operator Mesh::FaceInfo() const;
   };

   /// @name More advanced entity information access methods
   /// @{

   /* Return point matrix of element i of dimension Dim X #v, where for every
      vertex we give its coordinates in space of dimension Dim. */
   void GetPointMatrix(int i, DenseMatrix &pointmat) const;

   /* Return point matrix of boundary element i of dimension Dim X #v, where for
      every vertex we give its coordinates in space of dimension Dim. */
   void GetBdrPointMatrix(int i, DenseMatrix &pointmat) const;

   /** This method aims to provide face information in a deciphered format, i.e.
       Mesh::FaceInformation, compared to the raw encoded information returned
       by Mesh::GetFaceElements() and Mesh::GetFaceInfos(). */
   FaceInformation GetFaceInformation(int f) const;

   void GetFaceElements (int Face, int *Elem1, int *Elem2) const;
   void GetFaceInfos (int Face, int *Inf1, int *Inf2) const;
   void GetFaceInfos (int Face, int *Inf1, int *Inf2, int *NCFace) const;

   /// @}

   /// @name Methods related to mesh partitioning
   /// @{

   /// @note The returned array should be deleted by the caller.
   int *CartesianPartitioning(int nxyz[]);
   /// @note The returned array should be deleted by the caller.
   int *GeneratePartitioning(int nparts, int part_method = 1);
   /// @todo This method needs a proper description
   void CheckPartitioning(int *partitioning_);

   /// @}

   /// @anchor mfem_Mesh_trans
   /// @name Methods related to accessing/altering mesh coordinates
   ///
   /// See also @ref mfem_Mesh_gf_nodes "Coordinates as a GridFunction".
   /// @{

   // Vertices are only at the corners of elements, where you would expect them
   // in the lowest-order mesh.
   void MoveVertices(const Vector &displacements);
   void GetVertices(Vector &vert_coord) const;
   void SetVertices(const Vector &vert_coord);

   /** @brief Set the internal Vertex array to point to the given @a vertices
       array without assuming ownership of the pointer. */
   /** If @a zerocopy is `true`, the vertices must be given as an array of 3
       doubles per vertex. If @a zerocopy is `false` then the current Vertex
       data is first copied to the @a vertices array. */
   void ChangeVertexDataOwnership(double *vertices, int len_vertices,
                                  bool zerocopy = false);

   // Nodes are only active for higher order meshes, and share locations with
   // the vertices, plus all the higher- order control points within the element
   // and along the edges and on the faces.
   void GetNode(int i, double *coord) const;
   void SetNode(int i, const double *coord);

   // Node operations for curved mesh.
   // They call the corresponding '...Vertices' method if the
   // mesh is not curved (i.e. Nodes == NULL).
   void MoveNodes(const Vector &displacements);
   void GetNodes(Vector &node_coord) const;
   /// Updates the vertex/node locations. Invokes NodesUpdated().
   void SetNodes(const Vector &node_coord);

   void ScaleSubdomains (double sf);
   void ScaleElements (double sf);

   void Transform(void (*f)(const Vector&, Vector&));
   void Transform(VectorCoefficient &deformation);

   /** @brief This function should be called after the mesh node coordinates
       have been updated externally, e.g. by modifying the internal nodal
       GridFunction returned by GetNodes(). */
   /** It deletes internal quantities derived from the node coordinates,
       such as the (Face)GeometricFactors.

       @note Unlike the similarly named protected method UpdateNodes() this
       method does not modify the nodes. */
   void NodesUpdated() { DeleteGeometricFactors(); }

   /// @}

   /// @anchor mfem_Mesh_gf_nodes
   /// @name Methods related to nodal coordinates stored as a GridFunction
   ///
   /// See also @ref mfem_Mesh_trans "Mesh Transformations".
   /// @{

   /// @brief Return a pointer to the internal node GridFunction (may be NULL).
   ///
   /// If the mesh is straight-sided (low-order), it may not have a GridFunction
   /// for the nodes, in which case this function returns NULL. To ensure that
   /// the nodal GridFunction exists, first call EnsureNodes().
   /// @sa SetCurvature().
   ///
   /// @note The returned object should NOT be deleted by the caller.
   GridFunction *GetNodes() { return Nodes; }
   const GridFunction *GetNodes() const { return Nodes; }
   /// Return the mesh nodes ownership flag.
   bool OwnsNodes() const { return own_nodes; }
   /// Set the mesh nodes ownership flag.
   void SetNodesOwner(bool nodes_owner) { own_nodes = nodes_owner; }
   /// Replace the internal node GridFunction with the given GridFunction.
   /** Invokes NodesUpdated(). */
   void NewNodes(GridFunction &nodes, bool make_owner = false);
   /** @brief Swap the internal node GridFunction pointer and ownership flag
       members with the given ones. */
   /** Invokes NodesUpdated(). */
   void SwapNodes(GridFunction *&nodes, int &own_nodes_);

   /// Return the mesh nodes/vertices projected on the given GridFunction.
   void GetNodes(GridFunction &nodes) const;
   /** Replace the internal node GridFunction with a new GridFunction defined
       on the given FiniteElementSpace. The new node coordinates are projected
       (derived) from the current nodes/vertices. */
   virtual void SetNodalFESpace(FiniteElementSpace *nfes);
   /** Replace the internal node GridFunction with the given GridFunction. The
       given GridFunction is updated with node coordinates projected (derived)
       from the current nodes/vertices. */
   void SetNodalGridFunction(GridFunction *nodes, bool make_owner = false);
   /** Return the FiniteElementSpace on which the current mesh nodes are
       defined or NULL if the mesh does not have nodes. */
   const FiniteElementSpace *GetNodalFESpace() const;
   /** @brief Make sure that the mesh has valid nodes, i.e. its geometry is
       described by a vector finite element grid function (even if it is a
       low-order mesh with straight edges).

       @sa GetNodes(). */
   void EnsureNodes();

   /// Set the curvature of the mesh nodes using the given polynomial degree.
   /** Creates a nodal GridFunction if one doesn't already exist.

       @param[in]  order       Polynomial degree of the nodal FE space.
       @param[in]  discont     Whether to use a discontinuous or continuous
                               finite element space (continuous is default).
       @param[in]  space_dim   The space dimension (optional).
       @param[in]  ordering    The Ordering of the finite element space
                               (Ordering::byVDIM is the default). */
   virtual void SetCurvature(int order, bool discont = false, int space_dim = -1,
                             int ordering = 1);

   /// @}

   /// @name Methods related to mesh refinement
   /// @{

   /// Refine all mesh elements.
   /** @param[in] ref_algo %Refinement algorithm. Currently used only for pure
       tetrahedral meshes. If set to zero (default), a tet mesh will be refined
       using algorithm A, that produces elements with better quality compared to
       algorithm B used when the parameter is non-zero.

       For tetrahedral meshes, after using algorithm A, the mesh cannot be
       refined locally using methods like GeneralRefinement() unless it is
       re-finalized using Finalize() with the parameter @a refine set to true.
       Note that calling Finalize() in this way will generally invalidate any
       FiniteElementSpace%s and GridFunction%s defined on the mesh. */
   void UniformRefinement(int ref_algo = 0);

   /** Refine selected mesh elements. Refinement type can be specified for each
       element. The function can do conforming refinement of triangles and
       tetrahedra and nonconforming refinement (i.e., with hanging-nodes) of
       triangles, quadrilaterals and hexahedra. If 'nonconforming' = -1,
       suitable refinement method is selected automatically (namely, conforming
       refinement for triangles). Use nonconforming = 0/1 to force the method.
       For nonconforming refinements, nc_limit optionally specifies the maximum
       level of hanging nodes (unlimited by default). */
   void GeneralRefinement(const Array<Refinement> &refinements,
                          int nonconforming = -1, int nc_limit = 0);

   /** Simplified version of GeneralRefinement taking a simple list of elements
       to refine, without refinement types. */
   void GeneralRefinement(const Array<int> &el_to_refine,
                          int nonconforming = -1, int nc_limit = 0);

   /// Refine each element with given probability. Uses GeneralRefinement.
   void RandomRefinement(double prob, bool aniso = false,
                         int nonconforming = -1, int nc_limit = 0);

   /// Refine elements sharing the specified vertex. Uses GeneralRefinement.
   void RefineAtVertex(const Vertex& vert,
                       double eps = 0.0, int nonconforming = -1);

   /** Refine element i if elem_error[i] > threshold, for all i.
       Returns true if at least one element was refined, false otherwise. */
   bool RefineByError(const Array<double> &elem_error, double threshold,
                      int nonconforming = -1, int nc_limit = 0);

   /** Refine element i if elem_error(i) > threshold, for all i.
       Returns true if at least one element was refined, false otherwise. */
   bool RefineByError(const Vector &elem_error, double threshold,
                      int nonconforming = -1, int nc_limit = 0);

   /** Derefine the mesh based on an error measure associated with each
       element. A derefinement is performed if the sum of errors of its fine
       elements is smaller than 'threshold'. If 'nc_limit' > 0, derefinements
       that would increase the maximum level of hanging nodes of the mesh are
       skipped. Returns true if the mesh changed, false otherwise. */
   bool DerefineByError(Array<double> &elem_error, double threshold,
                        int nc_limit = 0, int op = 1);

   /// Same as DerefineByError for an error vector.
   bool DerefineByError(const Vector &elem_error, double threshold,
                        int nc_limit = 0, int op = 1);

   /** Make sure that a quad/hex mesh is considered to be nonconforming (i.e.,
       has an associated NCMesh object). Simplex meshes can be both conforming
       (default) or nonconforming. */
   void EnsureNCMesh(bool simplices_nonconforming = false);

   bool Conforming() const { return ncmesh == NULL; }
   bool Nonconforming() const { return ncmesh != NULL; }

   /** Return fine element transformations following a mesh refinement.
       Space uses this to construct a global interpolation matrix. */
   const CoarseFineTransformations &GetRefinementTransforms() const;

   /// Return type of last modification of the mesh.
   Operation GetLastOperation() const { return last_operation; }

   /** Return update counter. The counter starts at zero and is incremented
       each time refinement, derefinement, or rebalancing method is called.
       It is used for checking proper sequence of Space:: and GridFunction::
       Update() calls. */
   long GetSequence() const { return sequence; }

   /// @}

   ///@{ @name NURBS mesh refinement methods
   /** Refine a NURBS mesh with the knots specified in the file named @a ref_file.
       The file has the number of knot vectors on the first line. It is the same
       number of knot vectors specified in the NURBS mesh in the section edges. Then
       for each knot vector specified in the section edges (with the same ordering),
       a line describes (in this order): 1) an integer giving the number of knots
       inserted, 2) the knots inserted as a double. The advantage of this method
       is that it is possible to specifically refine a coarse NURBS mesh without
       changing the mesh file itself. Examples in miniapps/nurbs/meshes. */
   void RefineNURBSFromFile(std::string ref_file);
   void KnotInsert(Array<KnotVector *> &kv);
   void KnotInsert(Array<Vector *> &kv);
   /* For each knot vector:
         new_degree = max(old_degree, min(old_degree + rel_degree, degree)). */
   void DegreeElevate(int rel_degree, int degree = 16);
   ///@}

   /// @name Print/Save/Export methods
   /// @{

   /// Print the mesh to the given stream using Netgen/Truegrid format.
   virtual void PrintXG(std::ostream &os = mfem::out) const;

   /// Print the mesh to the given stream using the default MFEM mesh format.
   /// \see mfem::ofgzstream() for on-the-fly compression of ascii outputs. If
   /// @a comments is non-empty, it will be printed after the first line of the
   /// file, and each line should begin with '#'.
   virtual void Print(std::ostream &os = mfem::out,
                      const std::string &comments = "") const
   { Printer(os, "", comments); }

   /// Save the mesh to a file using Mesh::Print. The given @a precision will be
   /// used for ASCII output.
   virtual void Save(const std::string &fname, int precision=16) const;

   /// Print the mesh to the given stream using the adios2 bp format
#ifdef MFEM_USE_ADIOS2
   virtual void Print(adios2stream &os) const;
#endif
   /// Print the mesh in VTK format (linear and quadratic meshes only).
   /// \see mfem::ofgzstream() for on-the-fly compression of ascii outputs
   void PrintVTK(std::ostream &os);
   /** Print the mesh in VTK format. The parameter ref > 0 specifies an element
       subdivision number (useful for high order fields and curved meshes).
       If the optional field_data is set, we also add a FIELD section in the
       beginning of the file with additional dataset information. */
   /// \see mfem::ofgzstream() for on-the-fly compression of ascii outputs
   void PrintVTK(std::ostream &os, int ref, int field_data=0);
   /** Print the mesh in VTU format. The parameter ref > 0 specifies an element
       subdivision number (useful for high order fields and curved meshes).
       If @a bdr_elements is true, then output (only) the boundary elements,
       otherwise output only the non-boundary elements. */
   void PrintVTU(std::ostream &os,
                 int ref=1,
                 VTKFormat format=VTKFormat::ASCII,
                 bool high_order_output=false,
                 int compression_level=0,
                 bool bdr_elements=false);
   /** Print the mesh in VTU format with file name fname. */
   virtual void PrintVTU(std::string fname,
                         VTKFormat format=VTKFormat::ASCII,
                         bool high_order_output=false,
                         int compression_level=0,
                         bool bdr=false);
   /** Print the boundary elements of the mesh in VTU format, and output the
       boundary attributes as a data array (useful for boundary conditions). */
   void PrintBdrVTU(std::string fname,
                    VTKFormat format=VTKFormat::ASCII,
                    bool high_order_output=false,
                    int compression_level=0);

   /** @brief Prints the mesh with boundary elements given by the boundary of
       the subdomains, so that the boundary of subdomain i has boundary
       attribute i+1. */
   /// \see mfem::ofgzstream() for on-the-fly compression of ascii outputs
   void PrintWithPartitioning (int *partitioning,
                               std::ostream &os, int elem_attr = 0) const;

   void PrintElementsWithPartitioning (int *partitioning,
                                       std::ostream &out,
                                       int interior_faces = 0);

   /// Print set of disjoint surfaces:
   /*!
    * If Aface_face(i,j) != 0, print face j as a boundary
    * element with attribute i+1.
    */
   void PrintSurfaces(const Table &Aface_face, std::ostream &out) const;

   /// Auxiliary method used by PrintCharacteristics().
   /** It is also used in the `mesh-explorer` miniapp. */
   static void PrintElementsByGeometry(int dim,
                                       const Array<int> &num_elems_by_geom,
                                       std::ostream &out);

   /** @brief Compute and print mesh characteristics such as number of vertices,
       number of elements, number of boundary elements, minimal and maximal
       element sizes, minimal and maximal element aspect ratios, etc. */
   /** If @a Vh or @a Vk are not NULL, return the element sizes and aspect
       ratios for all elements in the given Vector%s. */
   void PrintCharacteristics(Vector *Vh = NULL, Vector *Vk = NULL,
                             std::ostream &os = mfem::out);

   /** @brief In serial, this method calls PrintCharacteristics(). In parallel,
       additional information about the parallel decomposition is also printed.
   */
   virtual void PrintInfo(std::ostream &os = mfem::out)
   {
      PrintCharacteristics(NULL, NULL, os);
   }

#ifdef MFEM_DEBUG
   /// Output an NCMesh-compatible debug dump.
   void DebugDump(std::ostream &out) const;
#endif

   /// @}

   /// @name Miscellaneous or undocumented methods
   /// @{

   /// @brief Creates a mapping @a v2v from the vertex indices of the mesh such
   /// that coincident vertices under the given @a translations are identified.
   /** Each Vector in @a translations should be of size @a sdim (the spatial
       dimension of the mesh). Two vertices are considered coincident if the
       translated coordinates of one vertex are within the given tolerance (@a
       tol, relative to the mesh diameter) of the coordinates of the other
       vertex.
       @warning This algorithm does not scale well with the number of boundary
       vertices in the mesh, and may run slowly on very large meshes. */
   std::vector<int> CreatePeriodicVertexMapping(
      const std::vector<Vector> &translations, double tol = 1e-8) const;

   /** @brief Find the ids of the elements that contain the given points, and
       their corresponding reference coordinates.

       The DenseMatrix @a point_mat describes the given points - one point for
       each column; it should have SpaceDimension() rows.

       The InverseElementTransformation object, @a inv_trans, is used to attempt
       the element transformation inversion. If NULL pointer is given, the
       method will use a default constructed InverseElementTransformation. Note
       that the algorithms in the base class InverseElementTransformation can be
       completely overwritten by deriving custom classes that override the
       Transform() method.

       If no element is found for the i-th point, elem_ids[i] is set to -1.

       In the ParMesh implementation, the @a point_mat is expected to be the
       same on all ranks. If the i-th point is found by multiple ranks, only one
       of them will mark that point as found, i.e. set its elem_ids[i] to a
       non-negative number; the other ranks will set their elem_ids[i] to -2 to
       indicate that the point was found but assigned to another rank.

       @returns The total number of points that were found.

       @note This method is not 100 percent reliable, i.e. it is not guaranteed
       to find a point, even if it lies inside a mesh element. */
   virtual int FindPoints(DenseMatrix& point_mat, Array<int>& elem_ids,
                          Array<IntegrationPoint>& ips, bool warn = true,
                          InverseElementTransformation *inv_trans = NULL);

   /** @brief Computes geometric parameters associated with a Jacobian matrix
       in 2D/3D. These parameters are
       (1) Area/Volume,
       (2) Aspect-ratio (1 in 2D, and 2 non-dimensional and 2 dimensional
                         parameters in 3D. Dimensional parameters are used
                         for target construction in TMOP),
       (3) skewness (1 in 2D and 3 in 3D), and finally
       (4) orientation (1 in 2D and 3 in 3D).
    */
   void GetGeometricParametersFromJacobian(const DenseMatrix &J,
                                           double &volume,
                                           Vector &aspr,
                                           Vector &skew,
                                           Vector &ori) const;

   /// Utility function: sum integers from all processors (Allreduce).
   virtual long long ReduceInt(int value) const { return value; }

   /// @todo This method needs a proper description
   void GetElementColoring(Array<int> &colors, int el0 = 0);

   /// @todo This method needs a proper description
   void MesquiteSmooth(const int mesquite_option = 0);

   /// @todo This method needs a proper description
   void CheckDisplacements(const Vector &displacements, double &tmax);

   /// @}
};

/** Overload operator<< for std::ostream and Mesh; valid also for the derived
    class ParMesh */
std::ostream &operator<<(std::ostream &out, const Mesh &mesh);


/** @brief Structure for storing mesh geometric factors: coordinates, Jacobians,
    and determinants of the Jacobians. */
/** Typically objects of this type are constructed and owned by objects of class
    Mesh. See Mesh::GetGeometricFactors(). */
class GeometricFactors
{

private:
   void Compute(const GridFunction &nodes,
                MemoryType d_mt = MemoryType::DEFAULT);

public:
   const Mesh *mesh;
   const IntegrationRule *IntRule;
   int computed_factors;

   enum FactorFlags
   {
      COORDINATES  = 1 << 0,
      JACOBIANS    = 1 << 1,
      DETERMINANTS = 1 << 2,
   };

   GeometricFactors(const Mesh *mesh, const IntegrationRule &ir, int flags,
                    MemoryType d_mt = MemoryType::DEFAULT);

   GeometricFactors(const GridFunction &nodes, const IntegrationRule &ir,
                    int flags,
                    MemoryType d_mt = MemoryType::DEFAULT);

   /// Mapped (physical) coordinates of all quadrature points.
   /** This array uses a column-major layout with dimensions (NQ x SDIM x NE)
       where
       - NQ = number of quadrature points per element,
       - SDIM = space dimension of the mesh = mesh.SpaceDimension(), and
       - NE = number of elements in the mesh. */
   Vector X;

   /// Jacobians of the element transformations at all quadrature points.
   /** This array uses a column-major layout with dimensions (NQ x SDIM x DIM x
       NE) where
       - NQ = number of quadrature points per element,
       - SDIM = space dimension of the mesh = mesh.SpaceDimension(),
       - DIM = dimension of the mesh = mesh.Dimension(), and
       - NE = number of elements in the mesh. */
   Vector J;

   /// Determinants of the Jacobians at all quadrature points.
   /** This array uses a column-major layout with dimensions (NQ x NE) where
       - NQ = number of quadrature points per element, and
       - NE = number of elements in the mesh. */
   Vector detJ;
};

/** @brief Structure for storing face geometric factors: coordinates, Jacobians,
    determinants of the Jacobians, and normal vectors. */
/** Typically objects of this type are constructed and owned by objects of class
    Mesh. See Mesh::GetFaceGeometricFactors(). */
class FaceGeometricFactors
{
public:
   const Mesh *mesh;
   const IntegrationRule *IntRule;
   int computed_factors;
   FaceType type;

   enum FactorFlags
   {
      COORDINATES  = 1 << 0,
      JACOBIANS    = 1 << 1,
      DETERMINANTS = 1 << 2,
      NORMALS      = 1 << 3,
   };

   FaceGeometricFactors(const Mesh *mesh, const IntegrationRule &ir, int flags,
                        FaceType type, MemoryType d_mt = MemoryType::DEFAULT);

   /// Mapped (physical) coordinates of all quadrature points.
   /** This array uses a column-major layout with dimensions (NQ x SDIM x NF)
       where
       - NQ = number of quadrature points per face,
       - SDIM = space dimension of the mesh = mesh.SpaceDimension(), and
       - NF = number of faces in the mesh. */
   Vector X;

   /// Jacobians of the element transformations at all quadrature points.
   /** This array uses a column-major layout with dimensions (NQ x SDIM x DIM x
       NF) where
       - NQ = number of quadrature points per face,
       - SDIM = space dimension of the mesh = mesh.SpaceDimension(),
       - DIM = dimension of the mesh = mesh.Dimension(), and
       - NF = number of faces in the mesh. */
   Vector J;

   /// Determinants of the Jacobians at all quadrature points.
   /** This array uses a column-major layout with dimensions (NQ x NF) where
       - NQ = number of quadrature points per face, and
       - NF = number of faces in the mesh. */
   Vector detJ;

   /// Normals at all quadrature points.
   /** This array uses a column-major layout with dimensions (NQ x DIM x NF) where
       - NQ = number of quadrature points per face,
       - SDIM = space dimension of the mesh = mesh.SpaceDimension(), and
       - NF = number of faces in the mesh. */
   Vector normal;
};

/// Class used to extrude the nodes of a mesh
class NodeExtrudeCoefficient : public VectorCoefficient
{
private:
   int n, layer;
   double p[2], s;
   Vector tip;
public:
   NodeExtrudeCoefficient(const int dim, const int n_, const double s_);
   void SetLayer(const int l) { layer = l; }
   using VectorCoefficient::Eval;
   virtual void Eval(Vector &V, ElementTransformation &T,
                     const IntegrationPoint &ip);
   virtual ~NodeExtrudeCoefficient() { }
};


/// Extrude a 1D mesh
Mesh *Extrude1D(Mesh *mesh, const int ny, const double sy,
                const bool closed = false);

/// Extrude a 2D mesh
Mesh *Extrude2D(Mesh *mesh, const int nz, const double sz);

// shift cyclically 3 integers left-to-right
inline void ShiftRight(int &a, int &b, int &c)
{
   int t = a;
   a = c;  c = b;  b = t;
}

/// @brief Print function for Mesh::FaceInformation.
std::ostream& operator<<(std::ostream& os, const Mesh::FaceInformation& info);

}

#endif<|MERGE_RESOLUTION|>--- conflicted
+++ resolved
@@ -465,11 +465,7 @@
    bool IsSlaveFace(const FaceInfo &fi) const;
 
    /// Returns the orientation of "test" relative to "base"
-<<<<<<< HEAD
-   static int GetTriOrientation (const int * base, const int * test);
-=======
    static int GetTriOrientation(const int *base, const int *test);
->>>>>>> a36699b8
 
    /// Returns the orientation of "base" relative to "test"
    /// In other words: GetTriOrientation(test, base) should equal
@@ -482,11 +478,7 @@
    static int ComposeTriOrientations(int ori_a_b, int ori_b_c);
 
    /// Returns the orientation of "test" relative to "base"
-<<<<<<< HEAD
-   static int GetQuadOrientation (const int * base, const int * test);
-=======
    static int GetQuadOrientation(const int *base, const int *test);
->>>>>>> a36699b8
 
    /// Returns the orientation of "base" relative to "test"
    /// In other words: GetQuadOrientation(test, base) should equal
@@ -694,7 +686,6 @@
    ///
    /// @note Data is copied from the meshes in @a mesh_array.
    Mesh(Mesh *mesh_array[], int num_pieces);
-<<<<<<< HEAD
 
    /** This is similar to the mesh constructor with the same arguments, but here
        the current mesh is destroyed and another one created based on the data
@@ -716,29 +707,6 @@
    /// Clear the contents of the Mesh.
    void Clear() { Destroy(); SetEmpty(); }
 
-=======
-
-   /** This is similar to the mesh constructor with the same arguments, but here
-       the current mesh is destroyed and another one created based on the data
-       stream again given in MFEM, Netgen, or VTK format. If generate_edges = 0
-       (default) edges are not generated, if 1 edges are generated. */
-   /// \see mfem::ifgzstream() for on-the-fly decompression of compressed ascii
-   /// inputs.
-   virtual void Load(std::istream &input, int generate_edges = 0,
-                     int refine = 1, bool fix_orientation = true)
-   {
-      Loader(input, generate_edges);
-      Finalize(refine, fix_orientation);
-   }
-
-   /// Swaps internal data with another mesh. By default, non-geometry members
-   /// like 'ncmesh' and 'NURBSExt' are only swapped when 'non_geometry' is set.
-   void Swap(Mesh& other, bool non_geometry);
-
-   /// Clear the contents of the Mesh.
-   void Clear() { Destroy(); SetEmpty(); }
-
->>>>>>> a36699b8
    /// Destroys Mesh.
    virtual ~Mesh() { DestroyPointers(); }
 
@@ -1225,38 +1193,6 @@
    /// @name Information concerning numbers of mesh entities
    /// @{
 
-   /// Checks if the mesh has boundary elements
-   virtual bool HasBoundaryElements() const { return (NumOfBdrElements > 0); }
-
-   /** @brief Return true iff the given @a geom is encountered in the mesh.
-       Geometries of dimensions lower than Dimension() are counted as well. */
-   bool HasGeometry(Geometry::Type geom) const
-   { return mesh_geoms & (1 << geom); }
-
-   /** @brief Return the number of geometries of the given dimension present in
-       the mesh. */
-   /** For a parallel mesh only the local geometries are counted. */
-   int GetNumGeometries(int dim) const;
-
-   /// Return all element geometries of the given dimension present in the mesh.
-   /** For a parallel mesh only the local geometries are returned.
-
-       The returned geometries are sorted. */
-   void GetGeometries(int dim, Array<Geometry::Type> &el_geoms) const;
-
-   /// Returns the minimum and maximum corners of the mesh bounding box.
-   /** For high-order meshes, the geometry is first refined @a ref times. */
-   void GetBoundingBox(Vector &min, Vector &max, int ref = 2);
-
-   void GetCharacteristics(double &h_min, double &h_max,
-                           double &kappa_min, double &kappa_max,
-                           Vector *Vh = NULL, Vector *Vk = NULL);
-
-   /// @}
-
-   /// @name Information concerning numbers of mesh entities
-   /// @{
-
    /** @brief Returns number of vertices.  Vertices are only at the corners of
        elements, where you would expect them in the lowest-order mesh. */
    inline int GetNV() const { return NumOfVertices; }
@@ -1439,11 +1375,8 @@
 
    double GetElementSize(int i, const Vector &dir);
 
-<<<<<<< HEAD
-=======
    double GetElementSize(ElementTransformation *T, int type = 0) const;
 
->>>>>>> a36699b8
    double GetElementVolume(int i);
 
    void GetElementCenter(int i, Vector &center);
@@ -1545,17 +1478,6 @@
        @sa GetBdrElementAdjacentElement() */
    void GetBdrElementAdjacentElement2(int bdr_el, int &el, int &info) const;
 
-<<<<<<< HEAD
-   /// Return the local face index for the given boundary face.
-   int GetBdrFace(int BdrElemNo) const;
-
-   /// @}
-
-   /// @name Access connectivity data
-   /// @{
-
-   ///  The returned Table should be deleted by the caller
-=======
    /// @brief Return the local face (codimension-1) index for the given boundary
    /// element index.
    int GetBdrElementFaceIndex(int be_idx) const { return be_to_face[be_idx]; }
@@ -1576,17 +1498,12 @@
    /// @{
 
    /// @note The returned Table should be deleted by the caller
->>>>>>> a36699b8
    Table *GetVertexToElementTable();
 
    /// Return the "face"-element Table. Here "face" refers to face (3D),
    /// edge (2D), or vertex (1D).
-<<<<<<< HEAD
-   /// The returned Table should be deleted by the caller.
-=======
    ///
    /// @note The returned Table should be deleted by the caller.
->>>>>>> a36699b8
    Table *GetFaceToElementTable() const;
 
    /// Returns the face-to-edge Table (3D)
@@ -1595,10 +1512,7 @@
    Table *GetFaceEdgeTable() const;
 
    /// Returns the edge-to-vertex Table (3D)
-<<<<<<< HEAD
-=======
-   ///
->>>>>>> a36699b8
+   ///
    /// @note The returned object should NOT be deleted by the caller.
    Table *GetEdgeVertexTable() const;
 
@@ -1628,8 +1542,6 @@
    /// be deleted by the caller.
    static FiniteElement *GetTransformationFEforElementType(Element::Type);
 
-<<<<<<< HEAD
-=======
    /** @brief For the vertex (1D), edge (2D), or face (3D) of a boundary element
        with the orientation @a o, return the transformation of the boundary
        element integration point @ ip to the face element. In 2D, the
@@ -1638,7 +1550,6 @@
    static IntegrationPoint TransformBdrElementToFace(Geometry::Type geom, int o,
                                                      const IntegrationPoint &ip);
 
->>>>>>> a36699b8
    /// @anchor mfem_Mesh_elem_trans
    /// @name Access the coordinate transformation for individual elements
    ///
@@ -1647,11 +1558,7 @@
    /// information cached at quadrature points.
    /// @{
 
-<<<<<<< HEAD
-   /// Builds the transformation defining the i-th element in @a ElTr.
-=======
    /// @brief Builds the transformation defining the i-th element in @a ElTr.
->>>>>>> a36699b8
    /// @a ElTr must be allocated in advance and will be owned by the caller.
    ///
    /// @note The provided pointer must not be NULL. In the future this should be
@@ -1823,38 +1730,10 @@
    /** @brief Return the mesh geometric factors corresponding to the given
        integration rule.
 
-<<<<<<< HEAD
-   /// See GetFaceElementTransformations().
-   /// @note The returned object should NOT be deleted by the caller.
-   FaceElementTransformations *GetInteriorFaceTransformations (int FaceNo)
-   {
-      if (faces_info[FaceNo].Elem2No < 0) { return NULL; }
-      return GetFaceElementTransformations (FaceNo);
-   }
-
-   /// Builds the transformation defining the given boundary face.
-   /// @note The returned object should NOT be deleted by the caller.
-   FaceElementTransformations *GetBdrFaceTransformations (int BdrElemNo);
-
-   /// @}
-
-   /// @anchor mfem_Mesh_geom_factors
-   /// @name Access the coordinate transformation at quadrature points
-   ///
-   /// See also methods related to
-   /// @ref mfem_Mesh_elem_trans "Element-wise coordinate transformation".
-   /// @{
-
-   /** @brief Return the mesh geometric factors corresponding to the given
-       integration rule.
-
-=======
->>>>>>> a36699b8
        The IntegrationRule used with GetGeometricFactors needs to remain valid
        until the internally stored GeometricFactors objects are destroyed (by
        calling Mesh::DeleteGeometricFactors(), Mesh::NodesUpdated(), or the Mesh
        destructor).
-<<<<<<< HEAD
 
        If the device MemoryType parameter @a d_mt is specified, then the
        returned object will use that type unless it was previously allocated
@@ -1879,32 +1758,6 @@
        destroyed (by either calling Mesh::DeleteGeometricFactors(),
        Mesh::NodesUpdated(), or the Mesh destructor).
 
-=======
-
-       If the device MemoryType parameter @a d_mt is specified, then the
-       returned object will use that type unless it was previously allocated
-       with a different type.
-
-       The returned pointer points to an internal object that may be invalidated
-       by mesh operations such as refinement, vertex/node movement, etc. Since
-       not all such modifications can be tracked by the Mesh class (e.g. when
-       using the pointer returned by GetNodes() to change the nodes) one needs
-       to account for such changes by calling the method NodesUpdated() which,
-       in particular, will call DeleteGeometricFactors(). */
-   const GeometricFactors* GetGeometricFactors(
-      const IntegrationRule& ir,
-      const int flags,
-      MemoryType d_mt = MemoryType::DEFAULT);
-
-   /** @brief Return the mesh geometric factors for the faces corresponding
-       to the given integration rule.
-
-       The IntegrationRule used with GetFaceGeometricFactors needs to remain
-       valid until the internally stored FaceGeometricFactors objects are
-       destroyed (by either calling Mesh::DeleteGeometricFactors(),
-       Mesh::NodesUpdated(), or the Mesh destructor).
-
->>>>>>> a36699b8
        If the device MemoryType parameter @a d_mt is specified, then the
        returned object will use that type unless it was previously allocated
        with a different type.
