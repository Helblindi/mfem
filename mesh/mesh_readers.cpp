--- conflicted
+++ resolved
@@ -522,26 +522,6 @@
       FiniteElementSpace *fes;
       if (legacy_elem)
       {
-<<<<<<< HEAD
-         fes->GetElementDofs(i, dofs);
-         const int *vtk_mfem;
-         switch (elements[i]->GetGeometryType())
-         {
-            case Geometry::TRIANGLE:
-            case Geometry::SQUARE:
-               vtk_mfem = vtk_quadratic_hex; break; // identity map
-            case Geometry::TETRAHEDRON:
-               vtk_mfem = vtk_quadratic_tet; break;
-            case Geometry::CUBE:
-               vtk_mfem = vtk_quadratic_hex; break;
-            case Geometry::PRISM:
-               vtk_mfem = vtk_quadratic_wedge; break;
-            case Geometry::PYRAMID:
-               vtk_mfem = vtk_quadratic_pyramid; break;
-            default:
-               vtk_mfem = NULL; // suppress a warning
-               break;
-=======
          // Define quadratic FE space
          fec = new QuadraticFECollection;
          fes = new FiniteElementSpace(this, fec, spaceDim);
@@ -566,6 +546,8 @@
                   vtk_mfem = vtk_quadratic_hex; break;
                case Geometry::PRISM:
                   vtk_mfem = vtk_quadratic_wedge; break;
+               case Geometry::PYRAMID:
+                  vtk_mfem = vtk_quadratic_pyramid; break;
                default:
                   vtk_mfem = NULL; // suppress a warning
                   break;
@@ -586,7 +568,6 @@
                   }
                }
             }
->>>>>>> b942c04b
          }
       }
       else
