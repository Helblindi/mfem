--- conflicted
+++ resolved
@@ -2350,11 +2350,7 @@
       indices.Unique();
       int size = indices.Size();
       I[i] = size;
-<<<<<<< HEAD
-      JJ[i] = mm::malloc<int>(size);
-=======
       JJ[i] = mm::New<int>(size);
->>>>>>> 4c3beea4
       std::memcpy(JJ[i], indices.GetData(), size * sizeof(int));
    }
 
@@ -2375,11 +2371,7 @@
    {
       int cnt = I[i+1] - I[i];
       std::memcpy(J+nnz, JJ[i], cnt * sizeof(int));
-<<<<<<< HEAD
-      mm::free<int>(JJ[i]);
-=======
       mm::Delete(JJ[i]);
->>>>>>> 4c3beea4
       nnz += cnt;
    }
 
