// Copyright (c) 2010-2024, Lawrence Livermore National Security, LLC. Produced
// at the Lawrence Livermore National Laboratory. All Rights reserved. See files
// LICENSE and NOTICE for details. LLNL-CODE-806117.
//
// This file is part of the MFEM library. For more information and source code
// availability visit https://mfem.org.
//
// MFEM is free software; you can redistribute it and/or modify it under the
// terms of the BSD-3 license. We welcome feedback and contributions, see file
// CONTRIBUTING.md for details.

#ifndef MFEM_BILININTEG
#define MFEM_BILININTEG

#include "../config/config.hpp"
#include "nonlininteg.hpp"
#include "fespace.hpp"
#include "ceed/interface/util.hpp"
#include "qfunction.hpp"
#include <memory>

namespace mfem
{

/// Abstract base class BilinearFormIntegrator
class BilinearFormIntegrator : public NonlinearFormIntegrator
{
protected:
   BilinearFormIntegrator(const IntegrationRule *ir = NULL)
      : NonlinearFormIntegrator(ir) { }

public:
   // TODO: add support for other assembly levels (in addition to PA) and their
   // actions.

   // TODO: for mixed meshes the quadrature rules to be used by methods like
   // AssemblePA() can be given as a QuadratureSpace, e.g. using a new method:
   // SetQuadratureSpace().

   // TODO: the methods for the various assembly levels make sense even in the
   // base class NonlinearFormIntegrator, except that not all assembly levels
   // make sense for the action of the nonlinear operator (but they all make
   // sense for its Jacobian).

   /// Method defining partial assembly.
   /** The result of the partial assembly is stored internally so that it can be
       used later in the methods AddMultPA() and AddMultTransposePA(). */
   virtual void AssemblePA(const FiniteElementSpace &fes);
   /** Used with BilinearFormIntegrators that have different spaces. */
   virtual void AssemblePA(const FiniteElementSpace &trial_fes,
                           const FiniteElementSpace &test_fes);

   /// Method defining partial assembly on NURBS patches.
   /** The result of the partial assembly is stored internally so that it can be
       used later in the method AdbdMultNURBSPA(). */
   virtual void AssembleNURBSPA(const FiniteElementSpace &fes);

   virtual void AssemblePABoundary(const FiniteElementSpace &fes);

   virtual void AssemblePAInteriorFaces(const FiniteElementSpace &fes);

   virtual void AssemblePABoundaryFaces(const FiniteElementSpace &fes);

   /// Assemble diagonal and add it to Vector @a diag.
   virtual void AssembleDiagonalPA(Vector &diag);

   /// Assemble diagonal of $A D A^T$ ($A$ is this integrator) and add it to @a diag.
   virtual void AssembleDiagonalPA_ADAt(const Vector &D, Vector &diag);

   /// Method for partially assembled action.
   /** Perform the action of integrator on the input @a x and add the result to
       the output @a y. Both @a x and @a y are E-vectors, i.e. they represent
       the element-wise discontinuous version of the FE space.

       This method can be called only after the method AssemblePA() has been
       called. */
   virtual void AddMultPA(const Vector &x, Vector &y) const;

   /// Method for partially assembled action on NURBS patches.
   virtual void AddMultNURBSPA(const Vector&x, Vector&y) const;

   /// Method for partially assembled transposed action.
   /** Perform the transpose action of integrator on the input @a x and add the
       result to the output @a y. Both @a x and @a y are E-vectors, i.e. they
       represent the element-wise discontinuous version of the FE space.

       This method can be called only after the method AssemblePA() has been
       called. */
   virtual void AddMultTransposePA(const Vector &x, Vector &y) const;

   /// Method defining element assembly.
   /** The result of the element assembly is added to the @a emat Vector if
       @a add is true. Otherwise, if @a add is false, we set @a emat. */
   virtual void AssembleEA(const FiniteElementSpace &fes, Vector &emat,
                           const bool add = true);
   /** Used with BilinearFormIntegrators that have different spaces. */
   // virtual void AssembleEA(const FiniteElementSpace &trial_fes,
   //                         const FiniteElementSpace &test_fes,
   //                         Vector &emat);

   /// Method defining matrix-free assembly.
   /** The result of fully matrix-free assembly is stored internally so that it
       can be used later in the methods AddMultMF() and AddMultTransposeMF(). */
   virtual void AssembleMF(const FiniteElementSpace &fes);

   /** Perform the action of integrator on the input @a x and add the result to
       the output @a y. Both @a x and @a y are E-vectors, i.e. they represent
       the element-wise discontinuous version of the FE space.

       This method can be called only after the method AssembleMF() has been
       called. */
   virtual void AddMultMF(const Vector &x, Vector &y) const;

   /** Perform the transpose action of integrator on the input @a x and add the
       result to the output @a y. Both @a x and @a y are E-vectors, i.e. they
       represent the element-wise discontinuous version of the FE space.

       This method can be called only after the method AssemblePA() has been
       called. */
   virtual void AddMultTransposeMF(const Vector &x, Vector &y) const;

   /// Assemble diagonal and add it to Vector @a diag.
   virtual void AssembleDiagonalMF(Vector &diag);

   virtual void AssembleEAInteriorFaces(const FiniteElementSpace &fes,
                                        Vector &ea_data_int,
                                        Vector &ea_data_ext,
                                        const bool add = true);

   virtual void AssembleEABoundaryFaces(const FiniteElementSpace &fes,
                                        Vector &ea_data_bdr,
                                        const bool add = true);

   /// Given a particular Finite Element computes the element matrix elmat.
   virtual void AssembleElementMatrix(const FiniteElement &el,
                                      ElementTransformation &Trans,
                                      DenseMatrix &elmat);

   /** Compute the local matrix representation of a bilinear form
<<<<<<< HEAD
       a(u,v) defined on different trial (given by u) and test
       (given by v) spaces. The rows in the local matrix correspond
       to the test dofs and the columns -- to the trial dofs.

       - Used with MixedBilinearForm::AddDomainIntegrator() to assemble over
         volumetric elements.
       - Used with MixedBilinearForm::AddBoundaryIntegrator() to assemble over
         boundary elements. */
=======
       $a(u,v)$ defined on different trial (given by $u$) and test
       (given by $v$) spaces. The rows in the local matrix correspond
       to the test dofs and the columns -- to the trial dofs. */
>>>>>>> 988439f6
   virtual void AssembleElementMatrix2(const FiniteElement &trial_fe,
                                       const FiniteElement &test_fe,
                                       ElementTransformation &Trans,
                                       DenseMatrix &elmat);

   /** Given a particular NURBS patch, computes the patch matrix as a
       SparseMatrix @a smat.
    */
   virtual void AssemblePatchMatrix(const int patch,
                                    const FiniteElementSpace &fes,
                                    SparseMatrix*& smat);

   /** @brief  Integration on faces, interior or boundary, when one uses
               information from the neighbor volumetric elements. Depending on
               the context, the arguments are used in different ways. The output
               matrix @a elmat is always based on the volumetric DOFs.

       - Used with BilinearForm::AddInteriorFaceIntegrator(), where @a el1 and
         @a el2 are the FiniteElements for both sides of the internal face.
       - Used with BilinearForm::AddBdrFaceIntegrator(), where @a el1 is for the
         volumetric neighbor of the boundary face, while @a el2 is dummy and
         should not be used.
       - Used with MixedBilinearForm::AddBdrFaceIntegrator(), where @a el1 and
         @a el2 are the trial and test FiniteElements, respectively, for the
         volumetric neighbor element of the boundary face. */
   virtual void AssembleFaceMatrix(const FiniteElement &el1,
                                   const FiniteElement &el2,
                                   FaceElementTransformations &Trans,
                                   DenseMatrix &elmat);

   /// Used for assembling TraceFaceIntegrators in a MixedBilinearForm.
   virtual void AssembleFaceMatrix(const FiniteElement &trial_face_fe,
                                   const FiniteElement &test_fe1,
                                   const FiniteElement &test_fe2,
                                   FaceElementTransformations &Trans,
                                   DenseMatrix &elmat);

   /** Abstract method used for assembling TraceFaceIntegrators for
       DPG weak formulations. */
   virtual void AssembleTraceFaceMatrix(int elem,
                                        const FiniteElement &trial_face_fe,
                                        const FiniteElement &test_fe,
                                        FaceElementTransformations &Trans,
                                        DenseMatrix &elmat);


   /// @brief Perform the local action of the BilinearFormIntegrator.
   /// Note that the default implementation in the base class is general but not
   /// efficient.
   virtual void AssembleElementVector(const FiniteElement &el,
                                      ElementTransformation &Tr,
                                      const Vector &elfun, Vector &elvect);

   /// @brief Perform the local action of the BilinearFormIntegrator resulting
   /// from a face integral term.
   /// Note that the default implementation in the base class is general but not
   /// efficient.
   virtual void AssembleFaceVector(const FiniteElement &el1,
                                   const FiniteElement &el2,
                                   FaceElementTransformations &Tr,
                                   const Vector &elfun, Vector &elvect);

   virtual void AssembleElementGrad(const FiniteElement &el,
                                    ElementTransformation &Tr,
                                    const Vector &elfun, DenseMatrix &elmat)
   { AssembleElementMatrix(el, Tr, elmat); }

   virtual void AssembleFaceGrad(const FiniteElement &el1,
                                 const FiniteElement &el2,
                                 FaceElementTransformations &Tr,
                                 const Vector &elfun, DenseMatrix &elmat)
   { AssembleFaceMatrix(el1, el2, Tr, elmat); }

   /** @brief Virtual method required for Zienkiewicz-Zhu type error estimators.

       The purpose of the method is to compute a local "flux" finite element
       function given a local finite element solution. The "flux" function has
       to be computed in terms of its coefficients (represented by the Vector
       @a flux) which multiply the basis functions defined by the FiniteElement
       @a fluxelem. Typically, the "flux" function will have more than one
       component and consequently @a flux should be store the coefficients of
       all components: first all coefficient for component 0, then all
       coefficients for component 1, etc. What the "flux" function represents
       depends on the specific integrator. For example, in the case of
       DiffusionIntegrator, the flux is the gradient of the solution multiplied
       by the diffusion coefficient.

       @param[in] el     FiniteElement of the solution.
       @param[in] Trans  The ElementTransformation describing the physical
                         position of the mesh element.
       @param[in] u      Solution coefficients representing the expansion of the
                         solution function in the basis of @a el.
       @param[in] fluxelem  FiniteElement of the "flux".
       @param[out] flux  "Flux" coefficients representing the expansion of the
                         "flux" function in the basis of @a fluxelem. The size
                         of @a flux as a Vector has to be set by this method,
                         e.g. using Vector::SetSize().
       @param[in] with_coef  If zero (the default value is 1) the implementation
                             of the method may choose not to scale the "flux"
                             function by any coefficients describing the
                             integrator.
       @param[in] ir  If passed (the default value is NULL), the implementation
                      of the method will ignore the integration rule provided
                      by the @a fluxelem parameter and, instead, compute the
                      discrete flux at the points specified by the integration
                      rule @a ir.
    */
   virtual void ComputeElementFlux(const FiniteElement &el,
                                   ElementTransformation &Trans,
                                   Vector &u,
                                   const FiniteElement &fluxelem,
                                   Vector &flux, bool with_coef = true,
                                   const IntegrationRule *ir = NULL) { }

   /** @brief Virtual method required for Zienkiewicz-Zhu type error estimators.

       The purpose of this method is to compute a local number that measures the
       energy of a given "flux" function (see ComputeElementFlux() for a
       description of the "flux" function). Typically, the energy of a "flux"
       function should be equal to a_local(u,u), if the "flux" is defined from
       a solution u; here a_local(.,.) denotes the element-local bilinear
       form represented by the integrator.

       @param[in] fluxelem  FiniteElement of the "flux".
       @param[in] Trans  The ElementTransformation describing the physical
                         position of the mesh element.
       @param[in] flux   "Flux" coefficients representing the expansion of the
                         "flux" function in the basis of @a fluxelem.
       @param[out] d_energy  If not NULL, the given Vector should be set to
                             represent directional energy split that can be used
                             for anisotropic error estimation.
       @returns The computed energy.
    */
   virtual real_t ComputeFluxEnergy(const FiniteElement &fluxelem,
                                    ElementTransformation &Trans,
                                    Vector &flux, Vector *d_energy = NULL)
   { return 0.0; }

   /** @brief For bilinear forms on element faces, specifies if the normal
              derivatives are needed on the faces or just the face restriction.

       @details if RequiresFaceNormalDerivatives() == true, then
                AddMultPAFaceNormalDerivatives(...) should be invoked in place
                of AddMultPA(...) and L2NormalDerivativeFaceRestriction should
                be used to compute the normal derivatives. This is used for some
                DG integrators, for example DGDiffusionIntegrator.

       @returns whether normal derivatives appear in the bilinear form.
   */
   virtual bool RequiresFaceNormalDerivatives() const { return false; }

   /// Method for partially assembled action.
   /** @brief For bilinear forms on element faces that depend on the normal
              derivative on the faces, computes the action of integrator to the
              face values @a x and reference-normal derivatives @a dxdn and adds
              the result to @a y and @a dydn.

      @details This method can be called only after the method AssemblePA() has
               been called.

      @param[in]     x E-vector of face values (provided by
                       FaceRestriction::Mult)
      @param[in]     dxdn E-vector of face reference-normal derivatives
                          (provided by FaceRestriction::NormalDerivativeMult)
      @param[in,out] y E-vector of face values to add action to.
      @param[in,out] dydn E-vector of face reference-normal derivative values to
                          add action to.
   */
   virtual void AddMultPAFaceNormalDerivatives(const Vector &x, const Vector &dxdn,
                                               Vector &y, Vector &dydn) const;

   virtual ~BilinearFormIntegrator() { }
};

/** Wraps a given @a BilinearFormIntegrator and transposes the resulting element
    matrices. See for example ex9, ex9p. */
class TransposeIntegrator : public BilinearFormIntegrator
{
private:
   int own_bfi;
   BilinearFormIntegrator *bfi;

   DenseMatrix bfi_elmat;

public:
   TransposeIntegrator(BilinearFormIntegrator *bfi_, int own_bfi_ = 1)
   { bfi = bfi_; own_bfi = own_bfi_; }

   virtual void SetIntRule(const IntegrationRule *ir);

   virtual void AssembleElementMatrix(const FiniteElement &el,
                                      ElementTransformation &Trans,
                                      DenseMatrix &elmat);

   virtual void AssembleElementMatrix2(const FiniteElement &trial_fe,
                                       const FiniteElement &test_fe,
                                       ElementTransformation &Trans,
                                       DenseMatrix &elmat);

   using BilinearFormIntegrator::AssembleFaceMatrix;
   virtual void AssembleFaceMatrix(const FiniteElement &el1,
                                   const FiniteElement &el2,
                                   FaceElementTransformations &Trans,
                                   DenseMatrix &elmat);

   virtual void AssemblePA(const FiniteElementSpace& fes)
   {
      bfi->AssemblePA(fes);
   }

   virtual void AssemblePA(const FiniteElementSpace &trial_fes,
                           const FiniteElementSpace &test_fes)
   {
      bfi->AssemblePA(test_fes, trial_fes); // Reverse test and trial
   }

   virtual void AssemblePAInteriorFaces(const FiniteElementSpace &fes)
   {
      bfi->AssemblePAInteriorFaces(fes);
   }

   virtual void AssemblePABoundaryFaces(const FiniteElementSpace &fes)
   {
      bfi->AssemblePABoundaryFaces(fes);
   }

   virtual void AddMultTransposePA(const Vector &x, Vector &y) const
   {
      bfi->AddMultPA(x, y);
   }

   virtual void AddMultPA(const Vector& x, Vector& y) const
   {
      bfi->AddMultTransposePA(x, y);
   }

   virtual void AssembleEA(const FiniteElementSpace &fes, Vector &emat,
                           const bool add);

   virtual void AssembleEAInteriorFaces(const FiniteElementSpace &fes,
                                        Vector &ea_data_int,
                                        Vector &ea_data_ext,
                                        const bool add);

   virtual void AssembleEABoundaryFaces(const FiniteElementSpace &fes,
                                        Vector &ea_data_bdr,
                                        const bool add);

   virtual ~TransposeIntegrator() { if (own_bfi) { delete bfi; } }
};

class LumpedIntegrator : public BilinearFormIntegrator
{
private:
   int own_bfi;
   BilinearFormIntegrator *bfi;

public:
   LumpedIntegrator (BilinearFormIntegrator *bfi_, int own_bfi_ = 1)
   { bfi = bfi_; own_bfi = own_bfi_; }

   virtual void SetIntRule(const IntegrationRule *ir);

   virtual void AssembleElementMatrix(const FiniteElement &el,
                                      ElementTransformation &Trans,
                                      DenseMatrix &elmat);

   virtual ~LumpedIntegrator() { if (own_bfi) { delete bfi; } }
};

/// Integrator that inverts the matrix assembled by another integrator.
class InverseIntegrator : public BilinearFormIntegrator
{
private:
   int own_integrator;
   BilinearFormIntegrator *integrator;

public:
   InverseIntegrator(BilinearFormIntegrator *integ, int own_integ = 1)
   { integrator = integ; own_integrator = own_integ; }

   virtual void SetIntRule(const IntegrationRule *ir);

   virtual void AssembleElementMatrix(const FiniteElement &el,
                                      ElementTransformation &Trans,
                                      DenseMatrix &elmat);

   virtual ~InverseIntegrator() { if (own_integrator) { delete integrator; } }
};

/// Integrator defining a sum of multiple Integrators.
class SumIntegrator : public BilinearFormIntegrator
{
private:
   int own_integrators;
   mutable DenseMatrix elem_mat;
   Array<BilinearFormIntegrator*> integrators;

public:
   SumIntegrator(int own_integs = 1) { own_integrators = own_integs; }

   virtual void SetIntRule(const IntegrationRule *ir);

   void AddIntegrator(BilinearFormIntegrator *integ)
   { integrators.Append(integ); }

   virtual void AssembleElementMatrix(const FiniteElement &el,
                                      ElementTransformation &Trans,
                                      DenseMatrix &elmat);
   virtual void AssembleElementMatrix2(const FiniteElement &trial_fe,
                                       const FiniteElement &test_fe,
                                       ElementTransformation &Trans,
                                       DenseMatrix &elmat);

   using BilinearFormIntegrator::AssembleFaceMatrix;
   virtual void AssembleFaceMatrix(const FiniteElement &el1,
                                   const FiniteElement &el2,
                                   FaceElementTransformations &Trans,
                                   DenseMatrix &elmat);

   virtual void AssembleFaceMatrix(const FiniteElement &trial_face_fe,
                                   const FiniteElement &test_fe1,
                                   const FiniteElement &test_fe2,
                                   FaceElementTransformations &Trans,
                                   DenseMatrix &elmat);

   using BilinearFormIntegrator::AssemblePA;
   virtual void AssemblePA(const FiniteElementSpace& fes);

   virtual void AssembleDiagonalPA(Vector &diag);

   virtual void AssemblePAInteriorFaces(const FiniteElementSpace &fes);

   virtual void AssemblePABoundaryFaces(const FiniteElementSpace &fes);

   virtual void AddMultTransposePA(const Vector &x, Vector &y) const;

   virtual void AddMultPA(const Vector& x, Vector& y) const;

   virtual void AssembleMF(const FiniteElementSpace &fes);

   virtual void AddMultMF(const Vector &x, Vector &y) const;

   virtual void AddMultTransposeMF(const Vector &x, Vector &y) const;

   virtual void AssembleDiagonalMF(Vector &diag);

   virtual void AssembleEA(const FiniteElementSpace &fes, Vector &emat,
                           const bool add);

   virtual void AssembleEAInteriorFaces(const FiniteElementSpace &fes,
                                        Vector &ea_data_int,
                                        Vector &ea_data_ext,
                                        const bool add);

   virtual void AssembleEABoundaryFaces(const FiniteElementSpace &fes,
                                        Vector &ea_data_bdr,
                                        const bool add);

   virtual ~SumIntegrator();
};

/** An abstract class for integrating the product of two scalar basis functions
    with an optional scalar coefficient. */
class MixedScalarIntegrator: public BilinearFormIntegrator
{
public:

   virtual void AssembleElementMatrix2(const FiniteElement &trial_fe,
                                       const FiniteElement &test_fe,
                                       ElementTransformation &Trans,
                                       DenseMatrix &elmat);

   /// Support for use in BilinearForm. Can be used only when appropriate.
   virtual void AssembleElementMatrix(const FiniteElement &fe,
                                      ElementTransformation &Trans,
                                      DenseMatrix &elmat)
   { AssembleElementMatrix2(fe, fe, Trans, elmat); }

protected:
   /// This parameter can be set by derived methods to enable single shape
   /// evaluation in case CalcTestShape() and CalcTrialShape() return the same
   /// result if given the same FiniteElement. The default is false.
   bool same_calc_shape;

   MixedScalarIntegrator() : same_calc_shape(false), Q(NULL) {}
   MixedScalarIntegrator(Coefficient &q) : same_calc_shape(false), Q(&q) {}

   inline virtual bool VerifyFiniteElementTypes(
      const FiniteElement & trial_fe,
      const FiniteElement & test_fe) const
   {
      return (trial_fe.GetRangeType() == mfem::FiniteElement::SCALAR &&
              test_fe.GetRangeType()  == mfem::FiniteElement::SCALAR );
   }

   inline virtual const char * FiniteElementTypeFailureMessage() const
   {
      return "MixedScalarIntegrator:  "
             "Trial and test spaces must both be scalar fields.";
   }

   inline virtual int GetIntegrationOrder(const FiniteElement & trial_fe,
                                          const FiniteElement & test_fe,
                                          ElementTransformation &Trans)
   { return trial_fe.GetOrder() + test_fe.GetOrder() + Trans.OrderW(); }


   inline virtual void CalcTestShape(const FiniteElement & test_fe,
                                     ElementTransformation &Trans,
                                     Vector & shape)
   { test_fe.CalcPhysShape(Trans, shape); }

   inline virtual void CalcTrialShape(const FiniteElement & trial_fe,
                                      ElementTransformation &Trans,
                                      Vector & shape)
   { trial_fe.CalcPhysShape(Trans, shape); }

   Coefficient *Q;

private:

#ifndef MFEM_THREAD_SAFE
   Vector test_shape;
   Vector trial_shape;
#endif

};

/** An abstract class for integrating the inner product of two vector basis
    functions with an optional scalar, vector, or matrix coefficient. */
class MixedVectorIntegrator: public BilinearFormIntegrator
{
public:

   virtual void AssembleElementMatrix2(const FiniteElement &trial_fe,
                                       const FiniteElement &test_fe,
                                       ElementTransformation &Trans,
                                       DenseMatrix &elmat);

   /// Support for use in BilinearForm. Can be used only when appropriate.
   virtual void AssembleElementMatrix(const FiniteElement &fe,
                                      ElementTransformation &Trans,
                                      DenseMatrix &elmat)
   { AssembleElementMatrix2(fe, fe, Trans, elmat); }

protected:
   /// This parameter can be set by derived methods to enable single shape
   /// evaluation in case CalcTestShape() and CalcTrialShape() return the same
   /// result if given the same FiniteElement. The default is false.
   bool same_calc_shape;

   MixedVectorIntegrator()
      : same_calc_shape(false), Q(NULL), VQ(NULL), DQ(NULL), MQ(NULL) {}
   MixedVectorIntegrator(Coefficient &q)
      : same_calc_shape(false), Q(&q), VQ(NULL), DQ(NULL), MQ(NULL) {}
   MixedVectorIntegrator(VectorCoefficient &vq, bool diag = true)
      : same_calc_shape(false), Q(NULL), VQ(diag?NULL:&vq), DQ(diag?&vq:NULL),
        MQ(NULL) {}
   MixedVectorIntegrator(MatrixCoefficient &mq)
      : same_calc_shape(false), Q(NULL), VQ(NULL), DQ(NULL), MQ(&mq) {}

   inline virtual bool VerifyFiniteElementTypes(
      const FiniteElement & trial_fe,
      const FiniteElement & test_fe) const
   {
      return (trial_fe.GetRangeType() == mfem::FiniteElement::VECTOR &&
              test_fe.GetRangeType()  == mfem::FiniteElement::VECTOR );
   }

   inline virtual const char * FiniteElementTypeFailureMessage() const
   {
      return "MixedVectorIntegrator:  "
             "Trial and test spaces must both be vector fields";
   }

   inline virtual int GetIntegrationOrder(const FiniteElement & trial_fe,
                                          const FiniteElement & test_fe,
                                          ElementTransformation &Trans)
   { return trial_fe.GetOrder() + test_fe.GetOrder() + Trans.OrderW(); }


   inline virtual int GetTestVDim(const FiniteElement & test_fe)
   { return std::max(space_dim, test_fe.GetRangeDim()); }

   inline virtual void CalcTestShape(const FiniteElement & test_fe,
                                     ElementTransformation &Trans,
                                     DenseMatrix & shape)
   { test_fe.CalcVShape(Trans, shape); }

   inline virtual int GetTrialVDim(const FiniteElement & trial_fe)
   { return std::max(space_dim, trial_fe.GetRangeDim()); }

   inline virtual void CalcTrialShape(const FiniteElement & trial_fe,
                                      ElementTransformation &Trans,
                                      DenseMatrix & shape)
   { trial_fe.CalcVShape(Trans, shape); }

   int space_dim;
   Coefficient *Q;
   VectorCoefficient *VQ;
   DiagonalMatrixCoefficient *DQ;
   MatrixCoefficient *MQ;

private:

#ifndef MFEM_THREAD_SAFE
   Vector V;
   Vector D;
   DenseMatrix M;
   DenseMatrix test_shape;
   DenseMatrix trial_shape;
   DenseMatrix shape_tmp;
#endif

};

/** An abstract class for integrating the product of a scalar basis function and
    the inner product of a vector basis function with a vector coefficient. In
    2D the inner product can be replaced with a cross product. */
class MixedScalarVectorIntegrator: public BilinearFormIntegrator
{
public:

   virtual void AssembleElementMatrix2(const FiniteElement &trial_fe,
                                       const FiniteElement &test_fe,
                                       ElementTransformation &Trans,
                                       DenseMatrix &elmat);

   /// Support for use in BilinearForm. Can be used only when appropriate.
   /** Appropriate use cases are classes derived from
       MixedScalarVectorIntegrator where the trial and test spaces can be the
       same. Examples of such classes are: MixedVectorDivergenceIntegrator,
       MixedScalarWeakDivergenceIntegrator, etc. */
   virtual void AssembleElementMatrix(const FiniteElement &fe,
                                      ElementTransformation &Trans,
                                      DenseMatrix &elmat)
   { AssembleElementMatrix2(fe, fe, Trans, elmat); }

protected:

   MixedScalarVectorIntegrator(VectorCoefficient &vq, bool transpose_ = false,
                               bool cross_2d_ = false)
      : VQ(&vq), transpose(transpose_), cross_2d(cross_2d_) {}

   inline virtual bool VerifyFiniteElementTypes(
      const FiniteElement & trial_fe,
      const FiniteElement & test_fe) const
   {
      return ((transpose &&
               trial_fe.GetRangeType() == mfem::FiniteElement::VECTOR &&
               test_fe.GetRangeType()  == mfem::FiniteElement::SCALAR ) ||
              (!transpose &&
               trial_fe.GetRangeType() == mfem::FiniteElement::SCALAR &&
               test_fe.GetRangeType()  == mfem::FiniteElement::VECTOR )
             );
   }

   inline virtual const char * FiniteElementTypeFailureMessage() const
   {
      if ( transpose )
      {
         return "MixedScalarVectorIntegrator:  "
                "Trial space must be a vector field "
                "and the test space must be a scalar field";
      }
      else
      {
         return "MixedScalarVectorIntegrator:  "
                "Trial space must be a scalar field "
                "and the test space must be a vector field";
      }
   }

   inline virtual int GetIntegrationOrder(const FiniteElement & trial_fe,
                                          const FiniteElement & test_fe,
                                          ElementTransformation &Trans)
   { return trial_fe.GetOrder() + test_fe.GetOrder() + Trans.OrderW(); }


   inline virtual int GetVDim(const FiniteElement & vector_fe)
   { return std::max(space_dim, vector_fe.GetRangeDim()); }

   inline virtual void CalcVShape(const FiniteElement & vector_fe,
                                  ElementTransformation &Trans,
                                  DenseMatrix & shape_)
   { vector_fe.CalcVShape(Trans, shape_); }

   inline virtual void CalcShape(const FiniteElement & scalar_fe,
                                 ElementTransformation &Trans,
                                 Vector & shape_)
   { scalar_fe.CalcPhysShape(Trans, shape_); }

   VectorCoefficient *VQ;
   int space_dim;
   bool transpose;
   bool cross_2d;  // In 2D use a cross product rather than a dot product

private:

#ifndef MFEM_THREAD_SAFE
   Vector V;
   DenseMatrix vshape;
   Vector      shape;
   Vector      vshape_tmp;
#endif

};

/** Class for integrating the bilinear form $a(u,v) := (Q u, v)$ in either 1D, 2D,
    or 3D and where $Q$ is an optional scalar coefficient, $u$ and $v$ are each in $H^1$
    or $L_2$. */
class MixedScalarMassIntegrator : public MixedScalarIntegrator
{
public:
   MixedScalarMassIntegrator() { same_calc_shape = true; }
   MixedScalarMassIntegrator(Coefficient &q)
      : MixedScalarIntegrator(q) { same_calc_shape = true; }
};

/** Class for integrating the bilinear form $a(u,v) := (\vec{V} u, v)$ in either 2D, or
    3D and where $\vec{V}$ is a vector coefficient, $u$ is in $H^1$ or $L_2$ and $v$ is in $H(curl$
    or $H(div)$. */
class MixedVectorProductIntegrator : public MixedScalarVectorIntegrator
{
public:
   MixedVectorProductIntegrator(VectorCoefficient &vq)
      : MixedScalarVectorIntegrator(vq) {}
};

/** Class for integrating the bilinear form $a(u,v) := (Q \nabla u, v)$ in 1D where Q
    is an optional scalar coefficient, $u$ is in $H^1$, and $v$ is in $L_2$. */
class MixedScalarDerivativeIntegrator : public MixedScalarIntegrator
{
public:
   MixedScalarDerivativeIntegrator() {}
   MixedScalarDerivativeIntegrator(Coefficient &q)
      : MixedScalarIntegrator(q) {}

protected:
   inline virtual bool VerifyFiniteElementTypes(
      const FiniteElement & trial_fe,
      const FiniteElement & test_fe) const
   {
      return (trial_fe.GetDim() == 1 && test_fe.GetDim() == 1 &&
              trial_fe.GetDerivType() == mfem::FiniteElement::GRAD  &&
              test_fe.GetRangeType()  == mfem::FiniteElement::SCALAR );
   }

   inline virtual const char * FiniteElementTypeFailureMessage() const
   {
      return "MixedScalarDerivativeIntegrator:  "
             "Trial and test spaces must both be scalar fields in 1D "
             "and the trial space must implement CalcDShape.";
   }

   inline virtual void CalcTrialShape(const FiniteElement & trial_fe,
                                      ElementTransformation &Trans,
                                      Vector & shape)
   {
      DenseMatrix dshape(shape.GetData(), shape.Size(), 1);
      trial_fe.CalcPhysDShape(Trans, dshape);
   }
};

/** Class for integrating the bilinear form $a(u,v) := -(Q u, \nabla v)$ in 1D where $Q$
    is an optional scalar coefficient, $u$ is in $L_2$, and $v$ is in $H^1$. */
class MixedScalarWeakDerivativeIntegrator : public MixedScalarIntegrator
{
public:
   MixedScalarWeakDerivativeIntegrator() {}
   MixedScalarWeakDerivativeIntegrator(Coefficient &q)
      : MixedScalarIntegrator(q) {}

protected:
   inline virtual bool VerifyFiniteElementTypes(
      const FiniteElement & trial_fe,
      const FiniteElement & test_fe) const
   {
      return (trial_fe.GetDim() == 1 && test_fe.GetDim() == 1 &&
              trial_fe.GetRangeType() == mfem::FiniteElement::SCALAR &&
              test_fe.GetDerivType()  == mfem::FiniteElement::GRAD );
   }

   inline virtual const char * FiniteElementTypeFailureMessage() const
   {
      return "MixedScalarWeakDerivativeIntegrator:  "
             "Trial and test spaces must both be scalar fields in 1D "
             "and the test space must implement CalcDShape with "
             "map type \"VALUE\".";
   }

   inline virtual void CalcTestShape(const FiniteElement & test_fe,
                                     ElementTransformation &Trans,
                                     Vector & shape)
   {
      DenseMatrix dshape(shape.GetData(), shape.Size(), 1);
      test_fe.CalcPhysDShape(Trans, dshape);
      shape *= -1.0;
   }
};

/** Class for integrating the bilinear form $a(u,v) := (Q \nabla \cdot u, v)$ in either 2D
    or 3D where $Q$ is an optional scalar coefficient, $u$ is in $H(div)$, and $v$ is a
    scalar field. */
class MixedScalarDivergenceIntegrator : public MixedScalarIntegrator
{
public:
   MixedScalarDivergenceIntegrator() {}
   MixedScalarDivergenceIntegrator(Coefficient &q)
      : MixedScalarIntegrator(q) {}

protected:
   inline virtual bool VerifyFiniteElementTypes(
      const FiniteElement & trial_fe,
      const FiniteElement & test_fe) const
   {
      return (trial_fe.GetDerivType() == mfem::FiniteElement::DIV  &&
              test_fe.GetRangeType()  == mfem::FiniteElement::SCALAR );
   }

   inline virtual const char * FiniteElementTypeFailureMessage() const
   {
      return "MixedScalarDivergenceIntegrator:  "
             "Trial must be $H(div)$ and the test space must be a "
             "scalar field";
   }

   inline virtual int GetIntegrationOrder(const FiniteElement & trial_fe,
                                          const FiniteElement & test_fe,
                                          ElementTransformation &Trans)
   { return trial_fe.GetOrder() + test_fe.GetOrder() + Trans.OrderW() - 1; }

   inline virtual void CalcTrialShape(const FiniteElement & trial_fe,
                                      ElementTransformation &Trans,
                                      Vector & shape)
   { trial_fe.CalcPhysDivShape(Trans, shape); }
};

/** Class for integrating the bilinear form $a(u,v) := (\vec{V} \nabla \cdot u, v)$ in either 2D
    or 3D where $\vec{V}$ is a vector coefficient, $u$ is in $H(div)$, and $v$ is in $H(div)$. */
class MixedVectorDivergenceIntegrator : public MixedScalarVectorIntegrator
{
public:
   MixedVectorDivergenceIntegrator(VectorCoefficient &vq)
      : MixedScalarVectorIntegrator(vq) {}

protected:
   inline virtual bool VerifyFiniteElementTypes(
      const FiniteElement & trial_fe,
      const FiniteElement & test_fe) const
   {
      return (trial_fe.GetDerivType() == mfem::FiniteElement::DIV  &&
              test_fe.GetRangeType()  == mfem::FiniteElement::VECTOR );
   }

   inline virtual const char * FiniteElementTypeFailureMessage() const
   {
      return "MixedVectorDivergenceIntegrator:  "
             "Trial must be H(Div) and the test space must be a "
             "vector field";
   }

   // Subtract one due to the divergence and add one for the coefficient
   // which is assumed to be at least linear.
   inline virtual int GetIntegrationOrder(const FiniteElement & trial_fe,
                                          const FiniteElement & test_fe,
                                          ElementTransformation &Trans)
   { return trial_fe.GetOrder() + test_fe.GetOrder() + Trans.OrderW() - 1 + 1; }

   inline virtual void CalcShape(const FiniteElement & scalar_fe,
                                 ElementTransformation &Trans,
                                 Vector & shape)
   { scalar_fe.CalcPhysDivShape(Trans, shape); }
};

/** Class for integrating the bilinear form $a(u,v) := -(Q u, \nabla \cdot v)$ in either 2D
    or 3D where $Q$ is an optional scalar coefficient, $u$ is in $L_2$ or $H^1$, and $v$ is
    in $H(div)$. */
class MixedScalarWeakGradientIntegrator : public MixedScalarIntegrator
{
public:
   MixedScalarWeakGradientIntegrator() {}
   MixedScalarWeakGradientIntegrator(Coefficient &q)
      : MixedScalarIntegrator(q) {}

protected:
   inline virtual bool VerifyFiniteElementTypes(
      const FiniteElement & trial_fe,
      const FiniteElement & test_fe) const
   {
      return (trial_fe.GetRangeType() == mfem::FiniteElement::SCALAR &&
              test_fe.GetDerivType()  == mfem::FiniteElement::DIV );
   }

   inline virtual const char * FiniteElementTypeFailureMessage() const
   {
      return "MixedScalarWeakGradientIntegrator:  "
             "Trial space must be a scalar field "
             "and the test space must be H(Div)";
   }

   inline virtual int GetIntegrationOrder(const FiniteElement & trial_fe,
                                          const FiniteElement & test_fe,
                                          ElementTransformation &Trans)
   { return trial_fe.GetOrder() + test_fe.GetOrder() + Trans.OrderW() - 1; }

   virtual void CalcTestShape(const FiniteElement & test_fe,
                              ElementTransformation &Trans,
                              Vector & shape)
   {
      test_fe.CalcPhysDivShape(Trans, shape);
      shape *= -1.0;
   }
};

/** Class for integrating the bilinear form $a(u,v) := (Q \mathrm{curl}(u), v)$ in 2D where
    $Q$ is an optional scalar coefficient, $u$ is in $H(curl$, and $v$ is in $L_2$ or
    $H^1$. */
class MixedScalarCurlIntegrator : public MixedScalarIntegrator
{
public:
   MixedScalarCurlIntegrator() {}
   MixedScalarCurlIntegrator(Coefficient &q)
      : MixedScalarIntegrator(q) {}

protected:
   inline virtual bool VerifyFiniteElementTypes(
      const FiniteElement & trial_fe,
      const FiniteElement & test_fe) const
   {
      return (trial_fe.GetDim() == 2 && test_fe.GetDim() == 2 &&
              trial_fe.GetDerivType() == mfem::FiniteElement::CURL &&
              test_fe.GetRangeType()  == mfem::FiniteElement::SCALAR);
   }

   inline virtual const char * FiniteElementTypeFailureMessage() const
   {
      return "MixedScalarCurlIntegrator:  "
             "Trial must be H(Curl) and the test space must be a "
             "scalar field";
   }

   inline virtual int GetIntegrationOrder(const FiniteElement & trial_fe,
                                          const FiniteElement & test_fe,
                                          ElementTransformation &Trans)
   { return trial_fe.GetOrder() + test_fe.GetOrder() + Trans.OrderW() - 1; }

   inline virtual void CalcTrialShape(const FiniteElement & trial_fe,
                                      ElementTransformation &Trans,
                                      Vector & shape)
   {
      DenseMatrix dshape(shape.GetData(), shape.Size(), 1);
      trial_fe.CalcPhysCurlShape(Trans, dshape);
   }

   using BilinearFormIntegrator::AssemblePA;
   virtual void AssemblePA(const FiniteElementSpace &trial_fes,
                           const FiniteElementSpace &test_fes);

   virtual void AddMultPA(const Vector&, Vector&) const;
   virtual void AddMultTransposePA(const Vector &x, Vector &y) const;

   // PA extension
   Vector pa_data;
   const DofToQuad *mapsO;         ///< Not owned. DOF-to-quad map, open.
   const DofToQuad *mapsC;         ///< Not owned. DOF-to-quad map, closed.
   int dim, ne, dofs1D, quad1D, dofs1Dtest;
};

/** Class for integrating the bilinear form $a(u,v) := (Q u, \mathrm{curl}(v))$ in 2D where
    $Q$ is an optional scalar coefficient, $u$ is in $L_2$ or $H^1$, and $v$ is in
    $H(curl$. Partial assembly (PA) is supported but could be further optimized
    by using more efficient threading and shared memory.
*/
class MixedScalarWeakCurlIntegrator : public MixedScalarIntegrator
{
public:
   MixedScalarWeakCurlIntegrator() {}
   MixedScalarWeakCurlIntegrator(Coefficient &q)
      : MixedScalarIntegrator(q) {}

protected:
   inline virtual bool VerifyFiniteElementTypes(
      const FiniteElement & trial_fe,
      const FiniteElement & test_fe) const
   {
      return (trial_fe.GetDim() == 2 && test_fe.GetDim() == 2 &&
              trial_fe.GetRangeType() == mfem::FiniteElement::SCALAR &&
              test_fe.GetDerivType()  == mfem::FiniteElement::CURL );
   }

   inline virtual const char * FiniteElementTypeFailureMessage() const
   {
      return "MixedScalarWeakCurlIntegrator:  "
             "Trial space must be a scalar field "
             "and the test space must be H(Curl)";
   }

   inline virtual void CalcTestShape(const FiniteElement & test_fe,
                                     ElementTransformation &Trans,
                                     Vector & shape)
   {
      DenseMatrix dshape(shape.GetData(), shape.Size(), 1);
      test_fe.CalcPhysCurlShape(Trans, dshape);
   }
};

/** Class for integrating the bilinear form $a(u,v) := (Q u, v)$ in either 2D or
    3D and where $Q$ is an optional coefficient (of type scalar, matrix, or
    diagonal matrix) $u$ and $v$ are each in $H(curl$ or $H(div)$. */
class MixedVectorMassIntegrator : public MixedVectorIntegrator
{
public:
   MixedVectorMassIntegrator() { same_calc_shape = true; }
   MixedVectorMassIntegrator(Coefficient &q)
      : MixedVectorIntegrator(q) { same_calc_shape = true; }
   MixedVectorMassIntegrator(DiagonalMatrixCoefficient &dq)
      : MixedVectorIntegrator(dq, true) { same_calc_shape = true; }
   MixedVectorMassIntegrator(MatrixCoefficient &mq)
      : MixedVectorIntegrator(mq) { same_calc_shape = true; }
};

/** Class for integrating the bilinear form $a(u,v) := (\vec{V} \times u, v)$ in 3D and where
    $\vec{V}$ is a vector coefficient $u$ and $v$ are each in $H(curl$ or $H(div)$. */
class MixedCrossProductIntegrator : public MixedVectorIntegrator
{
public:
   MixedCrossProductIntegrator(VectorCoefficient &vq)
      : MixedVectorIntegrator(vq, false) { same_calc_shape = true; }
};

/** Class for integrating the bilinear form $a(u,v) := (\vec{V} \cdot u, v)$ in 2D or 3D and
    where $\vec{V}$ is a vector coefficient $u$ is in $H(curl$ or $H(div)$ and $v$ is in $H^1$ or
    $L_2$. */
class MixedDotProductIntegrator : public MixedScalarVectorIntegrator
{
public:
   MixedDotProductIntegrator(VectorCoefficient &vq)
      : MixedScalarVectorIntegrator(vq, true) {}

   inline virtual bool VerifyFiniteElementTypes(
      const FiniteElement & trial_fe,
      const FiniteElement & test_fe) const
   {
      return (trial_fe.GetRangeType() == mfem::FiniteElement::VECTOR &&
              test_fe.GetRangeType()  == mfem::FiniteElement::SCALAR );
   }

   inline virtual const char * FiniteElementTypeFailureMessage() const
   {
      return "MixedDotProductIntegrator:  "
             "Trial space must be a vector field "
             "and the test space must be a scalar field";
   }
};

/** Class for integrating the bilinear form $a(u,v) := (-\vec{V} \cdot u, \nabla \cdot v)$ in 2D or
    3D and where $\vec{V}$ is a vector coefficient $u$ is in $H(curl$ or $H(div)$ and $v$ is in
    $H(div)$. */
class MixedWeakGradDotIntegrator : public MixedScalarVectorIntegrator
{
public:
   MixedWeakGradDotIntegrator(VectorCoefficient &vq)
      : MixedScalarVectorIntegrator(vq, true) {}

   inline virtual bool VerifyFiniteElementTypes(
      const FiniteElement & trial_fe,
      const FiniteElement & test_fe) const
   {
      return (trial_fe.GetRangeType() == mfem::FiniteElement::VECTOR &&
              test_fe.GetRangeType()  == mfem::FiniteElement::VECTOR &&
              test_fe.GetDerivType()  == mfem::FiniteElement::DIV );
   }

   inline virtual const char * FiniteElementTypeFailureMessage() const
   {
      return "MixedWeakGradDotIntegrator:  "
             "Trial space must be a vector field "
             "and the test space must be a vector field with a divergence";
   }

   // Subtract one due to the gradient and add one for the coefficient
   // which is assumed to be at least linear.
   inline virtual int GetIntegrationOrder(const FiniteElement & trial_fe,
                                          const FiniteElement & test_fe,
                                          ElementTransformation &Trans)
   { return trial_fe.GetOrder() + test_fe.GetOrder() + Trans.OrderW() - 1 + 1; }

   inline virtual void CalcShape(const FiniteElement & scalar_fe,
                                 ElementTransformation &Trans,
                                 Vector & shape)
   { scalar_fe.CalcPhysDivShape(Trans, shape); shape *= -1.0; }
};

/** Class for integrating the bilinear form $a(u,v) := (v \vec{V} \times u, \nabla v)$ in 3D and
    where $\vec{V}$ is a vector coefficient $u$ is in $H(curl$ or $H(div)$ and $v$ is in $H^1$. */
class MixedWeakDivCrossIntegrator : public MixedVectorIntegrator
{
public:
   MixedWeakDivCrossIntegrator(VectorCoefficient &vq)
      : MixedVectorIntegrator(vq, false) {}

   inline virtual bool VerifyFiniteElementTypes(
      const FiniteElement & trial_fe,
      const FiniteElement & test_fe) const
   {
      return (trial_fe.GetRangeDim() == 3 &&
              trial_fe.GetRangeType() == mfem::FiniteElement::VECTOR &&
              test_fe.GetRangeType()  == mfem::FiniteElement::SCALAR &&
              test_fe.GetDerivType()  == mfem::FiniteElement::GRAD );
   }

   inline virtual const char * FiniteElementTypeFailureMessage() const
   {
      return "MixedWeakDivCrossIntegrator:  "
             "Trial space must be a vector field in 3D "
             "and the test space must be a scalar field with a gradient";
   }

   inline virtual int GetTestVDim(const FiniteElement & test_fe)
   { return space_dim; }

   inline virtual void CalcTestShape(const FiniteElement & test_fe,
                                     ElementTransformation &Trans,
                                     DenseMatrix & shape)
   { test_fe.CalcPhysDShape(Trans, shape); shape *= -1.0; }
};

/** Class for integrating the bilinear form $a(u,v) := (Q \nabla u, \nabla v)$ in 3D
    or in 2D and where $Q$ is a scalar or matrix coefficient $u$ and $v$ are both in
    $H^1$. */
class MixedGradGradIntegrator : public MixedVectorIntegrator
{
public:
   MixedGradGradIntegrator() { same_calc_shape = true; }
   MixedGradGradIntegrator(Coefficient &q)
      : MixedVectorIntegrator(q) { same_calc_shape = true; }
   MixedGradGradIntegrator(DiagonalMatrixCoefficient &dq)
      : MixedVectorIntegrator(dq, true) { same_calc_shape = true; }
   MixedGradGradIntegrator(MatrixCoefficient &mq)
      : MixedVectorIntegrator(mq) { same_calc_shape = true; }

   inline virtual bool VerifyFiniteElementTypes(
      const FiniteElement & trial_fe,
      const FiniteElement & test_fe) const
   {
      return (trial_fe.GetRangeType() == mfem::FiniteElement::SCALAR &&
              trial_fe.GetDerivType() == mfem::FiniteElement::GRAD &&
              test_fe.GetRangeType()  == mfem::FiniteElement::SCALAR &&
              test_fe.GetDerivType()  == mfem::FiniteElement::GRAD );
   }

   inline virtual const char * FiniteElementTypeFailureMessage() const
   {
      return "MixedGradGradIntegrator:  "
             "Trial and test spaces must both be scalar fields "
             "with a gradient operator.";
   }

   inline virtual int GetIntegrationOrder(const FiniteElement & trial_fe,
                                          const FiniteElement & test_fe,
                                          ElementTransformation &Trans)
   {
      // Same as DiffusionIntegrator
      return test_fe.Space() == FunctionSpace::Pk ?
             trial_fe.GetOrder() + test_fe.GetOrder() - 2 :
             trial_fe.GetOrder() + test_fe.GetOrder() + test_fe.GetDim() - 1;
   }

   inline virtual int GetTrialVDim(const FiniteElement & trial_fe)
   { return space_dim; }

   inline virtual void CalcTrialShape(const FiniteElement & trial_fe,
                                      ElementTransformation &Trans,
                                      DenseMatrix & shape)
   { trial_fe.CalcPhysDShape(Trans, shape); }

   inline virtual int GetTestVDim(const FiniteElement & test_fe)
   { return space_dim; }

   inline virtual void CalcTestShape(const FiniteElement & test_fe,
                                     ElementTransformation &Trans,
                                     DenseMatrix & shape)
   { test_fe.CalcPhysDShape(Trans, shape); }
};

/** Class for integrating the bilinear form $a(u,v) := (\vec{V} \times \nabla u, \nabla v)$ in 3D
    or in 2D and where $\vec{V}$ is a vector coefficient $u$ and $v$ are both in $H^1$. */
class MixedCrossGradGradIntegrator : public MixedVectorIntegrator
{
public:
   MixedCrossGradGradIntegrator(VectorCoefficient &vq)
      : MixedVectorIntegrator(vq, false) { same_calc_shape = true; }

   inline virtual bool VerifyFiniteElementTypes(
      const FiniteElement & trial_fe,
      const FiniteElement & test_fe) const
   {
      return (trial_fe.GetRangeType() == mfem::FiniteElement::SCALAR &&
              trial_fe.GetDerivType() == mfem::FiniteElement::GRAD &&
              test_fe.GetRangeType()  == mfem::FiniteElement::SCALAR &&
              test_fe.GetDerivType()  == mfem::FiniteElement::GRAD );
   }

   inline virtual const char * FiniteElementTypeFailureMessage() const
   {
      return "MixedCrossGradGradIntegrator:  "
             "Trial and test spaces must both be scalar fields "
             "with a gradient operator.";
   }

   inline virtual int GetTrialVDim(const FiniteElement & trial_fe)
   { return space_dim; }

   inline virtual void CalcTrialShape(const FiniteElement & trial_fe,
                                      ElementTransformation &Trans,
                                      DenseMatrix & shape)
   { trial_fe.CalcPhysDShape(Trans, shape); }

   inline virtual int GetTestVDim(const FiniteElement & test_fe)
   { return space_dim; }

   inline virtual void CalcTestShape(const FiniteElement & test_fe,
                                     ElementTransformation &Trans,
                                     DenseMatrix & shape)
   { test_fe.CalcPhysDShape(Trans, shape); }
};

/** Class for integrating the bilinear form $a(u,v) := (Q \mathrm{curl}(u), \mathrm{curl}(v))$ in 3D
    and where $Q$ is a scalar or matrix coefficient $u$ and $v$ are both in
    $H(curl$. */
class MixedCurlCurlIntegrator : public MixedVectorIntegrator
{
public:
   MixedCurlCurlIntegrator() { same_calc_shape = true; }
   MixedCurlCurlIntegrator(Coefficient &q)
      : MixedVectorIntegrator(q) { same_calc_shape = true; }
   MixedCurlCurlIntegrator(DiagonalMatrixCoefficient &dq)
      : MixedVectorIntegrator(dq, true) { same_calc_shape = true; }
   MixedCurlCurlIntegrator(MatrixCoefficient &mq)
      : MixedVectorIntegrator(mq) { same_calc_shape = true; }

   inline virtual bool VerifyFiniteElementTypes(
      const FiniteElement & trial_fe,
      const FiniteElement & test_fe) const
   {
      return (trial_fe.GetCurlDim() == 3 && test_fe.GetCurlDim() == 3 &&
              trial_fe.GetRangeType() == mfem::FiniteElement::VECTOR &&
              trial_fe.GetDerivType() == mfem::FiniteElement::CURL &&
              test_fe.GetRangeType()  == mfem::FiniteElement::VECTOR &&
              test_fe.GetDerivType()  == mfem::FiniteElement::CURL );
   }

   inline virtual const char * FiniteElementTypeFailureMessage() const
   {
      return "MixedCurlCurlIntegrator"
             "Trial and test spaces must both be vector fields in 3D "
             "with a curl.";
   }

   inline virtual int GetTrialVDim(const FiniteElement & trial_fe)
   { return trial_fe.GetCurlDim(); }

   inline virtual void CalcTrialShape(const FiniteElement & trial_fe,
                                      ElementTransformation &Trans,
                                      DenseMatrix & shape)
   { trial_fe.CalcPhysCurlShape(Trans, shape); }

   inline virtual int GetTestVDim(const FiniteElement & test_fe)
   { return test_fe.GetCurlDim(); }

   inline virtual void CalcTestShape(const FiniteElement & test_fe,
                                     ElementTransformation &Trans,
                                     DenseMatrix & shape)
   { test_fe.CalcPhysCurlShape(Trans, shape); }
};

/** Class for integrating the bilinear form $a(u,v) := (\vec{V} \times \mathrm{curl}(u), \mathrm{curl}(v))$ in 3D
    and where $\vec{V}$ is a vector coefficient $u$ and $v$ are both in $H(curl$. */
class MixedCrossCurlCurlIntegrator : public MixedVectorIntegrator
{
public:
   MixedCrossCurlCurlIntegrator(VectorCoefficient &vq)
      : MixedVectorIntegrator(vq, false) { same_calc_shape = true; }

   inline virtual bool VerifyFiniteElementTypes(
      const FiniteElement & trial_fe,
      const FiniteElement & test_fe) const
   {
      return (trial_fe.GetCurlDim() == 3 && trial_fe.GetRangeDim() == 3 &&
              test_fe.GetCurlDim() == 3 && test_fe.GetRangeDim() == 3 &&
              trial_fe.GetRangeType() == mfem::FiniteElement::VECTOR &&
              trial_fe.GetDerivType() == mfem::FiniteElement::CURL &&
              test_fe.GetRangeType()  == mfem::FiniteElement::VECTOR &&
              test_fe.GetDerivType()  == mfem::FiniteElement::CURL );
   }

   inline virtual const char * FiniteElementTypeFailureMessage() const
   {
      return "MixedCrossCurlCurlIntegrator:  "
             "Trial and test spaces must both be vector fields in 3D "
             "with a curl.";
   }

   inline virtual int GetTrialVDim(const FiniteElement & trial_fe)
   { return trial_fe.GetCurlDim(); }

   inline virtual void CalcTrialShape(const FiniteElement & trial_fe,
                                      ElementTransformation &Trans,
                                      DenseMatrix & shape)
   { trial_fe.CalcPhysCurlShape(Trans, shape); }

   inline virtual int GetTestVDim(const FiniteElement & test_fe)
   { return test_fe.GetCurlDim(); }

   inline virtual void CalcTestShape(const FiniteElement & test_fe,
                                     ElementTransformation &Trans,
                                     DenseMatrix & shape)
   { test_fe.CalcPhysCurlShape(Trans, shape); }
};

/** Class for integrating the bilinear form $a(u,v) := (\vec{V} \times \mathrm{curl}(u), \nabla \cdot v)$ in 3D
    and where $\vec{V}$ is a vector coefficient $u$ is in $H(curl$ and $v$ is in $H^1$. */
class MixedCrossCurlGradIntegrator : public MixedVectorIntegrator
{
public:
   MixedCrossCurlGradIntegrator(VectorCoefficient &vq)
      : MixedVectorIntegrator(vq, false) {}

   inline virtual bool VerifyFiniteElementTypes(
      const FiniteElement & trial_fe,
      const FiniteElement & test_fe) const
   {
      return (trial_fe.GetCurlDim() == 3 &&
              trial_fe.GetRangeType() == mfem::FiniteElement::VECTOR &&
              trial_fe.GetDerivType() == mfem::FiniteElement::CURL &&
              test_fe.GetRangeType()  == mfem::FiniteElement::SCALAR &&
              test_fe.GetDerivType()  == mfem::FiniteElement::GRAD );
   }

   inline virtual const char * FiniteElementTypeFailureMessage() const
   {
      return "MixedCrossCurlGradIntegrator"
             "Trial space must be a vector field in 3D with a curl"
             "and the test space must be a scalar field with a gradient";
   }

   inline virtual int GetTrialVDim(const FiniteElement & trial_fe)
   { return trial_fe.GetCurlDim(); }

   inline virtual void CalcTrialShape(const FiniteElement & trial_fe,
                                      ElementTransformation &Trans,
                                      DenseMatrix & shape)
   { trial_fe.CalcPhysCurlShape(Trans, shape); }

   inline virtual int GetTestVDim(const FiniteElement & test_fe)
   { return space_dim; }

   inline virtual void CalcTestShape(const FiniteElement & test_fe,
                                     ElementTransformation &Trans,
                                     DenseMatrix & shape)
   { test_fe.CalcPhysDShape(Trans, shape); }
};

/** Class for integrating the bilinear form $a(u,v) := (v \times \nabla \cdot u, \mathrm{curl}(v))$ in 3D
    and where $v$ is a scalar coefficient $u$ is in $H^1$ and $v$ is in $H(curl$. */
class MixedCrossGradCurlIntegrator : public MixedVectorIntegrator
{
public:
   MixedCrossGradCurlIntegrator(VectorCoefficient &vq)
      : MixedVectorIntegrator(vq, false) {}

   inline virtual bool VerifyFiniteElementTypes(
      const FiniteElement & trial_fe,
      const FiniteElement & test_fe) const
   {
      return (test_fe.GetCurlDim() == 3 &&
              trial_fe.GetRangeType()  == mfem::FiniteElement::SCALAR &&
              trial_fe.GetDerivType()  == mfem::FiniteElement::GRAD &&
              test_fe.GetRangeType() == mfem::FiniteElement::VECTOR &&
              test_fe.GetDerivType() == mfem::FiniteElement::CURL );
   }

   inline virtual const char * FiniteElementTypeFailureMessage() const
   {
      return "MixedCrossGradCurlIntegrator"
             "Trial space must be a scalar field in 3D with a gradient"
             "and the test space must be a vector field with a curl";
   }

   inline virtual int GetTrialVDim(const FiniteElement & trial_fe)
   { return space_dim; }

   inline virtual void CalcTrialShape(const FiniteElement & trial_fe,
                                      ElementTransformation &Trans,
                                      DenseMatrix & shape)
   { trial_fe.CalcPhysDShape(Trans, shape); }

   inline virtual int GetTestVDim(const FiniteElement & test_fe)
   { return test_fe.GetCurlDim(); }

   inline virtual void CalcTestShape(const FiniteElement & test_fe,
                                     ElementTransformation &Trans,
                                     DenseMatrix & shape)
   { test_fe.CalcPhysCurlShape(Trans, shape); }
};

/** Class for integrating the bilinear form $a(u,v) := (\vec{V} \times u, \mathrm{curl}(v))$ in 3D and
    where $\vec{V}$ is a vector coefficient $u$ is in $H(curl$ or $H(div)$ and $v$ is in
    $H(curl$. */
class MixedWeakCurlCrossIntegrator : public MixedVectorIntegrator
{
public:
   MixedWeakCurlCrossIntegrator(VectorCoefficient &vq)
      : MixedVectorIntegrator(vq, false) {}

   inline virtual bool VerifyFiniteElementTypes(
      const FiniteElement & trial_fe,
      const FiniteElement & test_fe) const
   {
      return (trial_fe.GetRangeDim() == 3 && test_fe.GetCurlDim() == 3 &&
              trial_fe.GetRangeType() == mfem::FiniteElement::VECTOR &&
              test_fe.GetRangeType()  == mfem::FiniteElement::VECTOR &&
              test_fe.GetDerivType()  == mfem::FiniteElement::CURL );
   }

   inline virtual const char * FiniteElementTypeFailureMessage() const
   {
      return "MixedWeakCurlCrossIntegrator:  "
             "Trial space must be a vector field in 3D "
             "and the test space must be a vector field with a curl";
   }

   inline virtual int GetTestVDim(const FiniteElement & test_fe)
   { return test_fe.GetCurlDim(); }

   inline virtual void CalcTestShape(const FiniteElement & test_fe,
                                     ElementTransformation &Trans,
                                     DenseMatrix & shape)
   { test_fe.CalcPhysCurlShape(Trans, shape); }
};

/** Class for integrating the bilinear form $a(u,v) := (\vec{V} \times u, \mathrm{curl}(v))$ in 2D and
    where $\vec{V}$ is a vector coefficient $u$ is in $H(curl$ or $H(div)$ and $v$ is in
    $H(curl$. */
class MixedScalarWeakCurlCrossIntegrator : public MixedScalarVectorIntegrator
{
public:
   MixedScalarWeakCurlCrossIntegrator(VectorCoefficient &vq)
      : MixedScalarVectorIntegrator(vq, true, true) {}

   inline virtual bool VerifyFiniteElementTypes(
      const FiniteElement & trial_fe,
      const FiniteElement & test_fe) const
   {
      return (trial_fe.GetDim() == 2 && test_fe.GetDim() == 2 &&
              trial_fe.GetRangeType() == mfem::FiniteElement::VECTOR &&
              test_fe.GetRangeType()  == mfem::FiniteElement::VECTOR &&
              test_fe.GetDerivType()  == mfem::FiniteElement::CURL );
   }

   inline virtual const char * FiniteElementTypeFailureMessage() const
   {
      return "MixedScalarWeakCurlCrossIntegrator:  "
             "Trial space must be a vector field in 2D "
             "and the test space must be a vector field with a curl";
   }

   inline virtual void CalcShape(const FiniteElement & scalar_fe,
                                 ElementTransformation &Trans,
                                 Vector & shape)
   {
      DenseMatrix dshape(shape.GetData(), shape.Size(), 1);
      scalar_fe.CalcPhysCurlShape(Trans, dshape);
   }
};

/** Class for integrating the bilinear form $a(u,v) := (\vec{V} \times \nabla \cdot u, v)$ in 3D or
    in 2D and where $\vec{V}$ is a vector coefficient $u$ is in $H^1$ and $v$ is in $H(curl$ or
    $H(div)$. */
class MixedCrossGradIntegrator : public MixedVectorIntegrator
{
public:
   MixedCrossGradIntegrator(VectorCoefficient &vq)
      : MixedVectorIntegrator(vq, false) {}

   inline virtual bool VerifyFiniteElementTypes(
      const FiniteElement & trial_fe,
      const FiniteElement & test_fe) const
   {
      return (test_fe.GetRangeDim() == 3 &&
              trial_fe.GetRangeType() == mfem::FiniteElement::SCALAR &&
              trial_fe.GetDerivType() == mfem::FiniteElement::GRAD &&
              test_fe.GetRangeType()  == mfem::FiniteElement::VECTOR );
   }

   inline virtual const char * FiniteElementTypeFailureMessage() const
   {
      return "MixedCrossGradIntegrator:  "
             "Trial space must be a scalar field with a gradient operator"
             " and the test space must be a vector field both in 3D.";
   }

   inline virtual int GetTrialVDim(const FiniteElement & trial_fe)
   { return space_dim; }

   inline virtual void CalcTrialShape(const FiniteElement & trial_fe,
                                      ElementTransformation &Trans,
                                      DenseMatrix & shape)
   { trial_fe.CalcPhysDShape(Trans, shape); }

   inline virtual void CalcTestShape(const FiniteElement & test_fe,
                                     ElementTransformation &Trans,
                                     DenseMatrix & shape)
   { test_fe.CalcVShape(Trans, shape); }
};

/** Class for integrating the bilinear form $a(u,v) := (\vec{V} \times \mathrm{curl}(u), v)$ in 3D and
    where $\vec{V}$ is a vector coefficient $u$ is in $H(curl$ and $v$ is in $H(curl$ or
    $H(div)$. */
class MixedCrossCurlIntegrator : public MixedVectorIntegrator
{
public:
   MixedCrossCurlIntegrator(VectorCoefficient &vq)
      : MixedVectorIntegrator(vq, false) {}

   inline virtual bool VerifyFiniteElementTypes(
      const FiniteElement & trial_fe,
      const FiniteElement & test_fe) const
   {
      return (trial_fe.GetCurlDim() == 3 && test_fe.GetRangeDim() == 3 &&
              trial_fe.GetRangeType() == mfem::FiniteElement::VECTOR &&
              trial_fe.GetDerivType() == mfem::FiniteElement::CURL   &&
              test_fe.GetRangeType()  == mfem::FiniteElement::VECTOR );
   }

   inline virtual const char * FiniteElementTypeFailureMessage() const
   {
      return "MixedCrossCurlIntegrator:  "
             "Trial space must be a vector field in 3D with a curl "
             "and the test space must be a vector field";
   }

   inline virtual int GetTrialVDim(const FiniteElement & trial_fe)
   { return trial_fe.GetCurlDim(); }

   inline virtual void CalcTrialShape(const FiniteElement & trial_fe,
                                      ElementTransformation &Trans,
                                      DenseMatrix & shape)
   { trial_fe.CalcPhysCurlShape(Trans, shape); }
};

/** Class for integrating the bilinear form $a(u,v) := (\vec{V} \times \mathrm{curl}(u), v)$ in 2D and
    where $\vec{V}$ is a vector coefficient $u$ is in $H(curl$ and $v$ is in $H(curl$ or
    $H(div)$. */
class MixedScalarCrossCurlIntegrator : public MixedScalarVectorIntegrator
{
public:
   MixedScalarCrossCurlIntegrator(VectorCoefficient &vq)
      : MixedScalarVectorIntegrator(vq, false, true) {}

   inline virtual bool VerifyFiniteElementTypes(
      const FiniteElement & trial_fe,
      const FiniteElement & test_fe) const
   {
      return (trial_fe.GetDim() == 2 && test_fe.GetDim() == 2 &&
              trial_fe.GetRangeType() == mfem::FiniteElement::VECTOR &&
              trial_fe.GetDerivType() == mfem::FiniteElement::CURL   &&
              test_fe.GetRangeType()  == mfem::FiniteElement::VECTOR );
   }

   inline virtual const char * FiniteElementTypeFailureMessage() const
   {
      return "MixedCrossCurlIntegrator:  "
             "Trial space must be a vector field in 2D with a curl "
             "and the test space must be a vector field";
   }

   inline virtual void CalcShape(const FiniteElement & scalar_fe,
                                 ElementTransformation &Trans,
                                 Vector & shape)
   {
      DenseMatrix dshape(shape.GetData(), shape.Size(), 1);
      scalar_fe.CalcPhysCurlShape(Trans, dshape); shape *= -1.0;
   }
};

/** Class for integrating the bilinear form $a(u,v) := (\vec{V} \times \nabla \cdot u, v)$ in 2D and
    where $\vec{V}$ is a vector coefficient $u$ is in $H^1$ and $v$ is in $H^1$ or $L_2$. */
class MixedScalarCrossGradIntegrator : public MixedScalarVectorIntegrator
{
public:
   MixedScalarCrossGradIntegrator(VectorCoefficient &vq)
      : MixedScalarVectorIntegrator(vq, true, true) {}

   inline virtual bool VerifyFiniteElementTypes(
      const FiniteElement & trial_fe,
      const FiniteElement & test_fe) const
   {
      return (trial_fe.GetDim() == 2 && test_fe.GetDim() == 2 &&
              trial_fe.GetRangeType() == mfem::FiniteElement::SCALAR &&
              trial_fe.GetDerivType() == mfem::FiniteElement::GRAD   &&
              test_fe.GetRangeType()  == mfem::FiniteElement::SCALAR );
   }

   inline virtual const char * FiniteElementTypeFailureMessage() const
   {
      return "MixedScalarCrossGradIntegrator:  "
             "Trial space must be a scalar field in 2D with a gradient "
             "and the test space must be a scalar field";
   }

   inline int GetVDim(const FiniteElement & vector_fe)
   { return space_dim; }

   inline virtual void CalcVShape(const FiniteElement & vector_fe,
                                  ElementTransformation &Trans,
                                  DenseMatrix & shape)
   { vector_fe.CalcPhysDShape(Trans, shape); }
};

/** Class for integrating the bilinear form $a(u,v) := (\vec{V} \times u, v)$ in 2D and where
    $\vec{V}$ is a vector coefficient $u$ is in $H(curl$ or $H(div)$ and $v$ is in $H^1$ or $L_2$. */
class MixedScalarCrossProductIntegrator : public MixedScalarVectorIntegrator
{
public:
   MixedScalarCrossProductIntegrator(VectorCoefficient &vq)
      : MixedScalarVectorIntegrator(vq, true, true) {}

   inline virtual bool VerifyFiniteElementTypes(
      const FiniteElement & trial_fe,
      const FiniteElement & test_fe) const
   {
      return (trial_fe.GetDim() == 2 && test_fe.GetDim() == 2 &&
              trial_fe.GetRangeType() == mfem::FiniteElement::VECTOR &&
              test_fe.GetRangeType()  == mfem::FiniteElement::SCALAR );
   }

   inline virtual const char * FiniteElementTypeFailureMessage() const
   {
      return "MixedScalarCrossProductIntegrator:  "
             "Trial space must be a vector field in 2D "
             "and the test space must be a scalar field";
   }
};

/** Class for integrating the bilinear form $a(u,v) := (\vec{V} \times u \hat{z}, v)$ in 2D and
    where $\vec{V}$ is a vector coefficient $u$ is in $H^1$ or $L_2$ and $v$ is in $H(curl$ or $H(div)$.

    \todo Documentation what $\hat{z}$ is (also missing in https://mfem.org/bilininteg/).
   */
class MixedScalarWeakCrossProductIntegrator : public MixedScalarVectorIntegrator
{
public:
   MixedScalarWeakCrossProductIntegrator(VectorCoefficient &vq)
      : MixedScalarVectorIntegrator(vq, false, true) {}

   inline virtual bool VerifyFiniteElementTypes(
      const FiniteElement & trial_fe,
      const FiniteElement & test_fe) const
   {
      return (trial_fe.GetDim() == 2 && test_fe.GetDim() == 2 &&
              trial_fe.GetRangeType() == mfem::FiniteElement::SCALAR &&
              test_fe.GetRangeType()  == mfem::FiniteElement::VECTOR );
   }

   inline virtual const char * FiniteElementTypeFailureMessage() const
   {
      return "MixedScalarWeakCrossProductIntegrator:  "
             "Trial space must be a scalar field in 2D "
             "and the test space must be a vector field";
   }

   inline virtual void CalcShape(const FiniteElement & scalar_fe,
                                 ElementTransformation &Trans,
                                 Vector & shape)
   { scalar_fe.CalcPhysShape(Trans, shape); shape *= -1.0; }
};

/** Class for integrating the bilinear form $a(u,v) := (\vec{V} \cdot \nabla u, v)$ in 2D or
    3D and where $\vec{V}$ is a vector coefficient, $u$ is in $H^1$ and $v$ is in $H^1$ or $L_2$. */
class MixedDirectionalDerivativeIntegrator : public MixedScalarVectorIntegrator
{
public:
   MixedDirectionalDerivativeIntegrator(VectorCoefficient &vq)
      : MixedScalarVectorIntegrator(vq, true) {}

   inline virtual bool VerifyFiniteElementTypes(
      const FiniteElement & trial_fe,
      const FiniteElement & test_fe) const
   {
      return (trial_fe.GetRangeType() == mfem::FiniteElement::SCALAR &&
              trial_fe.GetDerivType() == mfem::FiniteElement::GRAD   &&
              test_fe.GetRangeType()  == mfem::FiniteElement::SCALAR );
   }

   inline virtual const char * FiniteElementTypeFailureMessage() const
   {
      return "MixedDirectionalDerivativeIntegrator:  "
             "Trial space must be a scalar field with a gradient "
             "and the test space must be a scalar field";
   }

   inline virtual int GetVDim(const FiniteElement & vector_fe)
   { return space_dim; }

   inline virtual void CalcVShape(const FiniteElement & vector_fe,
                                  ElementTransformation &Trans,
                                  DenseMatrix & shape)
   { vector_fe.CalcPhysDShape(Trans, shape); }
};

/** Class for integrating the bilinear form $a(u,v) := (-\hat{V} \cdot \nabla u, \nabla \cdot v)$ in 2D
    or 3D and where $\hat{V}$ is a vector coefficient, $u$ is in $H^1$ and $v$ is in $H(div)$. */
class MixedGradDivIntegrator : public MixedScalarVectorIntegrator
{
public:
   MixedGradDivIntegrator(VectorCoefficient &vq)
      : MixedScalarVectorIntegrator(vq, true) {}

   inline virtual bool VerifyFiniteElementTypes(
      const FiniteElement & trial_fe,
      const FiniteElement & test_fe) const
   {
      return (trial_fe.GetRangeType() == mfem::FiniteElement::SCALAR &&
              trial_fe.GetDerivType() == mfem::FiniteElement::GRAD   &&
              test_fe.GetRangeType()  == mfem::FiniteElement::VECTOR &&
              test_fe.GetDerivType()  == mfem::FiniteElement::DIV   );
   }

   inline virtual const char * FiniteElementTypeFailureMessage() const
   {
      return "MixedGradDivIntegrator:  "
             "Trial space must be a scalar field with a gradient"
             "and the test space must be a vector field with a divergence";
   }

   inline virtual int GetVDim(const FiniteElement & vector_fe)
   { return space_dim; }

   inline virtual void CalcVShape(const FiniteElement & vector_fe,
                                  ElementTransformation &Trans,
                                  DenseMatrix & shape)
   { vector_fe.CalcPhysDShape(Trans, shape); shape *= -1.0; }

   inline virtual void CalcShape(const FiniteElement & scalar_fe,
                                 ElementTransformation &Trans,
                                 Vector & shape)
   { scalar_fe.CalcPhysDivShape(Trans, shape); }
};

/** Class for integrating the bilinear form $a(u,v) := (-\hat{V} \nabla \cdot u, \nabla v)$ in 2D
    or 3D and where $\hat{V}$ is a vector coefficient, $u$ is in $H(div)$ and $v$ is in $H^1$. */
class MixedDivGradIntegrator : public MixedScalarVectorIntegrator
{
public:
   MixedDivGradIntegrator(VectorCoefficient &vq)
      : MixedScalarVectorIntegrator(vq, false) {}

   inline virtual bool VerifyFiniteElementTypes(
      const FiniteElement & trial_fe,
      const FiniteElement & test_fe) const
   {
      return (trial_fe.GetRangeType() == mfem::FiniteElement::VECTOR &&
              trial_fe.GetDerivType() == mfem::FiniteElement::DIV    &&
              test_fe.GetRangeType()  == mfem::FiniteElement::SCALAR &&
              test_fe.GetDerivType()  == mfem::FiniteElement::GRAD
             );
   }

   inline virtual const char * FiniteElementTypeFailureMessage() const
   {
      return "MixedDivGradIntegrator:  "
             "Trial space must be a vector field with a divergence"
             "and the test space must be a scalar field with a gradient";
   }

   inline virtual int GetVDim(const FiniteElement & vector_fe)
   { return space_dim; }

   inline virtual void CalcVShape(const FiniteElement & vector_fe,
                                  ElementTransformation &Trans,
                                  DenseMatrix & shape)
   { vector_fe.CalcPhysDShape(Trans, shape); shape *= -1.0; }

   inline virtual void CalcShape(const FiniteElement & scalar_fe,
                                 ElementTransformation &Trans,
                                 Vector & shape)
   { scalar_fe.CalcPhysDivShape(Trans, shape); }
};

/** Class for integrating the bilinear form $a(u,v) := (-\hat{V} u, \nabla v)$ in 2D or 3D
    and where $\hat{V}$ is a vector coefficient, $u$ is in $H^1$ or $L_2$ and $v$ is in $H^1$. */
class MixedScalarWeakDivergenceIntegrator : public MixedScalarVectorIntegrator
{
public:
   MixedScalarWeakDivergenceIntegrator(VectorCoefficient &vq)
      : MixedScalarVectorIntegrator(vq, false) {}

   inline virtual bool VerifyFiniteElementTypes(
      const FiniteElement & trial_fe,
      const FiniteElement & test_fe) const
   {
      return (trial_fe.GetRangeType() == mfem::FiniteElement::SCALAR &&
              test_fe.GetRangeType()  == mfem::FiniteElement::SCALAR &&
              test_fe.GetDerivType()  == mfem::FiniteElement::GRAD   );
   }

   inline virtual const char * FiniteElementTypeFailureMessage() const
   {
      return "MixedScalarWeakDivergenceIntegrator:  "
             "Trial space must be a scalar field "
             "and the test space must be a scalar field with a gradient";
   }

   inline int GetVDim(const FiniteElement & vector_fe)
   { return space_dim; }

   inline virtual void CalcVShape(const FiniteElement & vector_fe,
                                  ElementTransformation &Trans,
                                  DenseMatrix & shape)
   { vector_fe.CalcPhysDShape(Trans, shape); shape *= -1.0; }
};

/** Class for integrating the bilinear form $a(u,v) := (Q \nabla u, v)$ in either 2D
    or 3D and where $Q$ is an optional coefficient (of type scalar, matrix, or
    diagonal matrix) $u$ is in $H^1$ and $v$ is in $H(curl$ or $H(div)$. Partial assembly
    (PA) is supported but could be further optimized by using more efficient
    threading and shared memory.
*/
class MixedVectorGradientIntegrator : public MixedVectorIntegrator
{
public:
   MixedVectorGradientIntegrator() {}
   MixedVectorGradientIntegrator(Coefficient &q)
      : MixedVectorIntegrator(q) {}
   MixedVectorGradientIntegrator(DiagonalMatrixCoefficient &dq)
      : MixedVectorIntegrator(dq, true) {}
   MixedVectorGradientIntegrator(MatrixCoefficient &mq)
      : MixedVectorIntegrator(mq) {}

protected:
   inline virtual bool VerifyFiniteElementTypes(
      const FiniteElement & trial_fe,
      const FiniteElement & test_fe) const
   {
      return (trial_fe.GetDerivType() == mfem::FiniteElement::GRAD &&
              test_fe.GetRangeType()  == mfem::FiniteElement::VECTOR );
   }

   inline virtual const char * FiniteElementTypeFailureMessage() const
   {
      return "MixedVectorGradientIntegrator:  "
             "Trial spaces must be $H^1$ and the test space must be a "
             "vector field in 2D or 3D";
   }

   inline virtual int GetTrialVDim(const FiniteElement & trial_fe)
   { return space_dim; }

   inline virtual void CalcTrialShape(const FiniteElement & trial_fe,
                                      ElementTransformation &Trans,
                                      DenseMatrix & shape)
   {
      trial_fe.CalcPhysDShape(Trans, shape);
   }

   using BilinearFormIntegrator::AssemblePA;
   virtual void AssemblePA(const FiniteElementSpace &trial_fes,
                           const FiniteElementSpace &test_fes);

   virtual void AddMultPA(const Vector&, Vector&) const;
   virtual void AddMultTransposePA(const Vector&, Vector&) const;

private:
   DenseMatrix Jinv;

   // PA extension
   Vector pa_data;
   const DofToQuad *mapsO;         ///< Not owned. DOF-to-quad map, open.
   const DofToQuad *mapsC;         ///< Not owned. DOF-to-quad map, closed.
   const GeometricFactors *geom;   ///< Not owned
   int dim, ne, dofs1D, quad1D;
};

/** Class for integrating the bilinear form $a(u,v) := (Q \mathrm{curl}(u), v)$ in 3D and
    where $Q$ is an optional coefficient (of type scalar, matrix, or diagonal
    matrix) $u$ is in $H(curl$ and $v$ is in $H(div)$ or $H(curl$. */
class MixedVectorCurlIntegrator : public MixedVectorIntegrator
{
public:
   MixedVectorCurlIntegrator() {}
   MixedVectorCurlIntegrator(Coefficient &q)
      : MixedVectorIntegrator(q) {}
   MixedVectorCurlIntegrator(DiagonalMatrixCoefficient &dq)
      : MixedVectorIntegrator(dq, true) {}
   MixedVectorCurlIntegrator(MatrixCoefficient &mq)
      : MixedVectorIntegrator(mq) {}

protected:
   inline virtual bool VerifyFiniteElementTypes(
      const FiniteElement & trial_fe,
      const FiniteElement & test_fe) const
   {
      return (trial_fe.GetCurlDim() == 3 && test_fe.GetRangeDim() == 3 &&
              trial_fe.GetDerivType() == mfem::FiniteElement::CURL  &&
              test_fe.GetRangeType()  == mfem::FiniteElement::VECTOR );
   }

   inline virtual const char * FiniteElementTypeFailureMessage() const
   {
      return "MixedVectorCurlIntegrator:  "
             "Trial space must be H(Curl) and the test space must be a "
             "vector field in 3D";
   }

   inline virtual int GetTrialVDim(const FiniteElement & trial_fe)
   { return trial_fe.GetCurlDim(); }

   inline virtual void CalcTrialShape(const FiniteElement & trial_fe,
                                      ElementTransformation &Trans,
                                      DenseMatrix & shape)
   {
      trial_fe.CalcPhysCurlShape(Trans, shape);
   }

   using BilinearFormIntegrator::AssemblePA;
   virtual void AssemblePA(const FiniteElementSpace &trial_fes,
                           const FiniteElementSpace &test_fes);

   virtual void AddMultPA(const Vector&, Vector&) const;
   virtual void AddMultTransposePA(const Vector&, Vector&) const;

private:
   // PA extension
   Vector pa_data;
   const DofToQuad *mapsO;         ///< Not owned. DOF-to-quad map, open.
   const DofToQuad *mapsC;         ///< Not owned. DOF-to-quad map, closed.
   const DofToQuad *mapsOtest;     ///< Not owned. DOF-to-quad map, open.
   const DofToQuad *mapsCtest;     ///< Not owned. DOF-to-quad map, closed.
   const GeometricFactors *geom;   ///< Not owned
   int dim, ne, dofs1D, dofs1Dtest,quad1D, testType, trialType, coeffDim;
};

/** Class for integrating the bilinear form $a(u,v) := (Q u, \mathrm{curl}(v))$ in 3D and
    where $Q$ is an optional coefficient (of type scalar, matrix, or diagonal
    matrix) $u$ is in $H(div)$ or $H(curl$ and $v$ is in $H(curl$. */
class MixedVectorWeakCurlIntegrator : public MixedVectorIntegrator
{
public:
   MixedVectorWeakCurlIntegrator() {}
   MixedVectorWeakCurlIntegrator(Coefficient &q)
      : MixedVectorIntegrator(q) {}
   MixedVectorWeakCurlIntegrator(DiagonalMatrixCoefficient &dq)
      : MixedVectorIntegrator(dq, true) {}
   MixedVectorWeakCurlIntegrator(MatrixCoefficient &mq)
      : MixedVectorIntegrator(mq) {}

protected:
   inline virtual bool VerifyFiniteElementTypes(
      const FiniteElement & trial_fe,
      const FiniteElement & test_fe) const
   {
      return (trial_fe.GetRangeDim() == 3 && test_fe.GetCurlDim() == 3 &&
              trial_fe.GetRangeType() == mfem::FiniteElement::VECTOR &&
              test_fe.GetDerivType()  == mfem::FiniteElement::CURL );
   }

   inline virtual const char * FiniteElementTypeFailureMessage() const
   {
      return "MixedVectorWeakCurlIntegrator:  "
             "Trial space must be vector field in 3D and the "
             "test space must be H(Curl)";
   }

   inline virtual int GetTestVDim(const FiniteElement & test_fe)
   { return test_fe.GetCurlDim(); }

   inline virtual void CalcTestShape(const FiniteElement & test_fe,
                                     ElementTransformation &Trans,
                                     DenseMatrix & shape)
   {
      test_fe.CalcPhysCurlShape(Trans, shape);
   }

   using BilinearFormIntegrator::AssemblePA;
   virtual void AssemblePA(const FiniteElementSpace &trial_fes,
                           const FiniteElementSpace &test_fes);

   virtual void AddMultPA(const Vector&, Vector&) const;
   virtual void AddMultTransposePA(const Vector&, Vector&) const;

private:
   // PA extension
   Vector pa_data;
   const DofToQuad *mapsO;         ///< Not owned. DOF-to-quad map, open.
   const DofToQuad *mapsC;         ///< Not owned. DOF-to-quad map, closed.
   const GeometricFactors *geom;   ///< Not owned
   int dim, ne, dofs1D, quad1D, testType, trialType, coeffDim;
};

/** Class for integrating the bilinear form $a(u,v) := - (Q u, \nabla v)$ in either
    2D or 3D and where $Q$ is an optional coefficient (of type scalar, matrix, or
    diagonal matrix) $u$ is in $H(div)$ or $H(curl$ and $v$ is in $H^1$. */
class MixedVectorWeakDivergenceIntegrator : public MixedVectorIntegrator
{
public:
   MixedVectorWeakDivergenceIntegrator() {}
   MixedVectorWeakDivergenceIntegrator(Coefficient &q)
      : MixedVectorIntegrator(q) {}
   MixedVectorWeakDivergenceIntegrator(DiagonalMatrixCoefficient &dq)
      : MixedVectorIntegrator(dq, true) {}
   MixedVectorWeakDivergenceIntegrator(MatrixCoefficient &mq)
      : MixedVectorIntegrator(mq) {}

protected:
   inline virtual bool VerifyFiniteElementTypes(
      const FiniteElement & trial_fe,
      const FiniteElement & test_fe) const
   {
      return (trial_fe.GetRangeType() == mfem::FiniteElement::VECTOR &&
              test_fe.GetDerivType()  == mfem::FiniteElement::GRAD );
   }

   inline virtual const char * FiniteElementTypeFailureMessage() const
   {
      return "MixedVectorWeakDivergenceIntegrator:  "
             "Trial space must be vector field and the "
             "test space must be H1";
   }

   inline virtual int GetTestVDim(const FiniteElement & test_fe)
   { return space_dim; }

   inline virtual void CalcTestShape(const FiniteElement & test_fe,
                                     ElementTransformation &Trans,
                                     DenseMatrix & shape)
   {
      test_fe.CalcPhysDShape(Trans, shape);
      shape *= -1.0;
   }
};

<<<<<<< HEAD

/** Integrates (Q*u, v) over boundary faces, where u=(u1,...,un) is a vector
    trial function (each component is a scalar FE), Q is a VectorCoefficient,
    Q*u is the Hadamard product, and v is a scalar test function.

    - SetIntRule() is expected to take a face-based quadrature rule.
    - The VectorCoefficient Q is evaluated through a FaceElementTransformation,
      allowing to utilize both face-based information (e.g. face normals) and
      volumetric element information (e.g. volumetric deformation). */
class BoundaryMixedForceIntegrator : public BilinearFormIntegrator
{
protected:
   VectorCoefficient &Q;

public:
   BoundaryMixedForceIntegrator(VectorCoefficient &vc) : Q(vc) { }

   /// Expected use is with MixedBilinearForm::AddBdrFaceIntegrator(), where
   /// @a el1 and @a el2 are for the (mixed) volumetric neighbor of the face.
  void AssembleFaceMatrix(const FiniteElement &trial_fe,
                          const FiniteElement &test_fe,
                          FaceElementTransformations &Tr,
                          DenseMatrix &elmat) override;
};

/** Class for integrating the bilinear form a(u,v) := (Q grad u, v) where Q is a
    scalar coefficient, and v is a vector with components v_i in the same (H1) space
    as u.
=======
/** Class for integrating the bilinear form $a(u,v) := (Q \nabla u, v)$ where $Q$ is a
    scalar coefficient, $u$ is in ($H^1$), and $v$ is a vector with components
    $v_i$ in ($H^1$) or ($L^2$).
>>>>>>> 988439f6

    See also MixedVectorGradientIntegrator when $v$ is in $H(curl$. */
class GradientIntegrator : public BilinearFormIntegrator
{
protected:
   Coefficient *Q;

private:
   Vector shape;
   DenseMatrix dshape;
   DenseMatrix gshape;
   DenseMatrix Jadj;
   DenseMatrix elmat_comp;
   // PA extension
   Vector pa_data;
   const DofToQuad *trial_maps, *test_maps; ///< Not owned
   const GeometricFactors *geom;            ///< Not owned
   int dim, ne, nq;
   int trial_dofs1D, test_dofs1D, quad1D;

public:
   GradientIntegrator() :
      Q{NULL}, trial_maps{NULL}, test_maps{NULL}, geom{NULL}
   { }
   GradientIntegrator(Coefficient *q_) :
      Q{q_}, trial_maps{NULL}, test_maps{NULL}, geom{NULL}
   { }
   GradientIntegrator(Coefficient &q) :
      Q{&q}, trial_maps{NULL}, test_maps{NULL}, geom{NULL}
   { }

   virtual void AssembleElementMatrix2(const FiniteElement &trial_fe,
                                       const FiniteElement &test_fe,
                                       ElementTransformation &Trans,
                                       DenseMatrix &elmat);

   using BilinearFormIntegrator::AssemblePA;
   virtual void AssemblePA(const FiniteElementSpace &trial_fes,
                           const FiniteElementSpace &test_fes);

   virtual void AddMultPA(const Vector &x, Vector &y) const;
   virtual void AddMultTransposePA(const Vector &x, Vector &y) const;

   static const IntegrationRule &GetRule(const FiniteElement &trial_fe,
                                         const FiniteElement &test_fe,
                                         ElementTransformation &Trans);
};

/** Class for integrating the bilinear form $a(u,v) := (Q \nabla u, \nabla v)$ where $Q$
    can be a scalar or a matrix coefficient. */
class DiffusionIntegrator: public BilinearFormIntegrator
{
protected:
   Coefficient *Q;
   VectorCoefficient *VQ;
   MatrixCoefficient *MQ;

private:
   Vector vec, vecdxt, pointflux, shape;
#ifndef MFEM_THREAD_SAFE
   DenseMatrix dshape, dshapedxt, invdfdx, M, dshapedxt_m;
   DenseMatrix te_dshape, te_dshapedxt;
   Vector D;
#endif

   // PA extension
   const FiniteElementSpace *fespace;
   const DofToQuad *maps;         ///< Not owned
   const GeometricFactors *geom;  ///< Not owned
   int dim, ne, dofs1D, quad1D;
   Vector pa_data;
   bool symmetric = true; ///< False if using a nonsymmetric matrix coefficient

   // Data for NURBS patch PA

   // Type for a variable-row-length 2D array, used for data related to 1D
   // quadrature rules in each dimension.
   typedef std::vector<std::vector<int>> IntArrayVar2D;

   int numPatches = 0;
   static constexpr int numTypes = 2;  // Number of rule types

   // In the case integrationMode == Mode::PATCHWISE_REDUCED, an approximate
   // integration rule with sparse nonzero weights is computed by NNLSSolver,
   // for each 1D basis function on each patch, in each spatial dimension. For a
   // fixed 1D basis function b_i with DOF index i, in the tensor product basis
   // of patch p, the prescribed exact 1D rule is of the form
   // \sum_k a_{i,j,k} w_k for some integration points indexed by k, with
   // weights w_k and coefficients a_{i,j,k} depending on Q(x), an element
   // transformation, b_i, and b_j, for all 1D basis functions b_j whose support
   // overlaps that of b_i. Define the constraint matrix G = [g_{j,k}] with
   // g_{j,k} = a_{i,j,k} and the vector of exact weights w = [w_k]. A reduced
   // rule should have different weights w_r, many of them zero, and should
   // approximately satisfy Gw_r = Gw. A sparse approximate solution to this
   // underdetermined system is computed by NNLSSolver, and its data is stored
   // in the following members.

   // For each patch p, spatial dimension d (total dim), and rule type t (total
   // numTypes), an std::vector<Vector> of reduced quadrature weights for all
   // basis functions is stored in reducedWeights[t + numTypes * (d + dim * p)],
   // reshaped as rw(t,d,p). Note that nd may vary with respect to the patch and
   // spatial dimension. Array reducedIDs is treated similarly.
   std::vector<std::vector<Vector>> reducedWeights;
   std::vector<IntArrayVar2D> reducedIDs;
   std::vector<Array<int>> pQ1D, pD1D;
   std::vector<std::vector<Array2D<real_t>>> pB, pG;
   std::vector<IntArrayVar2D> pminD, pmaxD, pminQ, pmaxQ, pminDD, pmaxDD;

   std::vector<Array<const IntegrationRule*>> pir1d;

   void SetupPatchPA(const int patch, Mesh *mesh, bool unitWeights=false);

   void SetupPatchBasisData(Mesh *mesh, unsigned int patch);

   /** Called by AssemblePatchMatrix for sparse matrix assembly on a NURBS patch
    with full 1D quadrature rules. */
   void AssemblePatchMatrix_fullQuadrature(const int patch,
                                           const FiniteElementSpace &fes,
                                           SparseMatrix*& smat);

   /** Called by AssemblePatchMatrix for sparse matrix assembly on a NURBS patch
    with reduced 1D quadrature rules. */
   void AssemblePatchMatrix_reducedQuadrature(const int patch,
                                              const FiniteElementSpace &fes,
                                              SparseMatrix*& smat);

public:
   /// Construct a diffusion integrator with coefficient Q = 1
   DiffusionIntegrator(const IntegrationRule *ir = nullptr)
      : BilinearFormIntegrator(ir),
        Q(NULL), VQ(NULL), MQ(NULL), maps(NULL), geom(NULL) { }

   /// Construct a diffusion integrator with a scalar coefficient q
   DiffusionIntegrator(Coefficient &q, const IntegrationRule *ir = nullptr)
      : BilinearFormIntegrator(ir),
        Q(&q), VQ(NULL), MQ(NULL), maps(NULL), geom(NULL) { }

   /// Construct a diffusion integrator with a vector coefficient q
   DiffusionIntegrator(VectorCoefficient &q,
                       const IntegrationRule *ir = nullptr)
      : BilinearFormIntegrator(ir),
        Q(NULL), VQ(&q), MQ(NULL), maps(NULL), geom(NULL) { }

   /// Construct a diffusion integrator with a matrix coefficient q
   DiffusionIntegrator(MatrixCoefficient &q,
                       const IntegrationRule *ir = nullptr)
      : BilinearFormIntegrator(ir),
        Q(NULL), VQ(NULL), MQ(&q), maps(NULL), geom(NULL) { }

   /** Given a particular Finite Element computes the element stiffness matrix
       elmat. */
   virtual void AssembleElementMatrix(const FiniteElement &el,
                                      ElementTransformation &Trans,
                                      DenseMatrix &elmat);
   /** Given a trial and test Finite Element computes the element stiffness
       matrix elmat. */
   virtual void AssembleElementMatrix2(const FiniteElement &trial_fe,
                                       const FiniteElement &test_fe,
                                       ElementTransformation &Trans,
                                       DenseMatrix &elmat);

   virtual void AssemblePatchMatrix(const int patch,
                                    const FiniteElementSpace &fes,
                                    SparseMatrix*& smat);

   virtual void AssembleNURBSPA(const FiniteElementSpace &fes);

   void AssemblePatchPA(const int patch, const FiniteElementSpace &fes);

   /// Perform the local action of the BilinearFormIntegrator
   virtual void AssembleElementVector(const FiniteElement &el,
                                      ElementTransformation &Tr,
                                      const Vector &elfun, Vector &elvect);

   virtual void ComputeElementFlux(const FiniteElement &el,
                                   ElementTransformation &Trans,
                                   Vector &u, const FiniteElement &fluxelem,
                                   Vector &flux, bool with_coef = true,
                                   const IntegrationRule *ir = NULL);

   virtual real_t ComputeFluxEnergy(const FiniteElement &fluxelem,
                                    ElementTransformation &Trans,
                                    Vector &flux, Vector *d_energy = NULL);

   virtual void AssembleMF(const FiniteElementSpace &fes);

   using BilinearFormIntegrator::AssemblePA;
   virtual void AssemblePA(const FiniteElementSpace &fes);

   virtual void AssembleEA(const FiniteElementSpace &fes, Vector &emat,
                           const bool add);

   virtual void AssembleDiagonalPA(Vector &diag);

   virtual void AssembleDiagonalMF(Vector &diag);

   virtual void AddMultMF(const Vector&, Vector&) const;

   virtual void AddMultPA(const Vector&, Vector&) const;

   virtual void AddMultTransposePA(const Vector&, Vector&) const;

   virtual void AddMultNURBSPA(const Vector&, Vector&) const;

   void AddMultPatchPA(const int patch, const Vector &x, Vector &y) const;

   static const IntegrationRule &GetRule(const FiniteElement &trial_fe,
                                         const FiniteElement &test_fe);

   bool SupportsCeed() const { return DeviceCanUseCeed(); }

   Coefficient *GetCoefficient() const { return Q; }
};

/** Class for local mass matrix assembling $a(u,v) := (Q u, v)$ */
class MassIntegrator: public BilinearFormIntegrator
{
   friend class DGMassInverse;
protected:
#ifndef MFEM_THREAD_SAFE
   Vector shape, te_shape;
#endif
   Coefficient *Q;
   // PA extension
   const FiniteElementSpace *fespace;
   Vector pa_data;
   const DofToQuad *maps;                 ///< Not owned
   const GeometricFactors *geom;          ///< Not owned
   const FaceGeometricFactors *face_geom; ///< Not owned
   int dim, ne, nq, dofs1D, quad1D;

public:
   MassIntegrator(const IntegrationRule *ir = NULL)
      : BilinearFormIntegrator(ir), Q(NULL), maps(NULL), geom(NULL) { }

   /// Construct a mass integrator with coefficient q
   MassIntegrator(Coefficient &q, const IntegrationRule *ir = NULL)
      : BilinearFormIntegrator(ir), Q(&q), maps(NULL), geom(NULL) { }

   /** Given a particular Finite Element computes the element mass matrix
       elmat. */
   virtual void AssembleElementMatrix(const FiniteElement &el,
                                      ElementTransformation &Trans,
                                      DenseMatrix &elmat);
   virtual void AssembleElementMatrix2(const FiniteElement &trial_fe,
                                       const FiniteElement &test_fe,
                                       ElementTransformation &Trans,
                                       DenseMatrix &elmat);

   virtual void AssembleMF(const FiniteElementSpace &fes);

   using BilinearFormIntegrator::AssemblePA;
   virtual void AssemblePA(const FiniteElementSpace &fes);

   virtual void AssemblePABoundary(const FiniteElementSpace &fes);

   virtual void AssembleEA(const FiniteElementSpace &fes, Vector &emat,
                           const bool add);

   virtual void AssembleDiagonalPA(Vector &diag);

   virtual void AssembleDiagonalMF(Vector &diag);

   virtual void AddMultMF(const Vector&, Vector&) const;

   virtual void AddMultPA(const Vector&, Vector&) const;

   virtual void AddMultTransposePA(const Vector&, Vector&) const;

   static const IntegrationRule &GetRule(const FiniteElement &trial_fe,
                                         const FiniteElement &test_fe,
                                         ElementTransformation &Trans);

   bool SupportsCeed() const { return DeviceCanUseCeed(); }

   const Coefficient *GetCoefficient() const { return Q; }
};

<<<<<<< HEAD
/** @brief Mass integrator (Q u, v) restricted to the boundary of a domain.

    - SetIntRule() is expected to take a face-based quadrature rule.
    - The Coefficient Q is evaluated through a FaceElementTransformation,
      allowing to utilize both face-based information (e.g. face normals) and
      volumetric element information (e.g. volumetric deformation). */
=======
/** Mass integrator $(u, v)$ restricted to the boundary of a domain */
>>>>>>> 988439f6
class BoundaryMassIntegrator : public MassIntegrator
{
protected:
   int nf;

public:
   BoundaryMassIntegrator(Coefficient &q) : MassIntegrator(q) { }

   using BilinearFormIntegrator::AssembleFaceMatrix;
   virtual void AssembleFaceMatrix(const FiniteElement &el1,
                                   const FiniteElement &el2,
                                   FaceElementTransformations &Trans,
                                   DenseMatrix &elmat);
};

/// $\alpha (Q \cdot \nabla u, v)$
class ConvectionIntegrator : public BilinearFormIntegrator
{
protected:
   VectorCoefficient *Q;
   real_t alpha;
   // PA extension
   Vector pa_data;
   const DofToQuad *maps;         ///< Not owned
   const GeometricFactors *geom;  ///< Not owned
   int dim, ne, nq, dofs1D, quad1D;

private:
#ifndef MFEM_THREAD_SAFE
   DenseMatrix dshape, adjJ, Q_ir;
   Vector shape, vec2, BdFidxT;
#endif

public:
   ConvectionIntegrator(VectorCoefficient &q, real_t a = 1.0)
      : Q(&q) { alpha = a; }

   virtual void AssembleElementMatrix(const FiniteElement &,
                                      ElementTransformation &,
                                      DenseMatrix &);

   virtual void AssembleMF(const FiniteElementSpace &fes);

   using BilinearFormIntegrator::AssemblePA;
   virtual void AssemblePA(const FiniteElementSpace&);

   virtual void AssembleEA(const FiniteElementSpace &fes, Vector &emat,
                           const bool add);

   virtual void AssembleDiagonalPA(Vector &diag);

   virtual void AssembleDiagonalMF(Vector &diag);

   virtual void AddMultMF(const Vector&, Vector&) const;

   virtual void AddMultPA(const Vector&, Vector&) const;

   virtual void AddMultTransposePA(const Vector &x, Vector &y) const;

   static const IntegrationRule &GetRule(const FiniteElement &el,
                                         ElementTransformation &Trans);

   static const IntegrationRule &GetRule(const FiniteElement &trial_fe,
                                         const FiniteElement &test_fe,
                                         ElementTransformation &Trans);

   bool SupportsCeed() const { return DeviceCanUseCeed(); }
};

// Alias for @ConvectionIntegrator.
using NonconservativeConvectionIntegrator = ConvectionIntegrator;

/// $-\alpha (u, q \cdot \nabla v)$, negative transpose of ConvectionIntegrator
class ConservativeConvectionIntegrator : public TransposeIntegrator
{
public:
   ConservativeConvectionIntegrator(VectorCoefficient &q, real_t a = 1.0)
      : TransposeIntegrator(new ConvectionIntegrator(q, -a)) { }
};

/// $\alpha (Q \cdot \nabla u, v)$ using the "group" FE discretization
class GroupConvectionIntegrator : public BilinearFormIntegrator
{
protected:
   VectorCoefficient *Q;
   real_t alpha;

private:
   DenseMatrix dshape, adjJ, Q_nodal, grad;
   Vector shape;

public:
   GroupConvectionIntegrator(VectorCoefficient &q, real_t a = 1.0)
      : Q(&q) { alpha = a; }
   virtual void AssembleElementMatrix(const FiniteElement &,
                                      ElementTransformation &,
                                      DenseMatrix &);
};

/** Class for integrating the bilinear form $a(u,v) := (Q u, v)$,
    where $u=(u_1,\dots,u_n)$ and $v=(v_1,\dots,v_n)$, $u_i$ and $v_i$ are defined
    by scalar FE through standard transformation. */
class VectorMassIntegrator: public BilinearFormIntegrator
{
protected:
   int vdim;
   Vector shape, te_shape, vec;
   DenseMatrix partelmat;
   DenseMatrix mcoeff;
   int Q_order;

   Coefficient *Q;
   VectorCoefficient *VQ;
   MatrixCoefficient *MQ;
   // PA extension
   Vector pa_data;
   const DofToQuad *maps;         ///< Not owned
   const GeometricFactors *geom;  ///< Not owned
   int dim, ne, nq, dofs1D, quad1D;

public:
   /// Construct an integrator with coefficient 1.0
   VectorMassIntegrator()
      : vdim(-1), Q_order(0), Q(NULL), VQ(NULL), MQ(NULL) { }
   /** Construct an integrator with scalar coefficient q.  If possible, save
       memory by using a scalar integrator since the resulting matrix is block
       diagonal with the same diagonal block repeated. */
   VectorMassIntegrator(Coefficient &q, int qo = 0)
      : vdim(-1), Q_order(qo), Q(&q), VQ(NULL), MQ(NULL) { }
   VectorMassIntegrator(Coefficient &q, const IntegrationRule *ir)
      : BilinearFormIntegrator(ir), vdim(-1), Q_order(0), Q(&q), VQ(NULL),
        MQ(NULL) { }
   /// Construct an integrator with diagonal coefficient q
   VectorMassIntegrator(VectorCoefficient &q, int qo = 0)
      : vdim(q.GetVDim()), Q_order(qo), Q(NULL), VQ(&q), MQ(NULL) { }
   /// Construct an integrator with matrix coefficient q
   VectorMassIntegrator(MatrixCoefficient &q, int qo = 0)
      : vdim(q.GetVDim()), Q_order(qo), Q(NULL), VQ(NULL), MQ(&q) { }

   int GetVDim() const { return vdim; }
   void SetVDim(int vdim_) { vdim = vdim_; }

   virtual void AssembleElementMatrix(const FiniteElement &el,
                                      ElementTransformation &Trans,
                                      DenseMatrix &elmat);
   virtual void AssembleElementMatrix2(const FiniteElement &trial_fe,
                                       const FiniteElement &test_fe,
                                       ElementTransformation &Trans,
                                       DenseMatrix &elmat);
   using BilinearFormIntegrator::AssemblePA;
   virtual void AssemblePA(const FiniteElementSpace &fes);
   virtual void AssembleMF(const FiniteElementSpace &fes);
   virtual void AssembleDiagonalPA(Vector &diag);
   virtual void AssembleDiagonalMF(Vector &diag);
   virtual void AddMultPA(const Vector &x, Vector &y) const;
   virtual void AddMultMF(const Vector &x, Vector &y) const;
   bool SupportsCeed() const { return DeviceCanUseCeed(); }
};

/** @brief Integrates (Q u, v) over the boundary of the domain, where
    u=(u1,...,un) and v=(v1,...,vn); ui and vi are defined by scalar FE through
    standard transformation.

    - SetIntRule() is expected to take a face-based quadrature rule.
    - The Coefficient Q is evaluated through a FaceElementTransformation,
      allowing to utilize both face-based information (e.g. face normals) and
      volumetric element information (e.g. volumetric deformation). */
class BoundaryVectorMassIntegrator : public VectorMassIntegrator
{
protected:
   int nf;

public:
   /// The given MatrixCoefficient fully couples the vector components, i.e.,
   /// the local (dof x vdim) matrices have no zero blocks.
   BoundaryVectorMassIntegrator(MatrixCoefficient &mc)
      : VectorMassIntegrator(mc) { }

   /// Expected use is with BilinearForm::AddBdrFaceIntegrator(), where @a el1
   /// is for the volumetric neighbor of the boundary face, @a el2 is not used.
   void AssembleFaceMatrix(const FiniteElement &el1,
                           const FiniteElement &el2,
                           FaceElementTransformations &Tr,
                           DenseMatrix &elmat) override;

   void AssemblePABoundaryFaces(const FiniteElementSpace &fes) override;
   void AddMultPA(const Vector &x, Vector &y) const override;
};


/** Class for integrating $(\nabla \cdot u, p)$ where $u$ is a vector field given by
    VectorFiniteElement through Piola transformation (for Raviart-Thomas elements); $p$ is
    scalar function given by FiniteElement through standard transformation.
    Here, $u$ is the trial function and $p$ is the test function.

    Note: if the test space does not have map type INTEGRAL, then the element
    matrix returned by AssembleElementMatrix2 will not depend on the
    ElementTransformation Trans. */
class VectorFEDivergenceIntegrator : public BilinearFormIntegrator
{
protected:
   Coefficient *Q;

   using BilinearFormIntegrator::AssemblePA;
   virtual void AssemblePA(const FiniteElementSpace &trial_fes,
                           const FiniteElementSpace &test_fes);

   virtual void AddMultPA(const Vector&, Vector&) const;
   virtual void AddMultTransposePA(const Vector&, Vector&) const;

private:
#ifndef MFEM_THREAD_SAFE
   Vector divshape, shape;
#endif

   // PA extension
   Vector pa_data;
   const DofToQuad *mapsO;         ///< Not owned. DOF-to-quad map, open.
   const DofToQuad *L2mapsO;       ///< Not owned. DOF-to-quad map, open.
   const DofToQuad *mapsC;         ///< Not owned. DOF-to-quad map, closed.
   int dim, ne, dofs1D, L2dofs1D, quad1D;

public:
   VectorFEDivergenceIntegrator() { Q = NULL; }
   VectorFEDivergenceIntegrator(Coefficient &q) { Q = &q; }
   virtual void AssembleElementMatrix(const FiniteElement &el,
                                      ElementTransformation &Trans,
                                      DenseMatrix &elmat) { }
   virtual void AssembleElementMatrix2(const FiniteElement &trial_fe,
                                       const FiniteElement &test_fe,
                                       ElementTransformation &Trans,
                                       DenseMatrix &elmat);

   virtual void AssembleDiagonalPA_ADAt(const Vector &D, Vector &diag);
};


/** Integrator for $(-Q u, \nabla v)$ for Nedelec ($u$) and $H^1$ ($v$) elements.
    This is equivalent to a weak divergence of the $H(curl$ basis functions. */
class VectorFEWeakDivergenceIntegrator: public BilinearFormIntegrator
{
protected:
   Coefficient *Q;

private:
#ifndef MFEM_THREAD_SAFE
   DenseMatrix dshape;
   DenseMatrix dshapedxt;
   DenseMatrix vshape;
   DenseMatrix invdfdx;
#endif

public:
   VectorFEWeakDivergenceIntegrator() { Q = NULL; }
   VectorFEWeakDivergenceIntegrator(Coefficient &q) { Q = &q; }
   virtual void AssembleElementMatrix(const FiniteElement &el,
                                      ElementTransformation &Trans,
                                      DenseMatrix &elmat) { }
   virtual void AssembleElementMatrix2(const FiniteElement &trial_fe,
                                       const FiniteElement &test_fe,
                                       ElementTransformation &Trans,
                                       DenseMatrix &elmat);
};

/** Integrator for $(\mathrm{curl}(u), v)$ for Nedelec and Raviart-Thomas elements. If the trial and
    test spaces are switched, assembles the form $(u, \mathrm{curl}(v))$. */
class VectorFECurlIntegrator: public BilinearFormIntegrator
{
protected:
   Coefficient *Q;

private:
#ifndef MFEM_THREAD_SAFE
   DenseMatrix curlshapeTrial;
   DenseMatrix vshapeTest;
   DenseMatrix curlshapeTrial_dFT;
#endif

public:
   VectorFECurlIntegrator() { Q = NULL; }
   VectorFECurlIntegrator(Coefficient &q) { Q = &q; }
   virtual void AssembleElementMatrix(const FiniteElement &el,
                                      ElementTransformation &Trans,
                                      DenseMatrix &elmat) { }
   virtual void AssembleElementMatrix2(const FiniteElement &trial_fe,
                                       const FiniteElement &test_fe,
                                       ElementTransformation &Trans,
                                       DenseMatrix &elmat);
};

/// Class for integrating $ (Q \partial_i(u), v) $ where $u$ and $v$ are scalars
class DerivativeIntegrator : public BilinearFormIntegrator
{
protected:
   Coefficient* Q;

private:
   int xi;
   DenseMatrix dshape, dshapedxt, invdfdx;
   Vector shape, dshapedxi;

public:
   DerivativeIntegrator(Coefficient &q, int i) : Q(&q), xi(i) { }
   virtual void AssembleElementMatrix(const FiniteElement &el,
                                      ElementTransformation &Trans,
                                      DenseMatrix &elmat)
   { AssembleElementMatrix2(el,el,Trans,elmat); }
   virtual void AssembleElementMatrix2(const FiniteElement &trial_fe,
                                       const FiniteElement &test_fe,
                                       ElementTransformation &Trans,
                                       DenseMatrix &elmat);
};

/// Integrator for $(\mathrm{curl}(u), \mathrm{curl}(v))$ for Nedelec elements
class CurlCurlIntegrator: public BilinearFormIntegrator
{
private:
   Vector vec, pointflux;
#ifndef MFEM_THREAD_SAFE
   Vector D;
   DenseMatrix curlshape, curlshape_dFt, M;
   DenseMatrix te_curlshape, te_curlshape_dFt;
   DenseMatrix vshape, projcurl;
#endif

protected:
   Coefficient *Q;
   DiagonalMatrixCoefficient *DQ;
   MatrixCoefficient *MQ;

   // PA extension
   Vector pa_data;
   const DofToQuad *mapsO;         ///< Not owned. DOF-to-quad map, open.
   const DofToQuad *mapsC;         ///< Not owned. DOF-to-quad map, closed.
   const GeometricFactors *geom;   ///< Not owned
   int dim, ne, nq, dofs1D, quad1D;
   bool symmetric = true; ///< False if using a nonsymmetric matrix coefficient

public:
   CurlCurlIntegrator() { Q = NULL; DQ = NULL; MQ = NULL; }
   /// Construct a bilinear form integrator for Nedelec elements
   CurlCurlIntegrator(Coefficient &q, const IntegrationRule *ir = NULL) :
      BilinearFormIntegrator(ir), Q(&q), DQ(NULL), MQ(NULL) { }
   CurlCurlIntegrator(DiagonalMatrixCoefficient &dq,
                      const IntegrationRule *ir = NULL) :
      BilinearFormIntegrator(ir), Q(NULL), DQ(&dq), MQ(NULL) { }
   CurlCurlIntegrator(MatrixCoefficient &mq, const IntegrationRule *ir = NULL) :
      BilinearFormIntegrator(ir), Q(NULL), DQ(NULL), MQ(&mq) { }

   /* Given a particular Finite Element, compute the
      element curl-curl matrix elmat */
   virtual void AssembleElementMatrix(const FiniteElement &el,
                                      ElementTransformation &Trans,
                                      DenseMatrix &elmat);

   virtual void AssembleElementMatrix2(const FiniteElement &trial_fe,
                                       const FiniteElement &test_fe,
                                       ElementTransformation &Trans,
                                       DenseMatrix &elmat);

   virtual void ComputeElementFlux(const FiniteElement &el,
                                   ElementTransformation &Trans,
                                   Vector &u, const FiniteElement &fluxelem,
                                   Vector &flux, bool with_coef,
                                   const IntegrationRule *ir = NULL);

   virtual real_t ComputeFluxEnergy(const FiniteElement &fluxelem,
                                    ElementTransformation &Trans,
                                    Vector &flux, Vector *d_energy = NULL);

   using BilinearFormIntegrator::AssemblePA;
   virtual void AssemblePA(const FiniteElementSpace &fes);
   virtual void AddMultPA(const Vector &x, Vector &y) const;
   virtual void AssembleDiagonalPA(Vector& diag);

   const Coefficient *GetCoefficient() const { return Q; }
};

/** Integrator for $(\mathrm{curl}(u), \mathrm{curl}(v))$ for FE spaces defined by 'dim' copies of a
    scalar FE space. */
class VectorCurlCurlIntegrator: public BilinearFormIntegrator
{
private:
#ifndef MFEM_THREAD_SAFE
   DenseMatrix dshape_hat, dshape, curlshape, Jadj, grad_hat, grad;
#endif

protected:
   Coefficient *Q;

public:
   VectorCurlCurlIntegrator() { Q = NULL; }

   VectorCurlCurlIntegrator(Coefficient &q) : Q(&q) { }

   /// Assemble an element matrix
   virtual void AssembleElementMatrix(const FiniteElement &el,
                                      ElementTransformation &Trans,
                                      DenseMatrix &elmat);
   /// Compute element energy: $ \frac{1}{2} (\mathrm{curl}(u), \mathrm{curl}(u))_E$
   virtual real_t GetElementEnergy(const FiniteElement &el,
                                   ElementTransformation &Tr,
                                   const Vector &elfun);
};

/** Class for integrating the bilinear form $a(u,v) := (Q \mathrm{curl}(u), v)$ where $Q$ is
    an optional scalar coefficient, and $v$ is a vector with components $v_i$ in
    the $L_2$ or $H^1$ space. This integrator handles 3 cases:
    1. u ∈ $H(curl$ in 3D, $v$ is a 3D vector with components $v_i$ in $L^2$ or $H^1$
    2. u ∈ $H(curl$ in 2D, $v$ is a scalar field in $L^2$ or $H^1$
    3. u is a scalar field in $H^1$, i.e, $\mathrm{curl}(u) := \begin{pmatrix} 0 & 1 \\ -1 & 0 \end{pmatrix}$, $\nabla u$ and $v$ is a
        2D vector field with components $v_i$ in $L^2$ or $H^1$ space.

    Note: Case 2 can also be handled by MixedScalarCurlIntegrator  */
class MixedCurlIntegrator : public BilinearFormIntegrator
{
protected:
   Coefficient *Q;

private:
   Vector shape;
   DenseMatrix dshape;
   DenseMatrix curlshape;
   DenseMatrix elmat_comp;
public:
   MixedCurlIntegrator() : Q{NULL} { }
   MixedCurlIntegrator(Coefficient *q_) :  Q{q_} { }
   MixedCurlIntegrator(Coefficient &q) :  Q{&q} { }

   virtual void AssembleElementMatrix2(const FiniteElement &trial_fe,
                                       const FiniteElement &test_fe,
                                       ElementTransformation &Trans,
                                       DenseMatrix &elmat);
};

/** Integrator for $(Q u, v)$, where $Q$ is an optional coefficient (of type scalar,
    vector (diagonal matrix), or matrix), trial function $u$ is in $H(curl$ or
    $H(div)$, and test function $v$ is in $H(curl$, $H(div)$, or $v=(v_1,\dots,v_n)$, where
    $v_i$ are in $H^1$. */
class VectorFEMassIntegrator: public BilinearFormIntegrator
{
private:
   void Init(Coefficient *q, DiagonalMatrixCoefficient *dq, MatrixCoefficient *mq)
   { Q = q; DQ = dq; MQ = mq; }

#ifndef MFEM_THREAD_SAFE
   Vector shape;
   Vector D;
   DenseMatrix K;
   DenseMatrix partelmat;
   DenseMatrix test_vshape;
   DenseMatrix trial_vshape;
#endif

protected:
   Coefficient *Q;
   DiagonalMatrixCoefficient *DQ;
   MatrixCoefficient *MQ;

   // PA extension
   Vector pa_data;
   const DofToQuad *mapsO;         ///< Not owned. DOF-to-quad map, open.
   const DofToQuad *mapsC;         ///< Not owned. DOF-to-quad map, closed.
   const DofToQuad *mapsOtest;     ///< Not owned. DOF-to-quad map, open.
   const DofToQuad *mapsCtest;     ///< Not owned. DOF-to-quad map, closed.
   const GeometricFactors *geom;   ///< Not owned
   int dim, ne, nq, dofs1D, dofs1Dtest, quad1D, trial_fetype, test_fetype;
   bool symmetric = true; ///< False if using a nonsymmetric matrix coefficient

public:
   VectorFEMassIntegrator() { Init(NULL, NULL, NULL); }
   VectorFEMassIntegrator(Coefficient *q_) { Init(q_, NULL, NULL); }
   VectorFEMassIntegrator(Coefficient &q) { Init(&q, NULL, NULL); }
   VectorFEMassIntegrator(DiagonalMatrixCoefficient *dq_) { Init(NULL, dq_, NULL); }
   VectorFEMassIntegrator(DiagonalMatrixCoefficient &dq) { Init(NULL, &dq, NULL); }
   VectorFEMassIntegrator(MatrixCoefficient *mq_) { Init(NULL, NULL, mq_); }
   VectorFEMassIntegrator(MatrixCoefficient &mq) { Init(NULL, NULL, &mq); }

   virtual void AssembleElementMatrix(const FiniteElement &el,
                                      ElementTransformation &Trans,
                                      DenseMatrix &elmat);
   virtual void AssembleElementMatrix2(const FiniteElement &trial_fe,
                                       const FiniteElement &test_fe,
                                       ElementTransformation &Trans,
                                       DenseMatrix &elmat);

   virtual void AssemblePA(const FiniteElementSpace &fes);
   virtual void AssemblePA(const FiniteElementSpace &trial_fes,
                           const FiniteElementSpace &test_fes);
   virtual void AddMultPA(const Vector &x, Vector &y) const;
   virtual void AddMultTransposePA(const Vector &x, Vector &y) const;
   virtual void AssembleDiagonalPA(Vector& diag);

   const Coefficient *GetCoefficient() const { return Q; }
};

/** Integrator for $(Q \nabla \cdot u, v)$ where $u=(u_1,\cdots,u_n)$ and all $u_i$ are in the same
    scalar FE space; $v$ is also in a (different) scalar FE space.  */
class VectorDivergenceIntegrator : public BilinearFormIntegrator
{
protected:
   Coefficient *Q;

private:
   Vector shape;
   Vector divshape;
   DenseMatrix dshape;
   DenseMatrix gshape;
   DenseMatrix Jadj;
   // PA extension
   Vector pa_data;
   const DofToQuad *trial_maps, *test_maps; ///< Not owned
   const GeometricFactors *geom;            ///< Not owned
   int dim, ne, nq;
   int trial_dofs1D, test_dofs1D, quad1D;

public:
   VectorDivergenceIntegrator() :
      Q(NULL), trial_maps(NULL), test_maps(NULL), geom(NULL)
   {  }
   VectorDivergenceIntegrator(Coefficient *q_) :
      Q(q_), trial_maps(NULL), test_maps(NULL), geom(NULL)
   { }
   VectorDivergenceIntegrator(Coefficient &q) :
      Q(&q), trial_maps(NULL), test_maps(NULL), geom(NULL)
   { }

   virtual void AssembleElementMatrix2(const FiniteElement &trial_fe,
                                       const FiniteElement &test_fe,
                                       ElementTransformation &Trans,
                                       DenseMatrix &elmat);

   using BilinearFormIntegrator::AssemblePA;
   virtual void AssemblePA(const FiniteElementSpace &trial_fes,
                           const FiniteElementSpace &test_fes);

   virtual void AddMultPA(const Vector &x, Vector &y) const;
   virtual void AddMultTransposePA(const Vector &x, Vector &y) const;

   static const IntegrationRule &GetRule(const FiniteElement &trial_fe,
                                         const FiniteElement &test_fe,
                                         ElementTransformation &Trans);
};

/// $(Q \nabla \cdot u, \nabla \cdot v)$ for Raviart-Thomas elements
class DivDivIntegrator: public BilinearFormIntegrator
{
protected:
   Coefficient *Q;

   using BilinearFormIntegrator::AssemblePA;
   virtual void AssemblePA(const FiniteElementSpace &fes);
   virtual void AddMultPA(const Vector &x, Vector &y) const;
   virtual void AssembleDiagonalPA(Vector& diag);

private:
#ifndef MFEM_THREAD_SAFE
   Vector divshape, te_divshape;
#endif

   // PA extension
   Vector pa_data;
   const DofToQuad *mapsO;         ///< Not owned. DOF-to-quad map, open.
   const DofToQuad *mapsC;         ///< Not owned. DOF-to-quad map, closed.
   const GeometricFactors *geom;   ///< Not owned
   int dim, ne, dofs1D, quad1D;

public:
   DivDivIntegrator() { Q = NULL; }
   DivDivIntegrator(Coefficient &q, const IntegrationRule *ir = NULL) :
      BilinearFormIntegrator(ir), Q(&q) { }

   virtual void AssembleElementMatrix(const FiniteElement &el,
                                      ElementTransformation &Trans,
                                      DenseMatrix &elmat);

   virtual void AssembleElementMatrix2(const FiniteElement &trial_fe,
                                       const FiniteElement &test_fe,
                                       ElementTransformation &Trans,
                                       DenseMatrix &elmat);

   const Coefficient *GetCoefficient() const { return Q; }
};

/** Integrator for
    $$
      (Q \nabla u, \nabla v) = \sum_i (Q \nabla u_i, \nabla v_i) e_i e_i^{\mathrm{T}}
    $$
    for vector FE spaces, where $e_i$ is the unit vector in the $i$-th direction.
    The resulting local element matrix is square, of size <tt> vdim*dof </tt>,
    where \c vdim is the vector dimension space and \c dof is the local degrees
    of freedom. The integrator is not aware of the true vector dimension and
    must use \c VectorCoefficient, \c MatrixCoefficient, or a caller-specified
    value to determine the vector space. For a scalar coefficient, the caller
    may manually specify the vector dimension or the vector dimension is assumed
    to be the spatial dimension (i.e. 2-dimension or 3-dimension).
*/
class VectorDiffusionIntegrator : public BilinearFormIntegrator
{
protected:
   Coefficient *Q = NULL;
   VectorCoefficient *VQ = NULL;
   MatrixCoefficient *MQ = NULL;

   // PA extension
   const DofToQuad *maps;         ///< Not owned
   const GeometricFactors *geom;  ///< Not owned
   int dim, sdim, ne, dofs1D, quad1D;
   Vector pa_data;

private:
   DenseMatrix dshape, dshapedxt, pelmat;
   int vdim = -1;
   DenseMatrix mcoeff;
   Vector vcoeff;

public:
   VectorDiffusionIntegrator() { }

   /** \brief Integrator with unit coefficient for caller-specified vector
       dimension.

       If the vector dimension does not match the true dimension of the space,
       the resulting element matrix will be mathematically invalid. */
   VectorDiffusionIntegrator(int vector_dimension)
      : vdim(vector_dimension) { }

   VectorDiffusionIntegrator(Coefficient &q)
      : Q(&q) { }

   VectorDiffusionIntegrator(Coefficient &q, const IntegrationRule *ir)
      : BilinearFormIntegrator(ir), Q(&q) { }

   /** \brief Integrator with scalar coefficient for caller-specified vector
       dimension.

       The element matrix is block-diagonal with \c vdim copies of the element
       matrix integrated with the \c Coefficient.

       If the vector dimension does not match the true dimension of the space,
       the resulting element matrix will be mathematically invalid. */
   VectorDiffusionIntegrator(Coefficient &q, int vector_dimension)
      : Q(&q), vdim(vector_dimension) { }

   /** \brief Integrator with \c VectorCoefficient. The vector dimension of the
       \c FiniteElementSpace is assumed to be the same as the dimension of the
       \c Vector.

       The element matrix is block-diagonal and each block is integrated with
       coefficient $q_{i}$.

       If the vector dimension does not match the true dimension of the space,
       the resulting element matrix will be mathematically invalid. */
   VectorDiffusionIntegrator(VectorCoefficient &vq)
      : VQ(&vq), vdim(vq.GetVDim()) { }

   /** \brief Integrator with \c MatrixCoefficient. The vector dimension of the
       \c FiniteElementSpace is assumed to be the same as the dimension of the
       \c Matrix.

       The element matrix is populated in each block. Each block is integrated
       with coefficient $q_{ij}$.

       If the vector dimension does not match the true dimension of the space,
       the resulting element matrix will be mathematically invalid. */
   VectorDiffusionIntegrator(MatrixCoefficient& mq)
      : MQ(&mq), vdim(mq.GetVDim()) { }

   virtual void AssembleElementMatrix(const FiniteElement &el,
                                      ElementTransformation &Trans,
                                      DenseMatrix &elmat);
   virtual void AssembleElementVector(const FiniteElement &el,
                                      ElementTransformation &Tr,
                                      const Vector &elfun, Vector &elvect);
   using BilinearFormIntegrator::AssemblePA;
   virtual void AssemblePA(const FiniteElementSpace &fes);
   virtual void AssembleMF(const FiniteElementSpace &fes);
   virtual void AssembleDiagonalPA(Vector &diag);
   virtual void AssembleDiagonalMF(Vector &diag);
   virtual void AddMultPA(const Vector &x, Vector &y) const;
   virtual void AddMultMF(const Vector &x, Vector &y) const;
   bool SupportsCeed() const { return DeviceCanUseCeed(); }
};

/** Integrator for the linear elasticity form:
    $$
      a(u,v) = (\lambda \mathrm{div}(u), \mathrm{div}(v)) + (2 \mu \varepsilon(u), \varepsilon(v)),
    $$
    where $\varepsilon(v) = \frac{1}{2} (\mathrm{grad}(v) + \mathrm{grad}(v)^{\mathrm{T}})$.
    This is a 'Vector' integrator, i.e. defined for FE spaces
    using multiple copies of a scalar FE space. */
class ElasticityIntegrator : public BilinearFormIntegrator
{
   friend class ElasticityComponentIntegrator;

protected:
   real_t q_lambda, q_mu;
   Coefficient *lambda, *mu;

private:
#ifndef MFEM_THREAD_SAFE
   Vector shape;
   DenseMatrix dshape, gshape, pelmat;
   Vector divshape;
#endif

   // PA extension

   const DofToQuad *maps;         ///< Not owned
   const GeometricFactors *geom;  ///< Not owned
   int vdim, ndofs;
   const FiniteElementSpace *fespace;   ///< Not owned.

   std::unique_ptr<QuadratureSpace> q_space;
   /// Coefficients projected onto q_space
   std::unique_ptr<CoefficientVector> lambda_quad, mu_quad;
   /// Workspace vector
   std::unique_ptr<QuadratureFunction> q_vec;

   /// Set up the quadrature space and project lambda and mu coefficients
   void SetUpQuadratureSpaceAndCoefficients(const FiniteElementSpace &fes);

public:
   ElasticityIntegrator(Coefficient &l, Coefficient &m)
   { lambda = &l; mu = &m; }
   /** With this constructor $\lambda = q_l m$ and $\mu = q_m m$
       if $dim q_l + 2 q_m = 0$ then $tr(\sigma) = 0$. */
   ElasticityIntegrator(Coefficient &m, real_t q_l, real_t q_m)
   { lambda = NULL; mu = &m; q_lambda = q_l; q_mu = q_m; }

   virtual void AssembleElementMatrix(const FiniteElement &el,
                                      ElementTransformation &Tr,
                                      DenseMatrix &elmat);

   using BilinearFormIntegrator::AssemblePA;
   virtual void AssemblePA(const FiniteElementSpace &fes);

   virtual void AssembleDiagonalPA(Vector &diag);

   virtual void AddMultPA(const Vector &x, Vector &y) const;

   virtual void AddMultTransposePA(const Vector &x, Vector &y) const;

   /** Compute the stress corresponding to the local displacement @a $u$ and
       interpolate it at the nodes of the given @a fluxelem. Only the symmetric
       part of the stress is stored, so that the size of @a flux is equal to
       the number of DOFs in @a fluxelem times dim*(dim+1)/2. In 2D, the order
       of the stress components is: $s_xx, s_yy, s_xy$. In 3D, it is: $s_xx, s_yy,
       s_zz, s_xy, s_xz, s_yz$. In other words, @a flux is the local vector for
       a FE space with dim*(dim+1)/2 vector components, based on the finite
       element @a fluxelem. The integration rule is taken from @a fluxelem.
       @a ir exists to specific an alternative integration rule. */
   virtual void ComputeElementFlux(const FiniteElement &el,
                                   ElementTransformation &Trans,
                                   Vector &u,
                                   const FiniteElement &fluxelem,
                                   Vector &flux, bool with_coef = true,
                                   const IntegrationRule *ir = NULL);

   /** Compute the element energy (integral of the strain energy density)
       corresponding to the stress represented by @a flux which is a vector of
       coefficients multiplying the basis functions defined by @a fluxelem. In
       other words, @a flux is the local vector for a FE space with
       dim*(dim+1)/2 vector components, based on the finite element @a fluxelem.
       The number of components, dim*(dim+1)/2 is such that it represents the
       symmetric part of the (symmetric) stress tensor. The order of the
       components is: $s_xx, s_yy, s_xy$ in 2D, and $s_xx, s_yy, s_zz, s_xy, s_xz,
       s_yz$ in 3D. */
   virtual real_t ComputeFluxEnergy(const FiniteElement &fluxelem,
                                    ElementTransformation &Trans,
                                    Vector &flux, Vector *d_energy = NULL);
};

/// @brief Integrator that computes the PA action of one of the blocks in an
/// ElasticityIntegrator, considering the elasticity operator as a dim x dim
/// block operator.
class ElasticityComponentIntegrator : public BilinearFormIntegrator
{
   ElasticityIntegrator &parent;
   const int i_block;
   const int j_block;

   const DofToQuad *maps;         ///< Not owned
   const GeometricFactors *geom;  ///< Not owned
   const FiniteElementSpace *fespace;   ///< Not owned.

public:
   /// @brief Given an ElasticityIntegrator, create an integrator that
   /// represents the $(i,j)$th component block.
   ///
   /// @note The parent ElasticityIntegrator must remain valid throughout the
   /// lifetime of this integrator.
   ElasticityComponentIntegrator(ElasticityIntegrator &parent_, int i_, int j_);

   using BilinearFormIntegrator::AssemblePA;
   virtual void AssemblePA(const FiniteElementSpace &fes);

   virtual void AssembleEA(const FiniteElementSpace &fes, Vector &emat,
                           const bool add = true);

   virtual void AddMultPA(const Vector &x, Vector &y) const;

   virtual void AddMultTransposePA(const Vector &x, Vector &y) const;
};

/** Integrator for the DG form:
    $$
      \alpha \langle \rho_u (u \cdot n) \{v\},[w] \rangle + \beta \langle \rho_u |u \cdot n| [v],[w] \rangle,
    $$
    where $v$ and $w$ are the trial and test variables, respectively, and $\rho$/$u$ are
    given scalar/vector coefficients. $\{v\}$ represents the average value of $v$ on
    the face and $[v]$ is the jump such that $\{v\}=(v_1+v_2)/2$ and $[v]=(v_1-v_2)$ for the
    face between elements $1$ and $2$. For boundary elements, $v2=0$. The vector
    coefficient, $u$, is assumed to be continuous across the faces and when given
    the scalar coefficient, $\rho$, is assumed to be discontinuous. The integrator
    uses the upwind value of $\rho$, denoted by $\rho_u$, which is value from the side into which
    the vector coefficient, $u$, points.

    One use case for this integrator is to discretize the operator $-u \cdot \nabla v$
    with a DG formulation. The resulting formulation uses the
    ConvectionIntegrator (with coefficient $u$, and parameter $\alpha = -1$) and the
    transpose of the DGTraceIntegrator (with coefficient $u$, and parameters $\alpha = 1$,
    $\beta = -1/2$ to use the upwind face flux, see also
    NonconservativeDGTraceIntegrator). This discretization and the handling of
    the inflow and outflow boundaries is illustrated in Example 9/9p.

    Another use case for this integrator is to discretize the operator $-\mathrm{div}(u v)$
    with a DG formulation. The resulting formulation is conservative and
    consists of the ConservativeConvectionIntegrator (with coefficient $u$, and
    parameter $\alpha = -1$) plus the DGTraceIntegrator (with coefficient $u$, and
    parameters $\alpha = -1$, $\beta = -1/2$ to use the upwind face flux).
    */
class DGTraceIntegrator : public BilinearFormIntegrator
{
protected:
   Coefficient *rho;
   VectorCoefficient *u;
   real_t alpha, beta;
   // PA extension
   Vector pa_data;
   const DofToQuad *maps;             ///< Not owned
   const FaceGeometricFactors *geom;  ///< Not owned
   int dim, nf, nq, dofs1D, quad1D;

private:
   Vector shape1, shape2;

public:
   /// Construct integrator with $\rho = 1$, $\beta = \alpha/2$.
   DGTraceIntegrator(VectorCoefficient &u_, real_t a)
   { rho = NULL; u = &u_; alpha = a; beta = 0.5*a; }

   /// Construct integrator with $\rho = 1$.
   DGTraceIntegrator(VectorCoefficient &u_, real_t a, real_t b)
   { rho = NULL; u = &u_; alpha = a; beta = b; }

   DGTraceIntegrator(Coefficient &rho_, VectorCoefficient &u_,
                     real_t a, real_t b)
   { rho = &rho_; u = &u_; alpha = a; beta = b; }

   using BilinearFormIntegrator::AssembleFaceMatrix;
   virtual void AssembleFaceMatrix(const FiniteElement &el1,
                                   const FiniteElement &el2,
                                   FaceElementTransformations &Trans,
                                   DenseMatrix &elmat);

   virtual void AssemblePAInteriorFaces(const FiniteElementSpace &fes);

   virtual void AssemblePABoundaryFaces(const FiniteElementSpace &fes);

   virtual void AddMultTransposePA(const Vector &x, Vector &y) const;

   virtual void AddMultPA(const Vector&, Vector&) const;

   virtual void AssembleEAInteriorFaces(const FiniteElementSpace& fes,
                                        Vector &ea_data_int,
                                        Vector &ea_data_ext,
                                        const bool add);

   virtual void AssembleEABoundaryFaces(const FiniteElementSpace& fes,
                                        Vector &ea_data_bdr,
                                        const bool add);

   static const IntegrationRule &GetRule(Geometry::Type geom, int order,
                                         FaceElementTransformations &T);

private:
   void SetupPA(const FiniteElementSpace &fes, FaceType type);
};

// Alias for @a DGTraceIntegrator.
using ConservativeDGTraceIntegrator = DGTraceIntegrator;

/** Integrator that represents the face terms used for the non-conservative
    DG discretization of the convection equation:
    $$
      -\alpha \langle \rho_u (u \cdot n) \{v\},[w] \rangle + \beta \langle \rho_u |u \cdot n| [v],[w] \rangle.
    $$
    This integrator can be used with together with ConvectionIntegrator to
    implement an upwind DG discretization in non-conservative form, see ex9 and
    ex9p. */
class NonconservativeDGTraceIntegrator : public TransposeIntegrator
{
public:
   NonconservativeDGTraceIntegrator(VectorCoefficient &u, real_t a)
      : TransposeIntegrator(new DGTraceIntegrator(u, -a, 0.5*a)) { }

   NonconservativeDGTraceIntegrator(VectorCoefficient &u, real_t a, real_t b)
      : TransposeIntegrator(new DGTraceIntegrator(u, -a, b)) { }

   NonconservativeDGTraceIntegrator(Coefficient &rho, VectorCoefficient &u,
                                    real_t a, real_t b)
      : TransposeIntegrator(new DGTraceIntegrator(rho, u, -a, b)) { }
};

/** Integrator for the DG form:
    $$
        - \langle \{(Q \nabla u) \cdot n\}, [v] \rangle + \sigma \langle [u], \{(Q \nabla v) \cdot n \} \rangle
        + \kappa \langle \{h^{-1} Q\} [u], [v] \rangle
    $$
    where $Q$ is a scalar or matrix diffusion coefficient and $u$, $v$ are the trial
    and test spaces, respectively. The parameters $\sigma$ and $\kappa$ determine the
    DG method to be used (when this integrator is added to the "broken"
    DiffusionIntegrator):
    - $\sigma = -1$, $\kappa \geq \kappa_0$: symm. interior penalty (IP or SIPG) method,
    - $\sigma = +1$, $\kappa > 0$: non-symmetric interior penalty (NIPG) method,
    - $\sigma = +1$, $\kappa = 0$: the method of Baumann and Oden.

    \todo Clarify used notation. */
class DGDiffusionIntegrator : public BilinearFormIntegrator
{
protected:
   Coefficient *Q;
   MatrixCoefficient *MQ;
   real_t sigma, kappa;

   // these are not thread-safe!
   Vector shape1, shape2, dshape1dn, dshape2dn, nor, nh, ni;
   DenseMatrix jmat, dshape1, dshape2, mq, adjJ;


   // PA extension
   Vector pa_data; // (Q, h, dot(n,J)|el0, dot(n,J)|el1)
   const DofToQuad *maps; ///< Not owned
   int dim, nf, nq, dofs1D, quad1D;
   IntegrationRules irs{0, Quadrature1D::GaussLobatto};

public:
   DGDiffusionIntegrator(const real_t s, const real_t k)
      : Q(NULL), MQ(NULL), sigma(s), kappa(k) { }
   DGDiffusionIntegrator(Coefficient &q, const real_t s, const real_t k)
      : Q(&q), MQ(NULL), sigma(s), kappa(k) { }
   DGDiffusionIntegrator(MatrixCoefficient &q, const real_t s, const real_t k)
      : Q(NULL), MQ(&q), sigma(s), kappa(k) { }
   using BilinearFormIntegrator::AssembleFaceMatrix;
   void AssembleFaceMatrix(const FiniteElement &el1,
                           const FiniteElement &el2,
                           FaceElementTransformations &Trans,
                           DenseMatrix &elmat) override;

   bool RequiresFaceNormalDerivatives() const override { return true; }

   using BilinearFormIntegrator::AssemblePA;

   void AssemblePAInteriorFaces(const FiniteElementSpace &fes) override;

   void AssemblePABoundaryFaces(const FiniteElementSpace &fes) override;

   void AddMultPAFaceNormalDerivatives(const Vector &x, const Vector &dxdn,
                                       Vector &y, Vector &dydn) const override;

   const IntegrationRule &GetRule(int order, FaceElementTransformations &T);

private:
   void SetupPA(const FiniteElementSpace &fes, FaceType type);
};

/** Integrator for the "BR2" diffusion stabilization term
    $$
      \sum_e \eta (r_e([u]), r_e([v]))
    $$
    where $r_e$ is the lifting operator defined on each edge $e$ (potentially
    weighted by a coefficient $Q$). The parameter eta can be chosen to be one to
    obtain a stable discretization. The constructor for this integrator requires
    the finite element space because the lifting operator depends on the
    element-wise inverse mass matrix.

    BR2 stands for the second method of Bassi and Rebay:

    - F. Bassi and S. Rebay. A high order discontinuous Galerkin method for
      compressible turbulent flows. In B. Cockburn, G. E. Karniadakis, and
      C.-W. Shu, editors, Discontinuous Galerkin Methods, pages 77-88. Springer
      Berlin Heidelberg, 2000.
    - D. N. Arnold, F. Brezzi, B. Cockburn, and L. D. Marini. Unified analysis
      of discontinuous Galerkin methods for elliptic problems. SIAM Journal on
      Numerical Analysis, 39(5):1749-1779, 2002.
*/
class DGDiffusionBR2Integrator : public BilinearFormIntegrator
{
protected:
   real_t eta;

   // Block factorizations of local mass matrices, with offsets for the case of
   // not equally sized blocks (mixed meshes, p-refinement)
   Array<real_t> Minv;
   Array<int> ipiv;
   Array<int> ipiv_offsets, Minv_offsets;

   Coefficient *Q;

   Vector shape1, shape2;

   DenseMatrix R11, R12, R21, R22;
   DenseMatrix MinvR11, MinvR12, MinvR21, MinvR22;
   DenseMatrix Re, MinvRe;

   /// Precomputes the inverses (LU factorizations) of the local mass matrices.
   /** @a fes must be a DG space, so the mass matrix is block diagonal, and its
       inverse can be computed locally. This is required for the computation of
       the lifting operators @a r_e.
   */
   void PrecomputeMassInverse(class FiniteElementSpace &fes);

public:
   DGDiffusionBR2Integrator(class FiniteElementSpace &fes, real_t e = 1.0);
   DGDiffusionBR2Integrator(class FiniteElementSpace &fes, Coefficient &Q_,
                            real_t e = 1.0);
   MFEM_DEPRECATED DGDiffusionBR2Integrator(class FiniteElementSpace *fes,
                                            real_t e = 1.0);

   using BilinearFormIntegrator::AssembleFaceMatrix;
   virtual void AssembleFaceMatrix(const FiniteElement &el1,
                                   const FiniteElement &el2,
                                   FaceElementTransformations &Trans,
                                   DenseMatrix &elmat);
};

/** Integrator for the DG elasticity form, for the formulations see:
    - PhD Thesis of Jonas De Basabe, High-Order Finite %Element Methods for
      Seismic Wave Propagation, UT Austin, 2009, p. 23, and references therein
    - Peter Hansbo and Mats G. Larson, Discontinuous Galerkin and the
      Crouzeix-Raviart %Element: Application to Elasticity, PREPRINT 2000-09,
      p.3

    $$
    - \left< \{ \tau(u) \}, [v] \right> + \alpha \left< \{ \tau(v) \}, [u]
        \right> + \kappa \left< h^{-1} \{ \lambda + 2 \mu \} [u], [v] \right>
    $$

    where $ \left<u, v\right> = \int_{F} u \cdot v $, and $ F $ is a
    face which is either a boundary face $ F_b $ of an element $ K $ or
    an interior face $ F_i $ separating elements $ K_1 $ and $ K_2 $.

    In the bilinear form above $ \tau(u) $ is traction, and it's also
    $ \tau(u) = \sigma(u) \cdot \vec{n} $, where $ \sigma(u) $ is
    stress, and $ \vec{n} $ is the unit normal vector w.r.t. to $ F $.

    In other words, we have
    $$
    - \left< \{ \sigma(u) \cdot \vec{n} \}, [v] \right> + \alpha \left< \{
        \sigma(v) \cdot \vec{n} \}, [u] \right> + \kappa \left< h^{-1} \{
        \lambda + 2 \mu \} [u], [v] \right>
    $$

    For isotropic media
    $$
    \begin{split}
    \sigma(u) &= \lambda \nabla \cdot u I + 2 \mu \varepsilon(u) \\
              &= \lambda \nabla \cdot u I + 2 \mu \frac{1}{2} (\nabla u + \nabla
                 u^{\mathrm{T}}) \\
              &= \lambda \nabla \cdot u I + \mu (\nabla u + \nabla u^{\mathrm{T}})
    \end{split}
    $$

    where $ I $ is identity matrix, $ \lambda $ and $ \mu $ are Lame
    coefficients (see ElasticityIntegrator), $ u, v $ are the trial and test
    functions, respectively.

    The parameters $ \alpha $ and $ \kappa $ determine the DG method to
    use (when this integrator is added to the "broken" ElasticityIntegrator):

    - IIPG, $\alpha = 0$,
      C. Dawson, S. Sun, M. Wheeler, Compatible algorithms for coupled flow and
      transport, Comp. Meth. Appl. Mech. Eng., 193(23-26), 2565-2580, 2004.

    - SIPG, $\alpha = -1$,
      M. Grote, A. Schneebeli, D. Schotzau, Discontinuous Galerkin Finite
      %Element Method for the Wave Equation, SINUM, 44(6), 2408-2431, 2006.

    - NIPG, $\alpha = 1$,
      B. Riviere, M. Wheeler, V. Girault, A Priori Error Estimates for Finite
      %Element Methods Based on Discontinuous Approximation Spaces for Elliptic
      Problems, SINUM, 39(3), 902-931, 2001.

    This is a '%Vector' integrator, i.e. defined for FE spaces using multiple
    copies of a scalar FE space.
 */
class DGElasticityIntegrator : public BilinearFormIntegrator
{
public:
   DGElasticityIntegrator(real_t alpha_, real_t kappa_)
      : lambda(NULL), mu(NULL), alpha(alpha_), kappa(kappa_) { }

   DGElasticityIntegrator(Coefficient &lambda_, Coefficient &mu_,
                          real_t alpha_, real_t kappa_)
      : lambda(&lambda_), mu(&mu_), alpha(alpha_), kappa(kappa_) { }

   using BilinearFormIntegrator::AssembleFaceMatrix;
   virtual void AssembleFaceMatrix(const FiniteElement &el1,
                                   const FiniteElement &el2,
                                   FaceElementTransformations &Trans,
                                   DenseMatrix &elmat);

protected:
   Coefficient *lambda, *mu;
   real_t alpha, kappa;

#ifndef MFEM_THREAD_SAFE
   // values of all scalar basis functions for one component of u (which is a
   // vector) at the integration point in the reference space
   Vector shape1, shape2;
   // values of derivatives of all scalar basis functions for one component
   // of u (which is a vector) at the integration point in the reference space
   DenseMatrix dshape1, dshape2;
   // Adjugate of the Jacobian of the transformation: adjJ = det(J) J^{-1}
   DenseMatrix adjJ;
   // gradient of shape functions in the real (physical, not reference)
   // coordinates, scaled by det(J):
   //    dshape_ps(jdof,jm) = sum_{t} adjJ(t,jm)*dshape(jdof,t)
   DenseMatrix dshape1_ps, dshape2_ps;
   Vector nor;  // nor = |weight(J_face)| n
   Vector nL1, nL2;  // nL1 = (lambda1 * ip.weight / detJ1) nor
   Vector nM1, nM2;  // nM1 = (mu1     * ip.weight / detJ1) nor
   Vector dshape1_dnM, dshape2_dnM; // dshape1_dnM = dshape1_ps . nM1
   // 'jmat' corresponds to the term: kappa <h^{-1} {lambda + 2 mu} [u], [v]>
   DenseMatrix jmat;
#endif

   static void AssembleBlock(
      const int dim, const int row_ndofs, const int col_ndofs,
      const int row_offset, const int col_offset,
      const real_t jmatcoef, const Vector &col_nL, const Vector &col_nM,
      const Vector &row_shape, const Vector &col_shape,
      const Vector &col_dshape_dnM, const DenseMatrix &col_dshape,
      DenseMatrix &elmat, DenseMatrix &jmat);
};

/** Integrator for the DPG form:$ \langle v, [w] \rangle $ over all faces (the interface) where
    the trial variable $v$ is defined on the interface and the test variable $w$ is
    defined inside the elements, generally in a DG space. */
class TraceJumpIntegrator : public BilinearFormIntegrator
{
private:
   Vector face_shape, shape1, shape2;

public:
   TraceJumpIntegrator() { }
   using BilinearFormIntegrator::AssembleFaceMatrix;
   virtual void AssembleFaceMatrix(const FiniteElement &trial_face_fe,
                                   const FiniteElement &test_fe1,
                                   const FiniteElement &test_fe2,
                                   FaceElementTransformations &Trans,
                                   DenseMatrix &elmat);
};

/** Integrator for the form:$ \langle v, [w \cdot n] \rangle $ over all faces (the interface) where
    the trial variable $v$ is defined on the interface and the test variable $w$ is
    in an $H(div)$-conforming space. */
class NormalTraceJumpIntegrator : public BilinearFormIntegrator
{
private:
   Vector face_shape, normal, shape1_n, shape2_n;
   DenseMatrix shape1, shape2;

public:
   NormalTraceJumpIntegrator() { }
   using BilinearFormIntegrator::AssembleFaceMatrix;
   virtual void AssembleFaceMatrix(const FiniteElement &trial_face_fe,
                                   const FiniteElement &test_fe1,
                                   const FiniteElement &test_fe2,
                                   FaceElementTransformations &Trans,
                                   DenseMatrix &elmat);
};

/** Integrator for the DPG form:$ \langle v, w \rangle $ over a face (the interface) where
    the trial variable $v$ is defined on the interface
    ($H^{-1/2}$ i.e., $v := u \cdot n$ normal trace of $H(div)$)
    and the test variable $w$ is in an $H^1$-conforming space. */
class TraceIntegrator : public BilinearFormIntegrator
{
private:
   Vector face_shape, shape;
public:
   TraceIntegrator() { }
   void AssembleTraceFaceMatrix(int elem,
                                const FiniteElement &trial_face_fe,
                                const FiniteElement &test_fe,
                                FaceElementTransformations &Trans,
                                DenseMatrix &elmat);
};

/** Integrator for the form: $ \langle v, w \cdot n \rangle $ over a face (the interface) where
    the trial variable $v$ is defined on the interface ($H^{1/2}$, i.e., trace of $H^1$)
    and the test variable $w$ is in an $H(div)$-conforming space. */
class NormalTraceIntegrator : public BilinearFormIntegrator
{
private:
   Vector face_shape, normal, shape_n;
   DenseMatrix shape;

public:
   NormalTraceIntegrator() { }
   virtual void AssembleTraceFaceMatrix(int ielem,
                                        const FiniteElement &trial_face_fe,
                                        const FiniteElement &test_fe,
                                        FaceElementTransformations &Trans,
                                        DenseMatrix &elmat);
};


/** Integrator for the form: $\langle v, w \times n \rangle$ over a face (the interface)
 *  In 3D the trial variable $v$ is defined on the interface ($H^{-1/2}$(curl), trace of $H(curl$)
 *  In 2D it's defined on the interface ($H^{1/2}$, trace of $H^1$)
 *  The test variable $w$ is in an $H(curl$-conforming space. */
class TangentTraceIntegrator : public BilinearFormIntegrator
{
private:
   DenseMatrix face_shape, shape, shape_n;
   Vector normal;
   Vector temp;

   void cross_product(const Vector & x, const DenseMatrix & Y, DenseMatrix & Z)
   {
      int dim = x.Size();
      MFEM_VERIFY(Y.Width() == dim, "Size mismatch");
      int dimc = dim == 3 ? dim : 1;
      int h = Y.Height();
      Z.SetSize(h,dimc);
      if (dim == 3)
      {
         for (int i = 0; i<h; i++)
         {
            Z(i,0) = x(2) * Y(i,1) - x(1) * Y(i,2);
            Z(i,1) = x(0) * Y(i,2) - x(2) * Y(i,0);
            Z(i,2) = x(1) * Y(i,0) - x(0) * Y(i,1);
         }
      }
      else
      {
         for (int i = 0; i<h; i++)
         {
            Z(i,0) = x(1) * Y(i,0) - x(0) * Y(i,1);
         }
      }
   }

public:
   TangentTraceIntegrator() { }
   void AssembleTraceFaceMatrix(int elem,
                                const FiniteElement &trial_face_fe,
                                const FiniteElement &test_fe,
                                FaceElementTransformations &Trans,
                                DenseMatrix &elmat);
};

/** Abstract class to serve as a base for local interpolators to be used in the
    DiscreteLinearOperator class. */
class DiscreteInterpolator : public BilinearFormIntegrator { };


/** Class for constructing the gradient as a DiscreteLinearOperator from an
    $H^1$-conforming space to an $H(curl$-conforming space. The range space can be
    vector $L_2$ space as well. */
class GradientInterpolator : public DiscreteInterpolator
{
public:
   GradientInterpolator() : dofquad_fe(NULL) { }
   virtual ~GradientInterpolator() { delete dofquad_fe; }

   virtual void AssembleElementMatrix2(const FiniteElement &h1_fe,
                                       const FiniteElement &nd_fe,
                                       ElementTransformation &Trans,
                                       DenseMatrix &elmat)
   { nd_fe.ProjectGrad(h1_fe, Trans, elmat); }

   using BilinearFormIntegrator::AssemblePA;

   /** @brief Setup method for PA data.

       @param[in] trial_fes   $H^1$ Lagrange space
       @param[in] test_fes    $H(curl$ Nedelec space
    */
   virtual void AssemblePA(const FiniteElementSpace &trial_fes,
                           const FiniteElementSpace &test_fes);

   virtual void AddMultPA(const Vector &x, Vector &y) const;
   virtual void AddMultTransposePA(const Vector &x, Vector &y) const;

private:
   /// 1D finite element that generates and owns the 1D DofToQuad maps below
   FiniteElement *dofquad_fe;

   bool B_id; // is the B basis operator (maps_C_C) the identity?
   const DofToQuad *maps_C_C; // one-d map with Lobatto rows, Lobatto columns
   const DofToQuad *maps_O_C; // one-d map with Legendre rows, Lobatto columns
   int dim, ne, o_dofs1D, c_dofs1D;
};


/** Class for constructing the identity map as a DiscreteLinearOperator. This
    is the discrete embedding matrix when the domain space is a subspace of
    the range space. Otherwise, a dof projection matrix is constructed. */
class IdentityInterpolator : public DiscreteInterpolator
{
public:
   IdentityInterpolator(): dofquad_fe(NULL) { }

   virtual void AssembleElementMatrix2(const FiniteElement &dom_fe,
                                       const FiniteElement &ran_fe,
                                       ElementTransformation &Trans,
                                       DenseMatrix &elmat)
   { ran_fe.Project(dom_fe, Trans, elmat); }

   using BilinearFormIntegrator::AssemblePA;
   virtual void AssemblePA(const FiniteElementSpace &trial_fes,
                           const FiniteElementSpace &test_fes);

   virtual void AddMultPA(const Vector &x, Vector &y) const;
   virtual void AddMultTransposePA(const Vector &x, Vector &y) const;

   virtual ~IdentityInterpolator() { delete dofquad_fe; }

private:
   /// 1D finite element that generates and owns the 1D DofToQuad maps below
   FiniteElement *dofquad_fe;

   const DofToQuad *maps_C_C; // one-d map with Lobatto rows, Lobatto columns
   const DofToQuad *maps_O_C; // one-d map with Legendre rows, Lobatto columns
   int dim, ne, o_dofs1D, c_dofs1D;

   Vector pa_data;
};


/** Class for constructing the (local) discrete curl matrix which can be used
    as an integrator in a DiscreteLinearOperator object to assemble the global
    discrete curl matrix. */
class CurlInterpolator : public DiscreteInterpolator
{
public:
   virtual void AssembleElementMatrix2(const FiniteElement &dom_fe,
                                       const FiniteElement &ran_fe,
                                       ElementTransformation &Trans,
                                       DenseMatrix &elmat)
   { ran_fe.ProjectCurl(dom_fe, Trans, elmat); }
};


/** Class for constructing the (local) discrete divergence matrix which can
    be used as an integrator in a DiscreteLinearOperator object to assemble
    the global discrete divergence matrix.

    Note: Since the dofs in the L2_FECollection are nodal values, the local
    discrete divergence matrix (with an $H(div)$-type domain space) will depend on
    the transformation. On the other hand, the local matrix returned by
    VectorFEDivergenceIntegrator is independent of the transformation. */
class DivergenceInterpolator : public DiscreteInterpolator
{
public:
   virtual void AssembleElementMatrix2(const FiniteElement &dom_fe,
                                       const FiniteElement &ran_fe,
                                       ElementTransformation &Trans,
                                       DenseMatrix &elmat)
   { ran_fe.ProjectDiv(dom_fe, Trans, elmat); }
};


/** A trace face interpolator class for interpolating the normal component of
    the domain space, e.g. vector $H^1$, into the range space, e.g. the trace of
    $H(div)$ which uses FiniteElement::INTEGRAL map type. */
class NormalInterpolator : public DiscreteInterpolator
{
public:
   virtual void AssembleElementMatrix2(const FiniteElement &dom_fe,
                                       const FiniteElement &ran_fe,
                                       ElementTransformation &Trans,
                                       DenseMatrix &elmat);
};

/** Interpolator of a scalar coefficient multiplied by a scalar field onto
    another scalar field. Note that this can produce inaccurate fields unless
    the target is sufficiently high order. */
class ScalarProductInterpolator : public DiscreteInterpolator
{
public:
   ScalarProductInterpolator(Coefficient & sc) : Q(&sc) { }

   virtual void AssembleElementMatrix2(const FiniteElement &dom_fe,
                                       const FiniteElement &ran_fe,
                                       ElementTransformation &Trans,
                                       DenseMatrix &elmat);

protected:
   Coefficient *Q;
};

/** Interpolator of a scalar coefficient multiplied by a vector field onto
    another vector field. Note that this can produce inaccurate fields unless
    the target is sufficiently high order. */
class ScalarVectorProductInterpolator : public DiscreteInterpolator
{
public:
   ScalarVectorProductInterpolator(Coefficient & sc)
      : Q(&sc) { }

   virtual void AssembleElementMatrix2(const FiniteElement &dom_fe,
                                       const FiniteElement &ran_fe,
                                       ElementTransformation &Trans,
                                       DenseMatrix &elmat);
protected:
   Coefficient *Q;
};

/** Interpolator of a vector coefficient multiplied by a scalar field onto
    another vector field. Note that this can produce inaccurate fields unless
    the target is sufficiently high order. */
class VectorScalarProductInterpolator : public DiscreteInterpolator
{
public:
   VectorScalarProductInterpolator(VectorCoefficient & vc)
      : VQ(&vc) { }

   virtual void AssembleElementMatrix2(const FiniteElement &dom_fe,
                                       const FiniteElement &ran_fe,
                                       ElementTransformation &Trans,
                                       DenseMatrix &elmat);
protected:
   VectorCoefficient *VQ;
};

/** Interpolator of the 2D cross product between a vector coefficient and an
    $H(curl$-conforming field onto an $L_2$-conforming field. */
class ScalarCrossProductInterpolator : public DiscreteInterpolator
{
public:
   ScalarCrossProductInterpolator(VectorCoefficient & vc)
      : VQ(&vc) { }

   virtual void AssembleElementMatrix2(const FiniteElement &nd_fe,
                                       const FiniteElement &l2_fe,
                                       ElementTransformation &Trans,
                                       DenseMatrix &elmat);
protected:
   VectorCoefficient *VQ;
};

/** Interpolator of the cross product between a vector coefficient and an
    $H(curl$-conforming field onto an $H(div)$-conforming field. The range space
    can also be vector $L_2$. */
class VectorCrossProductInterpolator : public DiscreteInterpolator
{
public:
   VectorCrossProductInterpolator(VectorCoefficient & vc)
      : VQ(&vc) { }

   virtual void AssembleElementMatrix2(const FiniteElement &nd_fe,
                                       const FiniteElement &rt_fe,
                                       ElementTransformation &Trans,
                                       DenseMatrix &elmat);
protected:
   VectorCoefficient *VQ;
};

/** Interpolator of the inner product between a vector coefficient and an
    $H(div)$-conforming field onto an $L_2$-conforming field. The range space can
    also be $H^1$. */
class VectorInnerProductInterpolator : public DiscreteInterpolator
{
public:
   VectorInnerProductInterpolator(VectorCoefficient & vc) : VQ(&vc) { }

   virtual void AssembleElementMatrix2(const FiniteElement &rt_fe,
                                       const FiniteElement &l2_fe,
                                       ElementTransformation &Trans,
                                       DenseMatrix &elmat);
protected:
   VectorCoefficient *VQ;
};

}
#endif<|MERGE_RESOLUTION|>--- conflicted
+++ resolved
@@ -137,20 +137,14 @@
                                       DenseMatrix &elmat);
 
    /** Compute the local matrix representation of a bilinear form
-<<<<<<< HEAD
-       a(u,v) defined on different trial (given by u) and test
-       (given by v) spaces. The rows in the local matrix correspond
+       $a(u,v)$ defined on different trial (given by $u$) and test
+       (given by $v$) spaces. The rows in the local matrix correspond
        to the test dofs and the columns -- to the trial dofs.
 
        - Used with MixedBilinearForm::AddDomainIntegrator() to assemble over
          volumetric elements.
        - Used with MixedBilinearForm::AddBoundaryIntegrator() to assemble over
          boundary elements. */
-=======
-       $a(u,v)$ defined on different trial (given by $u$) and test
-       (given by $v$) spaces. The rows in the local matrix correspond
-       to the test dofs and the columns -- to the trial dofs. */
->>>>>>> 988439f6
    virtual void AssembleElementMatrix2(const FiniteElement &trial_fe,
                                        const FiniteElement &test_fe,
                                        ElementTransformation &Trans,
@@ -2095,8 +2089,6 @@
    }
 };
 
-<<<<<<< HEAD
-
 /** Integrates (Q*u, v) over boundary faces, where u=(u1,...,un) is a vector
     trial function (each component is a scalar FE), Q is a VectorCoefficient,
     Q*u is the Hadamard product, and v is a scalar test function.
@@ -2121,14 +2113,9 @@
                           DenseMatrix &elmat) override;
 };
 
-/** Class for integrating the bilinear form a(u,v) := (Q grad u, v) where Q is a
-    scalar coefficient, and v is a vector with components v_i in the same (H1) space
-    as u.
-=======
 /** Class for integrating the bilinear form $a(u,v) := (Q \nabla u, v)$ where $Q$ is a
     scalar coefficient, $u$ is in ($H^1$), and $v$ is a vector with components
     $v_i$ in ($H^1$) or ($L^2$).
->>>>>>> 988439f6
 
     See also MixedVectorGradientIntegrator when $v$ is in $H(curl$. */
 class GradientIntegrator : public BilinearFormIntegrator
@@ -2407,16 +2394,12 @@
    const Coefficient *GetCoefficient() const { return Q; }
 };
 
-<<<<<<< HEAD
-/** @brief Mass integrator (Q u, v) restricted to the boundary of a domain.
+/** @brief Mass integrator $(u, v)$ restricted to the boundary of a domain.
 
     - SetIntRule() is expected to take a face-based quadrature rule.
     - The Coefficient Q is evaluated through a FaceElementTransformation,
       allowing to utilize both face-based information (e.g. face normals) and
       volumetric element information (e.g. volumetric deformation). */
-=======
-/** Mass integrator $(u, v)$ restricted to the boundary of a domain */
->>>>>>> 988439f6
 class BoundaryMassIntegrator : public MassIntegrator
 {
 protected:
