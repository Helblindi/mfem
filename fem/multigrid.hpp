--- conflicted
+++ resolved
@@ -32,13 +32,6 @@
    };
 
 protected:
-<<<<<<< HEAD
-   const FiniteElementSpaceHierarchy& fespaces;
-   Array<Array<int>*> essentialTrueDofs;
-   Array<BilinearForm*> bfs;
-
-=======
->>>>>>> 3f9443d4
    Array<Operator*> operators;
    Array<Solver*> smoothers;
    Array<Operator*> prolongations;
