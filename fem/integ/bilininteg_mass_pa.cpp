// Copyright (c) 2010-2024, Lawrence Livermore National Security, LLC. Produced
// at the Lawrence Livermore National Laboratory. All Rights reserved. See files
// LICENSE and NOTICE for details. LLNL-CODE-806117.
//
// This file is part of the MFEM library. For more information and source code
// availability visit https://mfem.org.
//
// MFEM is free software; you can redistribute it and/or modify it under the
// terms of the BSD-3 license. We welcome feedback and contributions, see file
// CONTRIBUTING.md for details.

#include "../../general/forall.hpp"
#include "../bilininteg.hpp"
#include "../gridfunc.hpp"
#include "../qfunction.hpp"
#include "../ceed/integrators/mass/mass.hpp"
#include "bilininteg_mass_kernels.hpp"

namespace mfem
{

// PA Mass Integrator

void MassIntegrator::AssemblePA(const FiniteElementSpace &fes)
{
   const MemoryType mt = (pa_mt == MemoryType::DEFAULT) ?
                         Device::GetDeviceMemoryType() : pa_mt;

   // Assuming the same element type
   fespace = &fes;
   Mesh *mesh = fes.GetMesh();
   if (mesh->GetNE() == 0) { return; }
   const FiniteElement &el = *fes.GetFE(0);
   ElementTransformation *T0 = mesh->GetElementTransformation(0);
   const IntegrationRule *ir = IntRule ? IntRule : &GetRule(el, el, *T0);
   if (DeviceCanUseCeed())
   {
      delete ceedOp;
      const bool mixed = mesh->GetNumGeometries(mesh->Dimension()) > 1 ||
                         fes.IsVariableOrder();
      if (mixed)
      {
         ceedOp = new ceed::MixedPAMassIntegrator(*this, fes, Q);
      }
      else
      {
         ceedOp = new ceed::PAMassIntegrator(fes, *ir, Q);
      }
      return;
   }
   int map_type = el.GetMapType();
   dim = mesh->Dimension();
   ne = fes.GetMesh()->GetNE();
   nq = ir->GetNPoints();
   geom = mesh->GetGeometricFactors(*ir, GeometricFactors::DETERMINANTS, mt);
   maps = &el.GetDofToQuad(*ir, DofToQuad::TENSOR);
   dofs1D = maps->ndof;
   quad1D = maps->nqpt;
   pa_data.SetSize(ne*nq, mt);

   QuadratureSpace qs(*mesh, *ir);
   CoefficientVector coeff(Q, qs, CoefficientStorage::COMPRESSED);

   if (dim==1) { MFEM_ABORT("Not supported yet... stay tuned!"); }
   if (dim==2)
   {
      const int NE = ne;
      const int Q1D = quad1D;
      const bool const_c = coeff.Size() == 1;
      const bool by_val = map_type == FiniteElement::VALUE;
      const auto W = Reshape(ir->GetWeights().Read(), Q1D,Q1D);
      const auto J = Reshape(geom->detJ.Read(), Q1D,Q1D,NE);
      const auto C = const_c ? Reshape(coeff.Read(), 1,1,1) :
                     Reshape(coeff.Read(), Q1D,Q1D,NE);
      auto v = Reshape(pa_data.Write(), Q1D,Q1D, NE);
      mfem::forall_2D(NE,Q1D,Q1D, [=] MFEM_HOST_DEVICE (int e)
      {
         MFEM_FOREACH_THREAD(qx,x,Q1D)
         {
            MFEM_FOREACH_THREAD(qy,y,Q1D)
            {
               const real_t detJ = J(qx,qy,e);
               const real_t coeff = const_c ? C(0,0,0) : C(qx,qy,e);
               v(qx,qy,e) =  W(qx,qy) * coeff * (by_val ? detJ : 1.0/detJ);
            }
         }
      });
   }
   if (dim==3)
   {
      const int NE = ne;
      const int Q1D = quad1D;
      const bool const_c = coeff.Size() == 1;
      const bool by_val = map_type == FiniteElement::VALUE;
      const auto W = Reshape(ir->GetWeights().Read(), Q1D,Q1D,Q1D);
      const auto J = Reshape(geom->detJ.Read(), Q1D,Q1D,Q1D,NE);
      const auto C = const_c ? Reshape(coeff.Read(), 1,1,1,1) :
                     Reshape(coeff.Read(), Q1D,Q1D,Q1D,NE);
      auto v = Reshape(pa_data.Write(), Q1D,Q1D,Q1D,NE);
      mfem::forall_3D(NE, Q1D, Q1D, Q1D, [=] MFEM_HOST_DEVICE (int e)
      {
         MFEM_FOREACH_THREAD(qx,x,Q1D)
         {
            MFEM_FOREACH_THREAD(qy,y,Q1D)
            {
               MFEM_FOREACH_THREAD(qz,z,Q1D)
               {
                  const real_t detJ = J(qx,qy,qz,e);
                  const real_t coeff = const_c ? C(0,0,0,0) : C(qx,qy,qz,e);
                  v(qx,qy,qz,e) = W(qx,qy,qz) * coeff * (by_val ? detJ : 1.0/detJ);
               }
            }
         }
      });
   }
}

void MassIntegrator::AssemblePABoundary(const FiniteElementSpace &fes)
{
   const MemoryType mt = (pa_mt == MemoryType::DEFAULT) ?
                         Device::GetDeviceMemoryType() : pa_mt;

   // Assuming the same element type
   fespace = &fes;
   Mesh *mesh = fes.GetMesh();
   if (mesh->GetNBE() == 0) { return; }
   const FiniteElement &el = *fes.GetBE(0);
   ElementTransformation *T0 = mesh->GetBdrElementTransformation(0);
   const IntegrationRule *ir = IntRule ? IntRule : &GetRule(el, el, *T0);

   int map_type = el.GetMapType();
   dim = el.GetDim(); // Dimension of the boundary element, *not* the mesh
   ne = fes.GetMesh()->GetNFbyType(FaceType::Boundary);
   nq = ir->GetNPoints();
   face_geom = mesh->GetFaceGeometricFactors(*ir, GeometricFactors::DETERMINANTS,
                                             FaceType::Boundary, mt);
   maps = &el.GetDofToQuad(*ir, DofToQuad::TENSOR);
   dofs1D = maps->ndof;
   quad1D = maps->nqpt;
   pa_data.SetSize(ne*nq, mt);

   FaceQuadratureSpace qs(*mesh, *ir, FaceType::Boundary);
   CoefficientVector coeff(Q, qs, CoefficientStorage::COMPRESSED);

   const int NE = ne;
   const int Q1D = quad1D;
   const bool const_c = coeff.Size() == 1;
   const bool by_val = map_type == FiniteElement::VALUE;
   if (dim==1)
   {
      const auto W = Reshape(ir->GetWeights().Read(), Q1D);
      const auto J = Reshape(face_geom->detJ.Read(), Q1D, NE);
      const auto C = const_c ? Reshape(coeff.Read(), 1, 1) :
                     Reshape(coeff.Read(), Q1D, NE);
      auto v = Reshape(pa_data.Write(), Q1D, NE);
      mfem::forall_2D(NE, Q1D, 1, [=] MFEM_HOST_DEVICE (int e)
      {
         MFEM_FOREACH_THREAD(qx,x,Q1D)
         {
            const real_t detJ = J(qx,e);
            const real_t coeff = const_c ? C(0,0) : C(qx,e);
            v(qx,e) =  W(qx) * coeff * (by_val ? detJ : 1.0/detJ);
         }
      });
   }
   else if (dim==2)
   {
      const auto W = Reshape(ir->GetWeights().Read(), Q1D,Q1D);
      const auto J = Reshape(face_geom->detJ.Read(), Q1D,Q1D,NE);
      const auto C = const_c ? Reshape(coeff.Read(), 1,1,1) :
                     Reshape(coeff.Read(), Q1D,Q1D,NE);
      auto v = Reshape(pa_data.Write(), Q1D,Q1D, NE);
      mfem::forall_2D(NE, Q1D, Q1D, [=] MFEM_HOST_DEVICE (int e)
      {
         MFEM_FOREACH_THREAD(qx,x,Q1D)
         {
            MFEM_FOREACH_THREAD(qy,y,Q1D)
            {
               const real_t detJ = J(qx,qy,e);
               const real_t coeff = const_c ? C(0,0,0) : C(qx,qy,e);
               v(qx,qy,e) =  W(qx,qy) * coeff * (by_val ? detJ : 1.0/detJ);
            }
         }
      });
   }
   else
   {
      MFEM_ABORT("Not supported.");
   }
}

void MassIntegrator::AssembleDiagonalPA(Vector &diag)
{
   if (DeviceCanUseCeed())
   {
      ceedOp->GetDiagonal(diag);
   }
   else
   {
      DiagonalPAKernels::Run(dim, dofs1D, quad1D, ne, maps->B, pa_data,
                             diag, dofs1D, quad1D);
   }
}

void MassIntegrator::AddMultPA(const Vector &x, Vector &y) const
{
   if (DeviceCanUseCeed())
   {
      ceedOp->AddMult(x, y);
   }
   else
   {
      const int D1D = dofs1D;
      const int Q1D = quad1D;
      const Array<real_t> &B = maps->B;
      const Array<real_t> &Bt = maps->Bt;
      const Vector &D = pa_data;
#ifdef MFEM_USE_OCCA
      if (DeviceCanUseOcca())
      {
         if (dim == 2)
         {
<<<<<<< HEAD
            return OccaPAMassApply2D(D1D,Q1D,ne,B,Bt,D,x,y);
         }
         if (dim == 3)
         {
            return OccaPAMassApply3D(D1D,Q1D,ne,B,Bt,D,x,y);
=======
            return internal::OccaPAMassApply2D(D1D,Q1D,ne,B,Bt,D,x,y);
         }
         if (dim == 3)
         {
            return internal::OccaPAMassApply3D(D1D,Q1D,ne,B,Bt,D,x,y);
>>>>>>> 47de3415
         }
         MFEM_ABORT("OCCA PA Mass Apply unknown kernel!");
      }
#endif // MFEM_USE_OCCA
      ApplyPAKernels::Run(dim, D1D, Q1D, ne, B, Bt, D, x, y, D1D, Q1D);
   }
}

void MassIntegrator::AddMultTransposePA(const Vector &x, Vector &y) const
{
   // Mass integrator is symmetric
   AddMultPA(x, y);
}

} // namespace mfem<|MERGE_RESOLUTION|>--- conflicted
+++ resolved
@@ -220,19 +220,11 @@
       {
          if (dim == 2)
          {
-<<<<<<< HEAD
-            return OccaPAMassApply2D(D1D,Q1D,ne,B,Bt,D,x,y);
+            return internal::OccaPAMassApply2D(D1D,Q1D,ne,B,Bt,D,x,y);
          }
          if (dim == 3)
          {
-            return OccaPAMassApply3D(D1D,Q1D,ne,B,Bt,D,x,y);
-=======
-            return internal::OccaPAMassApply2D(D1D,Q1D,ne,B,Bt,D,x,y);
-         }
-         if (dim == 3)
-         {
             return internal::OccaPAMassApply3D(D1D,Q1D,ne,B,Bt,D,x,y);
->>>>>>> 47de3415
          }
          MFEM_ABORT("OCCA PA Mass Apply unknown kernel!");
       }
