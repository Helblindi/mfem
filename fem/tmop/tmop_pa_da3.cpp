// Copyright (c) 2010-2023, Lawrence Livermore National Security, LLC. Produced
// at the Lawrence Livermore National Laboratory. All Rights reserved. See files
// LICENSE and NOTICE for details. LLNL-CODE-806117.
//
// This file is part of the MFEM library. For more information and source code
// availability visit https://mfem.org.
//
// MFEM is free software; you can redistribute it and/or modify it under the
// terms of the BSD-3 license. We welcome feedback and contributions, see file
// CONTRIBUTING.md for details.

#include "../tmop.hpp"
#include "../../general/jit/jit.hpp"
MFEM_JIT
#include "tmop_pa.hpp"

namespace mfem
{

<<<<<<< HEAD
MFEM_JIT
template<int T_D1D = 0, int T_Q1D = 0, int T_MAX = 4>
void DatcSize(const int NE,
              const int ncomp,
              const int sizeidx,
              const ConstDeviceMatrix &W,
              const ConstDeviceMatrix &B,
              const DeviceTensor<5, const double> &X,
              DeviceTensor<6> &J,
              const int d1d = 0,
              const int q1d = 0,
              const int max = 4)
=======
MFEM_REGISTER_TMOP_KERNELS(void, DatcSize,
                           const int NE,
                           const int ncomp,
                           const int sizeidx,
                           const DenseMatrix &w_,
                           const Array<double> &b_,
                           const Vector &x_,
                           const Vector &nc_reduce,
                           DenseTensor &j_,
                           const int d1d,
                           const int q1d)
>>>>>>> 5de386b0
{
   MFEM_VERIFY(ncomp==1,"");
   const int D1D = T_D1D ? T_D1D : d1d;
   const int Q1D = T_Q1D ? T_Q1D : q1d;
   MFEM_VERIFY(D1D <= Q1D, "");

   const double infinity = std::numeric_limits<double>::infinity();
   MFEM_VERIFY(sizeidx == 0,"");
   MFEM_VERIFY(MFEM_CUDA_BLOCKS==256,"");

   const double *nc_red = nc_reduce.Read();

   mfem::forall_3D(NE, Q1D, Q1D, Q1D, [=] MFEM_HOST_DEVICE (int e)
   {
      constexpr int DIM = 3;
      const int D1D = T_D1D ? T_D1D : d1d;
      const int Q1D = T_Q1D ? T_Q1D : q1d;
      constexpr int MQ1 = T_Q1D ? T_Q1D : T_MAX;
      constexpr int MD1 = T_D1D ? T_D1D : T_MAX;
      constexpr int MDQ = (MQ1 > MD1) ? MQ1 : MD1;

      MFEM_SHARED double sB[MQ1*MD1];
      MFEM_SHARED double sm0[MDQ*MDQ*MDQ];
      MFEM_SHARED double sm1[MDQ*MDQ*MDQ];

      kernels::internal::LoadB<MD1,MQ1>(D1D,Q1D,B,sB);

      ConstDeviceMatrix B(sB, D1D, Q1D);
      DeviceCube DDD(sm0, MD1,MD1,MD1);
      DeviceCube DDQ(sm1, MD1,MD1,MQ1);
      DeviceCube DQQ(sm0, MD1,MQ1,MQ1);
      DeviceCube QQQ(sm1, MQ1,MQ1,MQ1);

      kernels::internal::LoadX(e,D1D,sizeidx,X,DDD);

      double min;
      MFEM_SHARED double min_size[MFEM_CUDA_BLOCKS];
      DeviceTensor<3,double> M((double*)(min_size),D1D,D1D,D1D);
      const DeviceTensor<3,const double> D((double*)(DDD+sizeidx),D1D,D1D,D1D);
      MFEM_FOREACH_THREAD(t,x,MFEM_CUDA_BLOCKS) { min_size[t] = infinity; }
      MFEM_SYNC_THREAD;
      MFEM_FOREACH_THREAD(dz,z,D1D)
      {
         MFEM_FOREACH_THREAD(dy,y,D1D)
         {
            MFEM_FOREACH_THREAD(dx,x,D1D)
            {
               M(dx,dy,dz) = D(dx,dy,dz);
            }
         }
      }
      MFEM_SYNC_THREAD;
      for (int wrk = MFEM_CUDA_BLOCKS >> 1; wrk > 0; wrk >>= 1)
      {
         MFEM_FOREACH_THREAD(t,x,MFEM_CUDA_BLOCKS)
         {
            if (t < wrk && MFEM_THREAD_ID(y)==0 && MFEM_THREAD_ID(z)==0)
            {
               min_size[t] = fmin(min_size[t], min_size[t+wrk]);
            }
         }
         MFEM_SYNC_THREAD;
      }
      min = min_size[0];

      kernels::internal::EvalX(D1D,Q1D,B,DDD,DDQ);
      kernels::internal::EvalY(D1D,Q1D,B,DDQ,DQQ);
      kernels::internal::EvalZ(D1D,Q1D,B,DQQ,QQQ);
      MFEM_FOREACH_THREAD(qx,x,Q1D)
      {
         MFEM_FOREACH_THREAD(qy,y,Q1D)
         {
            MFEM_FOREACH_THREAD(qz,z,Q1D)
            {
               double T;
               kernels::internal::PullEval(qx,qy,qz,QQQ,T);
               const double shape_par_vals = T;
               const double size = fmax(shape_par_vals, min) / nc_red[e];
               const double alpha = std::pow(size, 1.0/DIM);
               for (int i = 0; i < DIM; i++)
               {
                  for (int j = 0; j < DIM; j++)
                  {
                     J(i,j,qx,qy,qz,e) = alpha * W(i,j);
                  }
               }
            }
         }
      }
   });
}

// PA.Jtr Size = (dim, dim, PA.ne*PA.nq);
void DiscreteAdaptTC::ComputeAllElementTargets(const FiniteElementSpace &pa_fes,
                                               const IntegrationRule &ir,
                                               const Vector &xe,
                                               DenseTensor &Jtr) const
{
   MFEM_VERIFY(target_type == IDEAL_SHAPE_GIVEN_SIZE ||
               target_type == GIVEN_SHAPE_AND_SIZE,"");

   MFEM_VERIFY(tspec_fesv, "No target specifications have been set.");
   const FiniteElementSpace *fes = tspec_fesv;

   // Cases that are not implemented below
   if (skewidx != -1 ||
       aspectratioidx != -1 ||
       orientationidx != -1 ||
       fes->GetMesh()->Dimension() != 3 ||
       sizeidx == -1)
   {
      return ComputeAllElementTargets_Fallback(pa_fes, ir, xe, Jtr);
   }

   const Mesh *mesh = fes->GetMesh();
   const int NE = mesh->GetNE();
   // Quick return for empty processors:
   if (NE == 0) { return; }
   const int dim = mesh->Dimension();
   MFEM_VERIFY(mesh->GetNumGeometries(dim) <= 1,
               "mixed meshes are not supported");
   MFEM_VERIFY(!fes->IsVariableOrder(), "variable orders are not supported");
   const FiniteElement &fe = *fes->GetFE(0);
   const DenseMatrix &w = Geometries.GetGeomToPerfGeomJac(fe.GetGeomType());
   const DofToQuad::Mode mode = DofToQuad::TENSOR;
   const DofToQuad &maps = fe.GetDofToQuad(ir, mode);
   const int D1D = maps.ndof;
   const int Q1D = maps.nqpt;

   Vector nc_size_red(NE, Device::GetDeviceMemoryType());
   nc_size_red.HostWrite();
   NCMesh *ncmesh = tspec_fesv->GetMesh()->ncmesh;
   for (int e = 0; e < NE; e++)
   {
      nc_size_red(e) = (ncmesh) ? ncmesh->GetElementSizeReduction(e) : 1.0;
   }

   Vector tspec_e;
   const ElementDofOrdering ordering = ElementDofOrdering::LEXICOGRAPHIC;
   const Operator *R = fes->GetElementRestriction(ordering);
   MFEM_VERIFY(R,"");
   MFEM_VERIFY(R->Height() == NE*ncomp*D1D*D1D*D1D,"");
   tspec_e.SetSize(R->Height(), Device::GetDeviceMemoryType());
   tspec_e.UseDevice(true);
   tspec.UseDevice(true);
   R->Mult(tspec, tspec_e);
<<<<<<< HEAD

   constexpr int DIM = 3;
   const auto B = Reshape(maps.B.Read(), Q1D, D1D);
   const auto W = Reshape(w.Read(), DIM,DIM);
   const auto X = Reshape(tspec_e.Read(), D1D, D1D, D1D, ncomp, NE);
   auto J = Reshape(Jtr.Write(), DIM,DIM, Q1D,Q1D,Q1D, NE);

   decltype(&DatcSize<>) ker = DatcSize;
#ifndef MFEM_USE_JIT
   const int d=D1D, q=Q1D;
   if (d==2 && q==2) { ker = DatcSize<2,2>; }
   if (d==2 && q==3) { ker = DatcSize<2,3>; }
   if (d==2 && q==4) { ker = DatcSize<2,4>; }
   if (d==2 && q==5) { ker = DatcSize<2,5>; }
   if (d==2 && q==6) { ker = DatcSize<2,6>; }

   if (d==3 && q==3) { ker = DatcSize<3,3>; }
   if (d==3 && q==4) { ker = DatcSize<4,4>; }
   if (d==3 && q==5) { ker = DatcSize<5,5>; }
   if (d==3 && q==6) { ker = DatcSize<6,6>; }

   if (d==4 && q==4) { ker = DatcSize<4,4>; }
   if (d==4 && q==5) { ker = DatcSize<4,5>; }
   if (d==4 && q==6) { ker = DatcSize<4,6>; }

   if (d==5 && q==5) { ker = DatcSize<5,5>; }
   if (d==5 && q==6) { ker = DatcSize<5,6>; }
#endif
   ker(NE,ncomp,sizeidx,W,B,X,J,D1D,Q1D,4);
=======
   const int id = (D1D << 4 ) | Q1D;
   MFEM_LAUNCH_TMOP_KERNEL(DatcSize,id,NE,ncomp,sizeidx,W,B,
                           tspec_e, nc_size_red, Jtr);
>>>>>>> 5de386b0
}

} // namespace mfem<|MERGE_RESOLUTION|>--- conflicted
+++ resolved
@@ -17,12 +17,12 @@
 namespace mfem
 {
 
-<<<<<<< HEAD
 MFEM_JIT
 template<int T_D1D = 0, int T_Q1D = 0, int T_MAX = 4>
 void DatcSize(const int NE,
               const int ncomp,
               const int sizeidx,
+              const double *nc_red,
               const ConstDeviceMatrix &W,
               const ConstDeviceMatrix &B,
               const DeviceTensor<5, const double> &X,
@@ -30,30 +30,15 @@
               const int d1d = 0,
               const int q1d = 0,
               const int max = 4)
-=======
-MFEM_REGISTER_TMOP_KERNELS(void, DatcSize,
-                           const int NE,
-                           const int ncomp,
-                           const int sizeidx,
-                           const DenseMatrix &w_,
-                           const Array<double> &b_,
-                           const Vector &x_,
-                           const Vector &nc_reduce,
-                           DenseTensor &j_,
-                           const int d1d,
-                           const int q1d)
->>>>>>> 5de386b0
 {
-   MFEM_VERIFY(ncomp==1,"");
+   MFEM_VERIFY(ncomp == 1,"");
    const int D1D = T_D1D ? T_D1D : d1d;
    const int Q1D = T_Q1D ? T_Q1D : q1d;
    MFEM_VERIFY(D1D <= Q1D, "");
 
    const double infinity = std::numeric_limits<double>::infinity();
    MFEM_VERIFY(sizeidx == 0,"");
-   MFEM_VERIFY(MFEM_CUDA_BLOCKS==256,"");
-
-   const double *nc_red = nc_reduce.Read();
+   MFEM_VERIFY(MFEM_CUDA_BLOCKS == 256, "Wrong CUDA block size used!");
 
    mfem::forall_3D(NE, Q1D, Q1D, Q1D, [=] MFEM_HOST_DEVICE (int e)
    {
@@ -179,6 +164,7 @@
    {
       nc_size_red(e) = (ncmesh) ? ncmesh->GetElementSizeReduction(e) : 1.0;
    }
+   const double *nc_red = nc_size_red.Read();
 
    Vector tspec_e;
    const ElementDofOrdering ordering = ElementDofOrdering::LEXICOGRAPHIC;
@@ -189,7 +175,6 @@
    tspec_e.UseDevice(true);
    tspec.UseDevice(true);
    R->Mult(tspec, tspec_e);
-<<<<<<< HEAD
 
    constexpr int DIM = 3;
    const auto B = Reshape(maps.B.Read(), Q1D, D1D);
@@ -218,12 +203,7 @@
    if (d==5 && q==5) { ker = DatcSize<5,5>; }
    if (d==5 && q==6) { ker = DatcSize<5,6>; }
 #endif
-   ker(NE,ncomp,sizeidx,W,B,X,J,D1D,Q1D,4);
-=======
-   const int id = (D1D << 4 ) | Q1D;
-   MFEM_LAUNCH_TMOP_KERNEL(DatcSize,id,NE,ncomp,sizeidx,W,B,
-                           tspec_e, nc_size_red, Jtr);
->>>>>>> 5de386b0
+   ker(NE,ncomp,sizeidx,nc_red,W,B,X,J,D1D,Q1D,4);
 }
 
 } // namespace mfem