--- conflicted
+++ resolved
@@ -182,7 +182,6 @@
    PA.X4.UseDevice(true);
    n4_R->Mult(*surf_fit_grad, PA.X4);
 
-<<<<<<< HEAD
       // Scalar Q-vector of '1', used to compute sums via dot product
    PA.OFit.SetSize(PA.X1.Size(), Device::GetDeviceMemoryType());
    PA.OFit = 1.0;
@@ -190,14 +189,13 @@
    // Energy vector, scalar Q-vector
    PA.EFit.UseDevice(true);
    PA.EFit.SetSize(PA.X1.Size(), Device::GetDeviceMemoryType());
-=======
-   // surf_fit_hess -> PA.X4 
+
+   // surf_fit_hess -> PA.X4
    const Operator *n5_R = surf_fit_hess->FESpace()->GetElementRestriction(ordering);
    PA.X5.SetSize(n5_R->Height(), Device::GetMemoryType());
    PA.X5.UseDevice(true);
    n5_R->Mult(*surf_fit_hess, PA.X5);
 
->>>>>>> 9e402f29
 }
 //------------------------------- new function above -------------------------//
 
@@ -258,32 +256,7 @@
 
 void TMOP_Integrator::UpdateCoefficientsPA(const Vector &x_loc)
 {
-<<<<<<< HEAD
    UpdateSurfaceFittingCoefficientsPA(x_loc);
-=======
-   // Update surf_fit_gf and its gradients if surface
-   // fitting is enabled.
-   if (surf_fit_gf)
-   {
-      RemapSurfaceFittingLevelSetAtNodes(x_loc, PA.fes->GetOrdering());
-      const FiniteElementSpace *fes_fit = surf_fit_gf->FESpace();
-      const FiniteElementSpace *fes_grad = surf_fit_grad->FESpace();
-      const FiniteElementSpace *fes_hess = surf_fit_hess->FESpace();
-      const ElementDofOrdering ordering = ElementDofOrdering::LEXICOGRAPHIC;
-
-      const Operator *n1_R_int = fes_fit->GetElementRestriction(ordering);
-      n1_R_int->Mult(*surf_fit_gf, PA.X1);
-
-      const Operator *n4_R_int = fes_grad->GetElementRestriction(ordering);
-      n4_R_int->Mult(*surf_fit_grad, PA.X4);
-
-      const Operator *n5_R = fes_hess->GetElementRestriction(ordering);
-      n5_R->Mult(*surf_fit_hess, PA.X5);
-      
-      ConstantCoefficient* cS = dynamic_cast<ConstantCoefficient*>(surf_fit_coeff);
-      PA.C1 = cS->constant;
-   }
->>>>>>> 9e402f29
 
    // Both are constant or not specified.
    if (PA.MC.Size() == 1 && PA.C0.Size() == 1) { return; }
