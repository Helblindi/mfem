// Copyright (c) 2010-2023, Lawrence Livermore National Security, LLC. Produced
// at the Lawrence Livermore National Laboratory. All Rights reserved. See files
// LICENSE and NOTICE for details. LLNL-CODE-806117.
//
// This file is part of the MFEM library. For more information and source code
// availability visit https://mfem.org.
//
// MFEM is free software; you can redistribute it and/or modify it under the
// terms of the BSD-3 license. We welcome feedback and contributions, see file
// CONTRIBUTING.md for details.

// Internal header, included only by .cpp files.
// Template function implementations.

#include "../quadinterpolator.hpp"
#include "../../general/forall.hpp"
#include "../../linalg/dtensor.hpp"
#include "../../fem/kernels.hpp"
#include "../../linalg/kernels.hpp"

namespace mfem
{

namespace internal
{

namespace quadrature_interpolator
{

template<QVectorLayout Q_LAYOUT, bool GRAD_PHYS>
static void Derivatives1D(const int NE,
                          const double *g_,
                          const double *j_,
                          const double *x_,
                          double *y_,
                          const int sdim,
                          const int vdim,
                          const int d1d,
                          const int q1d)
{
   const auto g = Reshape(g_, q1d, d1d);
   const auto j = Reshape(j_, q1d, sdim, NE);
   const auto x = Reshape(x_, d1d, vdim, NE);
   auto y = Q_LAYOUT == QVectorLayout::byNODES ?
            Reshape(y_, q1d, vdim, sdim, NE):
            Reshape(y_, vdim, sdim, q1d, NE);

   mfem::forall(NE, [=] MFEM_HOST_DEVICE (int e)
   {
      for (int c = 0; c < vdim; c++)
      {
         for (int q = 0; q < q1d; q++)
         {
            double du[3] = {0.0, 0.0, 0.0};
            for (int d = 0; d < d1d; d++)
            {
               du[0] += g(q, d) * x(d, c, e);
            }
            if (GRAD_PHYS)
            {
               if (sdim == 1) { du[0] /= j(q, 0, e); }
               else if (sdim == 2)
               {
                  const double Jloc[2] = {j(q,0,e), j(q,1,e)};
<<<<<<< HEAD
                  const double t = 1.0 / (Jloc[0]*Jloc[0] + Jloc[1]*Jloc[1]);
                  const double U = t*Jloc[0]*du[0];
                  const double V = t*Jloc[1]*du[0];
=======
                  double Jinv[3];
                  kernels::CalcLeftInverse<2,1>(Jloc, Jinv);
                  const double U = Jinv[0]*du[0];
                  const double V = Jinv[1]*du[0];
>>>>>>> 86ec2bfa
                  du[0] = U;
                  du[1] = V;
               }
               else // sdim == 3
               {
                  const double Jloc[3] = {j(q,0,e), j(q,1,e), j(q,2,e)};
<<<<<<< HEAD
                  const double t = 1.0/(Jloc[0]*Jloc[0] + Jloc[1]*Jloc[1] + Jloc[2]*Jloc[2]);
                  const double U = t*Jloc[0]*du[0];
                  const double V = t*Jloc[1]*du[0];
                  const double W = t*Jloc[2]*du[0];
=======
                  double Jinv[3];
                  kernels::CalcLeftInverse<3,1>(Jloc, Jinv);
                  const double U = Jinv[0]*du[0];
                  const double V = Jinv[1]*du[0];
                  const double W = Jinv[2]*du[0];
>>>>>>> 86ec2bfa
                  du[0] = U;
                  du[1] = V;
                  du[2] = W;
               }
            }
            for (int d = 0; d < sdim; ++d)
            {
               if (Q_LAYOUT == QVectorLayout::byVDIM)  { y(c, d, q, e) = du[d]; }
               if (Q_LAYOUT == QVectorLayout::byNODES) { y(q, c, d, e) = du[d]; }
            }
         }
      }
   });
}

// Template compute kernel for derivatives in 2D: tensor product version.
template<QVectorLayout Q_LAYOUT, bool GRAD_PHYS,
         int T_VDIM = 0, int T_D1D = 0, int T_Q1D = 0,
         int T_NBZ = 1, int MAX_D1D = 0, int MAX_Q1D = 0>
static void Derivatives2D(const int NE,
                          const double *b_,
                          const double *g_,
                          const double *j_,
                          const double *x_,
                          double *y_,
                          const int sdim = 2,
                          const int vdim = 0,
                          const int d1d = 0,
                          const int q1d = 0)
{
   const int D1D = T_D1D ? T_D1D : d1d;
   const int Q1D = T_Q1D ? T_Q1D : q1d;
   const int VDIM = T_VDIM ? T_VDIM : vdim;
   const int SDIM = GRAD_PHYS ? sdim : 2;
   static constexpr int NBZ = T_NBZ ? T_NBZ : 1;

   const auto b = Reshape(b_, Q1D, D1D);
   const auto g = Reshape(g_, Q1D, D1D);
   const auto j = Reshape(j_, Q1D, Q1D, SDIM, 2, NE);
   const auto x = Reshape(x_, D1D, D1D, VDIM, NE);
   auto y = Q_LAYOUT == QVectorLayout:: byNODES ?
            Reshape(y_, Q1D, Q1D, VDIM, SDIM, NE):
            Reshape(y_, VDIM, SDIM, Q1D, Q1D, NE);

   mfem::forall_2D_batch(NE, Q1D, Q1D, NBZ, [=] MFEM_HOST_DEVICE (int e)
   {
      const int D1D = T_D1D ? T_D1D : d1d;
      const int Q1D = T_Q1D ? T_Q1D : q1d;
      const int VDIM = T_VDIM ? T_VDIM : vdim;
      constexpr int MQ1 = T_Q1D ? T_Q1D : MAX_Q1D;
      constexpr int MD1 = T_D1D ? T_D1D : MAX_D1D;

      const int tidz = MFEM_THREAD_ID(z);
      MFEM_SHARED double BG[2][MQ1*MD1];
      kernels::internal::LoadBG<MD1,MQ1>(D1D,Q1D,b,g,BG);
      DeviceMatrix B(BG[0], D1D, Q1D);
      DeviceMatrix G(BG[1], D1D, Q1D);

      MFEM_SHARED double XY[NBZ][MD1*MD1];
      DeviceTensor<2> X((double*)(XY+tidz), D1D, D1D);

      MFEM_SHARED double s_DQ[2][NBZ][MD1*MQ1];
      DeviceTensor<2> DQ0(s_DQ[0][tidz], D1D, Q1D);
      DeviceTensor<2> DQ1(s_DQ[1][tidz], D1D, Q1D);

      for (int c = 0; c < VDIM; ++c)
      {
         kernels::internal::LoadX<MD1,NBZ>(e,D1D,c,x,XY);
         MFEM_FOREACH_THREAD(dy,y,D1D)
         {
            MFEM_FOREACH_THREAD(qx,x,Q1D)
            {
               double u = 0.0;
               double v = 0.0;
               for (int dx = 0; dx < D1D; ++dx)
               {
                  const double input = X(dx,dy);
                  u += input * B(dx,qx);
                  v += input * G(dx,qx);
               }
               DQ0(dy,qx) = u;
               DQ1(dy,qx) = v;
            }
         }
         MFEM_SYNC_THREAD;
         MFEM_FOREACH_THREAD(qy,y,Q1D)
         {
            MFEM_FOREACH_THREAD(qx,x,Q1D)
            {
               double du[3] = {0.0, 0.0, 0.0};
               for (int dy = 0; dy < D1D; ++dy)
               {
                  du[0] += DQ1(dy,qx) * B(dy,qy);
                  du[1] += DQ0(dy,qx) * G(dy,qy);
               }
               if (GRAD_PHYS)
               {
                  if (SDIM == 2)
                  {
                     double Jloc[4], Jinv[4];
                     Jloc[0] = j(qx,qy,0,0,e);
                     Jloc[1] = j(qx,qy,1,0,e);
                     Jloc[2] = j(qx,qy,0,1,e);
                     Jloc[3] = j(qx,qy,1,1,e);
                     kernels::CalcInverse<2>(Jloc, Jinv);
                     const double U = Jinv[0]*du[0] + Jinv[1]*du[1];
                     const double V = Jinv[2]*du[0] + Jinv[3]*du[1];
                     du[0] = U;
                     du[1] = V;
                  }
                  else
                  {
                     double Jloc[6], Jinv[6];
                     Jloc[0] = j(qx,qy,0,0,e);
                     Jloc[1] = j(qx,qy,1,0,e);
                     Jloc[2] = j(qx,qy,2,0,e);
                     Jloc[3] = j(qx,qy,0,1,e);
                     Jloc[4] = j(qx,qy,1,1,e);
                     Jloc[5] = j(qx,qy,2,1,e);
<<<<<<< HEAD

                     double ee, gg, ff;
                     ee = Jloc[0]*Jloc[0] + Jloc[1]*Jloc[1] + Jloc[2]*Jloc[2];
                     gg = Jloc[3]*Jloc[3] + Jloc[4]*Jloc[4] + Jloc[5]*Jloc[5];
                     ff = Jloc[0]*Jloc[3] + Jloc[1]*Jloc[4] + Jloc[2]*Jloc[5];
                     const double t = 1.0 / (ee*gg - ff*ff);
                     ee *= t; gg *= t; ff *= t;

                     Jinv[0] = Jloc[0]*gg - Jloc[3]*ff;
                     Jinv[1] = Jloc[3]*ee - Jloc[0]*ff;
                     Jinv[2] = Jloc[1]*gg - Jloc[4]*ff;
                     Jinv[3] = Jloc[4]*ee - Jloc[1]*ff;
                     Jinv[4] = Jloc[2]*gg - Jloc[5]*ff;
                     Jinv[5] = Jloc[5]*ee - Jloc[2]*ff;

                     const double U = Jinv[0]*du[0] + Jinv[1]*du[1];
                     const double V = Jinv[2]*du[0] + Jinv[3]*du[1];
                     const double W = Jinv[4]*du[0] + Jinv[5]*du[1];

=======
                     kernels::CalcLeftInverse<3,2>(Jloc, Jinv);
                     const double U = Jinv[0]*du[0] + Jinv[1]*du[1];
                     const double V = Jinv[2]*du[0] + Jinv[3]*du[1];
                     const double W = Jinv[4]*du[0] + Jinv[5]*du[1];
>>>>>>> 86ec2bfa
                     du[0] = U;
                     du[1] = V;
                     du[2] = W;
                  }
               }
               for (int d = 0; d < SDIM; ++d)
               {
                  if (Q_LAYOUT == QVectorLayout::byVDIM)
                  {
                     y(c,d,qx,qy,e) = du[d];
                  }
                  else // Q_LAYOUT == QVectorLayout::byNODES
                  {
                     y(qx,qy,c,d,e) = du[d];
                  }
               }
            }
         }
         MFEM_SYNC_THREAD;
      }
   });
}

// Template compute kernel for derivatives in 3D: tensor product version.
template<QVectorLayout Q_LAYOUT, bool GRAD_PHYS,
         int T_VDIM = 0, int T_D1D = 0, int T_Q1D = 0,
         int MAX_D1D = 0, int MAX_Q1D = 0>
static void Derivatives3D(const int NE,
                          const double *b_,
                          const double *g_,
                          const double *j_,
                          const double *x_,
                          double *y_,
                          const int vdim = 0,
                          const int d1d = 0,
                          const int q1d = 0)
{
   const int D1D = T_D1D ? T_D1D : d1d;
   const int Q1D = T_Q1D ? T_Q1D : q1d;
   const int VDIM = T_VDIM ? T_VDIM : vdim;

   const auto b = Reshape(b_, Q1D, D1D);
   const auto g = Reshape(g_, Q1D, D1D);
   const auto j = Reshape(j_, Q1D, Q1D, Q1D, 3, 3, NE);
   const auto x = Reshape(x_, D1D, D1D, D1D, VDIM, NE);
   auto y = Q_LAYOUT == QVectorLayout:: byNODES ?
            Reshape(y_, Q1D, Q1D, Q1D, VDIM, 3, NE):
            Reshape(y_, VDIM, 3, Q1D, Q1D, Q1D, NE);

   mfem::forall_3D(NE, Q1D, Q1D, Q1D, [=] MFEM_HOST_DEVICE (int e)
   {
      const int D1D = T_D1D ? T_D1D : d1d;
      const int Q1D = T_Q1D ? T_Q1D : q1d;
      const int VDIM = T_VDIM ? T_VDIM : vdim;
      constexpr int MQ1 = T_Q1D ? T_Q1D : MAX_Q1D;
      constexpr int MD1 = T_D1D ? T_D1D : MAX_D1D;

      MFEM_SHARED double BG[2][MQ1*MD1];
      kernels::internal::LoadBG<MD1,MQ1>(D1D,Q1D,b,g,BG);
      DeviceMatrix B(BG[0], D1D, Q1D);
      DeviceMatrix G(BG[1], D1D, Q1D);

      MFEM_SHARED double sm0[3][MQ1*MQ1*MQ1];
      MFEM_SHARED double sm1[3][MQ1*MQ1*MQ1];
      DeviceTensor<3> X(sm0[2], D1D, D1D, D1D);
      DeviceTensor<3> DDQ0(sm0[0], D1D, D1D, Q1D);
      DeviceTensor<3> DDQ1(sm0[1], D1D, D1D, Q1D);
      DeviceTensor<3> DQQ0(sm1[0], D1D, Q1D, Q1D);
      DeviceTensor<3> DQQ1(sm1[1], D1D, Q1D, Q1D);
      DeviceTensor<3> DQQ2(sm1[2], D1D, Q1D, Q1D);

      for (int c = 0; c < VDIM; ++c)
      {
         kernels::internal::LoadX(e,D1D,c,x,X);
         MFEM_FOREACH_THREAD(dz,z,D1D)
         {
            MFEM_FOREACH_THREAD(dy,y,D1D)
            {
               MFEM_FOREACH_THREAD(qx,x,Q1D)
               {
                  double u = 0.0;
                  double v = 0.0;
                  for (int dx = 0; dx < D1D; ++dx)
                  {
                     const double input = X(dx,dy,dz);
                     u += input * B(dx,qx);
                     v += input * G(dx,qx);
                  }
                  DDQ0(dz,dy,qx) = u;
                  DDQ1(dz,dy,qx) = v;
               }
            }
         }
         MFEM_SYNC_THREAD;
         MFEM_FOREACH_THREAD(dz,z,D1D)
         {
            MFEM_FOREACH_THREAD(qy,y,Q1D)
            {
               MFEM_FOREACH_THREAD(qx,x,Q1D)
               {
                  double u = 0.0;
                  double v = 0.0;
                  double w = 0.0;
                  for (int dy = 0; dy < D1D; ++dy)
                  {
                     u += DDQ1(dz,dy,qx) * B(dy,qy);
                     v += DDQ0(dz,dy,qx) * G(dy,qy);
                     w += DDQ0(dz,dy,qx) * B(dy,qy);
                  }
                  DQQ0(dz,qy,qx) = u;
                  DQQ1(dz,qy,qx) = v;
                  DQQ2(dz,qy,qx) = w;
               }
            }
         }
         MFEM_SYNC_THREAD;
         MFEM_FOREACH_THREAD(qz,z,Q1D)
         {
            MFEM_FOREACH_THREAD(qy,y,Q1D)
            {
               MFEM_FOREACH_THREAD(qx,x,Q1D)
               {
                  double u = 0.0;
                  double v = 0.0;
                  double w = 0.0;
                  for (int dz = 0; dz < D1D; ++dz)
                  {
                     u += DQQ0(dz,qy,qx) * B(dz,qz);
                     v += DQQ1(dz,qy,qx) * B(dz,qz);
                     w += DQQ2(dz,qy,qx) * G(dz,qz);
                  }
                  if (GRAD_PHYS)
                  {
                     double Jloc[9], Jinv[9];
                     for (int col = 0; col < 3; col++)
                     {
                        for (int row = 0; row < 3; row++)
                        {
                           Jloc[row+3*col] = j(qx,qy,qz,row,col,e);
                        }
                     }
                     kernels::CalcInverse<3>(Jloc, Jinv);
                     const double U = Jinv[0]*u + Jinv[1]*v + Jinv[2]*w;
                     const double V = Jinv[3]*u + Jinv[4]*v + Jinv[5]*w;
                     const double W = Jinv[6]*u + Jinv[7]*v + Jinv[8]*w;
                     u = U; v = V; w = W;
                  }
                  if (Q_LAYOUT == QVectorLayout::byVDIM)
                  {
                     y(c,0,qx,qy,qz,e) = u;
                     y(c,1,qx,qy,qz,e) = v;
                     y(c,2,qx,qy,qz,e) = w;
                  }
                  if (Q_LAYOUT == QVectorLayout::byNODES)
                  {
                     y(qx,qy,qz,c,0,e) = u;
                     y(qx,qy,qz,c,1,e) = v;
                     y(qx,qy,qz,c,2,e) = w;
                  }
               }
            }
         }
         MFEM_SYNC_THREAD;
      }
   });
}

} // namespace quadrature_interpolator

} // namespace internal

} // namespace mfem<|MERGE_RESOLUTION|>--- conflicted
+++ resolved
@@ -62,34 +62,21 @@
                else if (sdim == 2)
                {
                   const double Jloc[2] = {j(q,0,e), j(q,1,e)};
-<<<<<<< HEAD
-                  const double t = 1.0 / (Jloc[0]*Jloc[0] + Jloc[1]*Jloc[1]);
-                  const double U = t*Jloc[0]*du[0];
-                  const double V = t*Jloc[1]*du[0];
-=======
                   double Jinv[3];
                   kernels::CalcLeftInverse<2,1>(Jloc, Jinv);
                   const double U = Jinv[0]*du[0];
                   const double V = Jinv[1]*du[0];
->>>>>>> 86ec2bfa
                   du[0] = U;
                   du[1] = V;
                }
                else // sdim == 3
                {
                   const double Jloc[3] = {j(q,0,e), j(q,1,e), j(q,2,e)};
-<<<<<<< HEAD
-                  const double t = 1.0/(Jloc[0]*Jloc[0] + Jloc[1]*Jloc[1] + Jloc[2]*Jloc[2]);
-                  const double U = t*Jloc[0]*du[0];
-                  const double V = t*Jloc[1]*du[0];
-                  const double W = t*Jloc[2]*du[0];
-=======
                   double Jinv[3];
                   kernels::CalcLeftInverse<3,1>(Jloc, Jinv);
                   const double U = Jinv[0]*du[0];
                   const double V = Jinv[1]*du[0];
                   const double W = Jinv[2]*du[0];
->>>>>>> 86ec2bfa
                   du[0] = U;
                   du[1] = V;
                   du[2] = W;
@@ -209,32 +196,10 @@
                      Jloc[3] = j(qx,qy,0,1,e);
                      Jloc[4] = j(qx,qy,1,1,e);
                      Jloc[5] = j(qx,qy,2,1,e);
-<<<<<<< HEAD
-
-                     double ee, gg, ff;
-                     ee = Jloc[0]*Jloc[0] + Jloc[1]*Jloc[1] + Jloc[2]*Jloc[2];
-                     gg = Jloc[3]*Jloc[3] + Jloc[4]*Jloc[4] + Jloc[5]*Jloc[5];
-                     ff = Jloc[0]*Jloc[3] + Jloc[1]*Jloc[4] + Jloc[2]*Jloc[5];
-                     const double t = 1.0 / (ee*gg - ff*ff);
-                     ee *= t; gg *= t; ff *= t;
-
-                     Jinv[0] = Jloc[0]*gg - Jloc[3]*ff;
-                     Jinv[1] = Jloc[3]*ee - Jloc[0]*ff;
-                     Jinv[2] = Jloc[1]*gg - Jloc[4]*ff;
-                     Jinv[3] = Jloc[4]*ee - Jloc[1]*ff;
-                     Jinv[4] = Jloc[2]*gg - Jloc[5]*ff;
-                     Jinv[5] = Jloc[5]*ee - Jloc[2]*ff;
-
-                     const double U = Jinv[0]*du[0] + Jinv[1]*du[1];
-                     const double V = Jinv[2]*du[0] + Jinv[3]*du[1];
-                     const double W = Jinv[4]*du[0] + Jinv[5]*du[1];
-
-=======
                      kernels::CalcLeftInverse<3,2>(Jloc, Jinv);
                      const double U = Jinv[0]*du[0] + Jinv[1]*du[1];
                      const double V = Jinv[2]*du[0] + Jinv[3]*du[1];
                      const double W = Jinv[4]*du[0] + Jinv[5]*du[1];
->>>>>>> 86ec2bfa
                      du[0] = U;
                      du[1] = V;
                      du[2] = W;
