--- conflicted
+++ resolved
@@ -781,9 +781,6 @@
    int ndof_lor = fes_lor.GetNDofs();
 
    // If the local mesh is empty, skip all computations
-<<<<<<< HEAD
-   if (nel_ho == 0) { return {nullptr, nullptr}; }
-=======
    if (nel_ho == 0)
    {
       return std::make_pair(
@@ -791,7 +788,6 @@
                 std::unique_ptr<SparseMatrix>(new SparseMatrix)
              );
    }
->>>>>>> a36699b8
 
    const CoarseFineTransformations& cf_tr = mesh_lor->GetRefinementTransforms();
 
@@ -866,15 +862,9 @@
    {
       J[jcol] = r_and_mlh.first->GetJ()[jcol];
    }
-<<<<<<< HEAD
-   r_and_mlh.second = std::unique_ptr<SparseMatrix>(new SparseMatrix(
-                                                       I, J, NULL,
-                                                       r_and_mlh.first->Height(), r_and_mlh.first->Width(), true, true, true));
-=======
    r_and_mlh.second = std::unique_ptr<SparseMatrix>(
                          new SparseMatrix(I, J, NULL, r_and_mlh.first->Height(),
                                           r_and_mlh.first->Width(), true, true, true));
->>>>>>> a36699b8
 
    IntegrationPointTransformation ip_tr;
    IsoparametricTransformation& emb_tr = ip_tr.Transf;
@@ -1111,12 +1101,8 @@
    double* data = Memory<double>(dof_dofI[ndof_lor]);
 
    std::unique_ptr<SparseMatrix> R_local(new SparseMatrix(
-<<<<<<< HEAD
-                                            dof_dofI, dof_dofJ, data, ndof_lor, ndof_ho, true, true, true));
-=======
                                             dof_dofI, dof_dofJ, data, ndof_lor,
                                             ndof_ho, true, true, true));
->>>>>>> a36699b8
    (*R_local) = 0.0;
 
    dof_lor_dof_ho.LoseData();
