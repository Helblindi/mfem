--- conflicted
+++ resolved
@@ -558,34 +558,27 @@
       if (bdr_face_X.Size() > 0)
       {
          bdr_face_Y = 0.0;
-<<<<<<< HEAD
 
          // if normal derivatives are needed by at least one integrator...
          if (bdr_face_dYdn.Size() > 0)
          {
             bdr_face_dYdn = 0.0;
          }
-
-         for (int i = 0; i < bFISz; ++i)
-         {
-            if (bdrFaceIntegrators[i]->RequiresFaceNormalDerivatives())
+         for (int i = 0; i < n_bdr_integs; ++i)
+         {
+            bdr_integs[i]->AddMultPA(bdr_face_X, bdr_face_Y);
+         }
+         for (int i = 0; i < n_bdr_face_integs; ++i)
+         {
+            if (bdr_face_integs[i]->RequiresFaceNormalDerivatives())
             {
-               bdrFaceIntegrators[i]->AddMultPAFaceNormalDerivatives(bdr_face_X, bdr_face_dXdn,
-                                                                     bdr_face_Y, bdr_face_dYdn);
+               bdr_face_integs[i]->AddMultPAFaceNormalDerivatives(bdr_face_X, bdr_face_dXdn,
+                                                                  bdr_face_Y, bdr_face_dYdn);
             }
             else
             {
-               bdrFaceIntegrators[i]->AddMultPA(bdr_face_X, bdr_face_Y);
+               bdr_face_integs[i]->AddMultPA(bdr_face_X, bdr_face_Y);
             }
-=======
-         for (int i = 0; i < n_bdr_integs; ++i)
-         {
-            bdr_integs[i]->AddMultPA(bdr_face_X, bdr_face_Y);
-         }
-         for (int i = 0; i < n_bdr_face_integs; ++i)
-         {
-            bdr_face_integs[i]->AddMultPA(bdr_face_X, bdr_face_Y);
->>>>>>> c9e63c62
          }
          bdr_face_restrict_lex->AddMultTransposeInPlace(bdr_face_Y, y);
          if (bdr_face_dYdn.Size() > 0)
