--- conflicted
+++ resolved
@@ -40,11 +40,7 @@
   nonlinearform.cpp
   nonlinearform_ext.cpp
   nonlininteg.cpp
-<<<<<<< HEAD
-  spacehierarchy.cpp
-=======
   fespacehierarchy.cpp
->>>>>>> cecf5a8e
   nonlininteg_vectorconvection.cpp
   quadinterpolator.cpp
   quadinterpolator_face.cpp
@@ -82,11 +78,7 @@
   quadinterpolator.hpp
   quadinterpolator_face.hpp
   restriction.hpp
-<<<<<<< HEAD
-  spacehierarchy.hpp
-=======
   fespacehierarchy.hpp
->>>>>>> cecf5a8e
   staticcond.hpp
   tbilinearform.hpp
   tbilininteg.hpp
