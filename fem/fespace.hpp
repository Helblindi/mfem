--- conflicted
+++ resolved
@@ -841,11 +841,6 @@
    virtual void GetBdrElementDofs(int bel, Array<int> &dofs,
                                   DofTransformation &doftrans) const;
 
-   /** @brief Returns indices of degrees of freedom for NURBS patch index
-    @a patch. Cartesian ordering is used, for the tensor-product degrees of
-    freedom. */
-   void GetPatchDofs(int patch, Array<int> &dofs) const;
-
    /// @brief Returns the indices of the degrees of freedom for the specified
    /// face, including the DOFs for the edges and the vertices of the face.
    ///
@@ -1073,8 +1068,6 @@
    /// @note The returned object should NOT be deleted by the caller.
    DofTransformation *GetBdrElementVDofs(int i, Array<int> &vdofs) const;
 
-<<<<<<< HEAD
-=======
    /// @brief The same as GetBdrElementVDofs(), but with a user-allocated
    /// DofTransformation object. @a doftrans must be allocated in advance and
    /// will be owned by the caller. The user can use the
@@ -1084,7 +1077,6 @@
    void GetBdrElementVDofs(int i, Array<int> &vdofs,
                            DofTransformation &doftrans) const;
 
->>>>>>> a36699b8
    /// Returns indices of degrees of freedom in @a vdofs for NURBS patch @a i.
    void GetPatchVDofs(int i, Array<int> &vdofs) const;
 
