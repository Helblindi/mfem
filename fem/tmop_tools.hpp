// Copyright (c) 2010-2023, Lawrence Livermore National Security, LLC. Produced
// at the Lawrence Livermore National Laboratory. All Rights reserved. See files
// LICENSE and NOTICE for details. LLNL-CODE-806117.
//
// This file is part of the MFEM library. For more information and source code
// availability visit https://mfem.org.
//
// MFEM is free software; you can redistribute it and/or modify it under the
// terms of the BSD-3 license. We welcome feedback and contributions, see file
// CONTRIBUTING.md for details.

#ifndef MFEM_TMOP_TOOLS_HPP
#define MFEM_TMOP_TOOLS_HPP

#include "bilinearform.hpp"
#include "pbilinearform.hpp"
#include "tmop.hpp"
#include "gslib.hpp"

namespace mfem
{

// Performs the full remap advection loop.
class AdvectorCG : public AdaptivityEvaluator
{
private:
   RK4Solver ode_solver;
   Vector nodes0;
   Vector field0;
   const double dt_scale;
   const AssemblyLevel al;
   MemoryType opt_mt = MemoryType::DEFAULT;

   void ComputeAtNewPositionScalar(const Vector &new_nodes, Vector &new_field);
public:
   AdvectorCG(AssemblyLevel al = AssemblyLevel::LEGACY,
              double timestep_scale = 0.5)
      : AdaptivityEvaluator(),
        ode_solver(), nodes0(), field0(), dt_scale(timestep_scale), al(al) { }

   virtual void SetInitialField(const Vector &init_nodes,
                                const Vector &init_field);

   virtual void ComputeAtNewPosition(const Vector &new_nodes,
                                     Vector &new_field,
                                     int new_nodes_ordering = Ordering::byNODES);

   /// Set the memory type used for large memory allocations. This memory type
   /// is used when constructing the AdvectorCGOper but currently only for the
   /// parallel variant.
   void SetMemoryType(MemoryType mt) { opt_mt = mt; }
};

#ifdef MFEM_USE_GSLIB
class InterpolatorFP : public AdaptivityEvaluator
{
private:
   Vector nodes0;
   GridFunction field0_gf;
   FindPointsGSLIB *finder;
public:
   InterpolatorFP() : finder(NULL) { }

   virtual void SetInitialField(const Vector &init_nodes,
                                const Vector &init_field);

   virtual void ComputeAtNewPosition(const Vector &new_nodes,
                                     Vector &new_field,
                                     int new_nodes_ordering = Ordering::byNODES);

   const FindPointsGSLIB *GetFindPointsGSLIB() const
   {
      return finder;
   }

   ~InterpolatorFP()
   {
      finder->FreeData();
      delete finder;
   }
};
#endif

/// Performs a single remap advection step in serial.
class SerialAdvectorCGOper : public TimeDependentOperator
{
protected:
   const Vector &x0;
   Vector &x_now;
   GridFunction &u;
   VectorGridFunctionCoefficient u_coeff;
   mutable BilinearForm M, K;
   const AssemblyLevel al;

public:
   /** Here @a fes is the FESpace of the function that will be moved. Note
       that Mult() moves the nodes of the mesh corresponding to @a fes. */
   SerialAdvectorCGOper(const Vector &x_start, GridFunction &vel,
                        FiniteElementSpace &fes,
                        AssemblyLevel al = AssemblyLevel::LEGACY);

   virtual void Mult(const Vector &ind, Vector &di_dt) const;
};

#ifdef MFEM_USE_MPI
/// Performs a single remap advection step in parallel.
class ParAdvectorCGOper : public TimeDependentOperator
{
protected:
   const Vector &x0;
   Vector &x_now;
   GridFunction &u;
   VectorGridFunctionCoefficient u_coeff;
   mutable ParBilinearForm M, K;
   const AssemblyLevel al;

public:
   /** Here @a pfes is the ParFESpace of the function that will be moved. Note
       that Mult() moves the nodes of the mesh corresponding to @a pfes.
       @a mt is used to set the memory type of the integrators. */
   ParAdvectorCGOper(const Vector &x_start, GridFunction &vel,
                     ParFiniteElementSpace &pfes,
                     AssemblyLevel al = AssemblyLevel::LEGACY,
                     MemoryType mt = MemoryType::DEFAULT);

   virtual void Mult(const Vector &ind, Vector &di_dt) const;
};
#endif

class TMOPNewtonSolver : public LBFGSSolver
{
protected:
   // 0 - Newton, 1 - LBFGS.
   int solver_type;
   bool parallel;

<<<<<<< HEAD
   // Minimum detJ.
   // Line search step is rejected if min(detJ) <= min_detJ_threshold
=======
   // Line search step is rejected if min(detJ) <= min_detJ_threshold.
>>>>>>> 110bec15
   double min_detJ_threshold = 0.0;

   // Surface fitting variables.
   mutable double surf_fit_err_avg_prvs = 10000.0;
   mutable double surf_fit_err_avg, surf_fit_err_max;
   mutable bool update_surf_fit_coeff = false;
   double surf_fit_max_threshold = -1.0;
   double surf_fit_rel_change_threshold = 0.001;
   double surf_fit_scale_factor = 0.0;
   mutable int adapt_inc_count = 0;
   mutable int max_adapt_inc_count = 10;
<<<<<<< HEAD
   mutable double weights_max_limit = 1e20;
   mutable double worst_skewness = 0.0;
=======
>>>>>>> 110bec15

   // Minimum determinant over the whole mesh. Used for mesh untangling.
   double *min_det_ptr = nullptr;
   // Flag to compute minimum determinant and maximum metric in ProcessNewState,
   // which is required for TMOP_WorstCaseUntangleOptimizer_Metric.
   mutable bool compute_metric_quantile_flag = true;

   // Quadrature points that are checked for negative Jacobians etc.
   const IntegrationRule &ir;
   // These fields are relevant for mixed meshes.
   IntegrationRules *IntegRules;
   int integ_order;

   MemoryType temp_mt = MemoryType::DEFAULT;

   const IntegrationRule &GetIntegrationRule(const FiniteElement &el) const
   {
      if (IntegRules)
      {
         return IntegRules->Get(el.GetGeomType(), integ_order);
      }
      return ir;
   }

   double ComputeMinDet(const Vector &x_loc,
                        const FiniteElementSpace &fes) const;

   Vector ComputeWorstSkew(const Vector &x_loc,
                           const FiniteElementSpace &fes) const;

   double MinDetJpr_2D(const FiniteElementSpace*, const Vector&) const;
   double MinDetJpr_3D(const FiniteElementSpace*, const Vector&) const;

   /** @name Methods for adaptive surface fitting weight. */
   ///@{
   /// Get the average and maximum surface fitting error at the marked nodes.
   /// If there is more than 1 TMOP integrator, we get the maximum of the
   /// average and maximum error over all integrators.
   virtual void GetSurfaceFittingError(const Vector &x_loc,
                                       double &err_avg, double &err_max) const;

   /// Update surface fitting weight as surf_fit_weight *= factor.
   void UpdateSurfaceFittingWeight(double factor) const;

   void SaveSurfaceFittingWeight() const;

   /// Get the surface fitting weight for all the TMOP integrators.
   void GetSurfaceFittingWeight(Array<double> &weights) const;
   ///@}

public:
#ifdef MFEM_USE_MPI
   TMOPNewtonSolver(MPI_Comm comm, const IntegrationRule &irule, int type = 0)
      : LBFGSSolver(comm), solver_type(type), parallel(true),
        ir(irule), IntegRules(NULL), integ_order(-1) { }
#endif
   TMOPNewtonSolver(const IntegrationRule &irule, int type = 0)
      : LBFGSSolver(), solver_type(type), parallel(false),
        ir(irule), IntegRules(NULL), integ_order(-1) { }

   /// Prescribe a set of integration rules; relevant for mixed meshes.
   /** If called, this function has priority over the IntegrationRule given to
       the constructor of the class. */
   void SetIntegrationRules(IntegrationRules &irules, int order)
   {
      IntegRules = &irules;
      integ_order = order;
   }

   void SetMinDetPtr(double *md_ptr) { min_det_ptr = md_ptr; }

   /// Set the memory type for temporary memory allocations.
   void SetTempMemoryType(MemoryType mt) { temp_mt = mt; }

   /// Compute scaling factor for the node movement direction using line-search.
   /// We impose constraints on TMOP energy, gradient, minimum Jacobian of
   /// the mesh, and (optionally) on the surface fitting error.
   virtual double ComputeScalingFactor(const Vector &x, const Vector &b) const;

   /// Update (i) discrete functions at new nodal positions, and
   /// (ii) surface fitting weight.
   virtual void ProcessNewState(const Vector &x) const;

   /** @name Methods for adaptive surface fitting weight. (Experimental) */
   /// Enable/Disable adaptive surface fitting weight.
   /// The weight is modified after each TMOPNewtonSolver iteration as:
   /// w_{k+1} = w_{k} * @a surf_fit_scale_factor if relative change in
   /// max surface fitting error < @a surf_fit_rel_change_threshold.
   /// The solver terminates if the maximum surface fitting error does
   /// not sufficiently decrease for @a max_adapt_inc_count consecutive
   /// solver iterations or if the max error falls below @a surf_fit_max_threshold.
   void EnableAdaptiveSurfaceFitting()
   {
      surf_fit_scale_factor = 10.0;
      surf_fit_rel_change_threshold = 0.001;
   }
   void SetAdaptiveSurfaceFittingScalingFactor(double factor)
   {
      surf_fit_scale_factor = factor;
   }
   void SetAdaptiveSurfaceFittingRelativeChangeThreshold(double threshold)
   {
      surf_fit_rel_change_threshold = threshold;
   }
   void SetMaxNumberofIncrementsForAdaptiveFitting(int count)
   {
      max_adapt_inc_count = count;
   }
   void SetTerminationWithMaxSurfaceFittingError(double max_error)
   {
      surf_fit_max_threshold = max_error;
   }
   void SetMinimumDeterminantThreshold(double threshold)
   {
      min_detJ_threshold = threshold;
   }
<<<<<<< HEAD
   void SetMaximumFittingWeightLimit(double weight)
   {
      weights_max_limit = weight;
   }
   void SetWorstSkewnessLimit(double limit)
   {
      worst_skewness = limit;
   }
=======
>>>>>>> 110bec15

   virtual void Mult(const Vector &b, Vector &x) const
   {
      if (solver_type == 0)
      {
         NewtonSolver::Mult(b, x);
      }
      else if (solver_type == 1)
      {
         LBFGSSolver::Mult(b, x);
      }
      else { MFEM_ABORT("Invalid type"); }
   }

   virtual void SetSolver(Solver &solver)
   {
      if (solver_type == 0)
      {
         NewtonSolver::SetSolver(solver);
      }
      else if (solver_type == 1)
      {
         LBFGSSolver::SetSolver(solver);
      }
      else { MFEM_ABORT("Invalid type"); }
   }
   virtual void SetPreconditioner(Solver &pr) { SetSolver(pr); }
};

void vis_tmop_metric_s(int order, TMOP_QualityMetric &qm,
                       const TargetConstructor &tc, Mesh &pmesh,
                       char *title, int position);
#ifdef MFEM_USE_MPI
void vis_tmop_metric_p(int order, TMOP_QualityMetric &qm,
                       const TargetConstructor &tc, ParMesh &pmesh,
                       char *title, int position);
#endif

}

#endif<|MERGE_RESOLUTION|>--- conflicted
+++ resolved
@@ -134,12 +134,7 @@
    int solver_type;
    bool parallel;
 
-<<<<<<< HEAD
-   // Minimum detJ.
-   // Line search step is rejected if min(detJ) <= min_detJ_threshold
-=======
    // Line search step is rejected if min(detJ) <= min_detJ_threshold.
->>>>>>> 110bec15
    double min_detJ_threshold = 0.0;
 
    // Surface fitting variables.
@@ -151,11 +146,8 @@
    double surf_fit_scale_factor = 0.0;
    mutable int adapt_inc_count = 0;
    mutable int max_adapt_inc_count = 10;
-<<<<<<< HEAD
    mutable double weights_max_limit = 1e20;
    mutable double worst_skewness = 0.0;
-=======
->>>>>>> 110bec15
 
    // Minimum determinant over the whole mesh. Used for mesh untangling.
    double *min_det_ptr = nullptr;
@@ -272,7 +264,6 @@
    {
       min_detJ_threshold = threshold;
    }
-<<<<<<< HEAD
    void SetMaximumFittingWeightLimit(double weight)
    {
       weights_max_limit = weight;
@@ -281,8 +272,6 @@
    {
       worst_skewness = limit;
    }
-=======
->>>>>>> 110bec15
 
    virtual void Mult(const Vector &b, Vector &x) const
    {
