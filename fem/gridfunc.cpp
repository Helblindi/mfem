--- conflicted
+++ resolved
@@ -3958,135 +3958,6 @@
       << '\n';
    Vector::Print(os, vdim);
    os.flush();
-<<<<<<< HEAD
-}
-
-std::ostream &operator<<(std::ostream &os, const QuadratureFunction &qf)
-{
-   qf.Save(os);
-   return os;
-}
-
-void QuadratureFunction::SaveVTU(std::ostream &out, VTKFormat format,
-                                 int compression_level) const
-{
-   out << R"(<VTKFile type="UnstructuredGrid" version="0.1")";
-   if (compression_level != 0)
-   {
-      out << R"( compressor="vtkZLibDataCompressor")";
-   }
-   out << " byte_order=\"" << VTKByteOrder() << "\">\n";
-   out << "<UnstructuredGrid>\n";
-
-   const char *fmt_str = (format == VTKFormat::ASCII) ? "ascii" : "binary";
-   const char *type_str = (format != VTKFormat::BINARY32) ? "Float64" : "Float32";
-   std::vector<char> buf;
-
-   int np = qspace->GetSize();
-   int ne = qspace->GetNE();
-   int sdim = qspace->GetMesh()->SpaceDimension();
-
-   // For quadrature functions, each point is a vertex cell, so number of cells
-   // is equal to number of points
-   out << "<Piece NumberOfPoints=\"" << np
-       << "\" NumberOfCells=\"" << np << "\">\n";
-
-   // print out the points
-   out << "<Points>\n";
-   out << "<DataArray type=\"" << type_str
-       << "\" NumberOfComponents=\"3\" format=\"" << fmt_str << "\">\n";
-
-   Vector pt(sdim);
-   for (int i = 0; i < ne; i++)
-   {
-      ElementTransformation &T = *qspace->GetMesh()->GetElementTransformation(i);
-      const IntegrationRule &ir = GetElementIntRule(i);
-      for (int j = 0; j < ir.Size(); j++)
-      {
-         T.Transform(ir[j], pt);
-         WriteBinaryOrASCII(out, buf, pt[0], " ", format);
-         if (sdim > 1) { WriteBinaryOrASCII(out, buf, pt[1], " ", format); }
-         else { WriteBinaryOrASCII(out, buf, 0.0, " ", format); }
-         if (sdim > 2) { WriteBinaryOrASCII(out, buf, pt[2], "", format); }
-         else { WriteBinaryOrASCII(out, buf, 0.0, "", format); }
-         if (format == VTKFormat::ASCII) { out << '\n'; }
-      }
-   }
-   if (format != VTKFormat::ASCII)
-   {
-      WriteBase64WithSizeAndClear(out, buf, compression_level);
-   }
-   out << "</DataArray>\n";
-   out << "</Points>\n";
-
-   // Write cells (each cell is just a vertex)
-   out << "<Cells>\n";
-   // Connectivity
-   out << R"(<DataArray type="Int32" Name="connectivity" format=")"
-       << fmt_str << "\">\n";
-
-   for (int i=0; i<np; ++i) { WriteBinaryOrASCII(out, buf, i, "\n", format); }
-   if (format != VTKFormat::ASCII)
-   {
-      WriteBase64WithSizeAndClear(out, buf, compression_level);
-   }
-   out << "</DataArray>\n";
-   // Offsets
-   out << R"(<DataArray type="Int32" Name="offsets" format=")"
-       << fmt_str << "\">\n";
-   for (int i=0; i<np; ++i) { WriteBinaryOrASCII(out, buf, i, "\n", format); }
-   if (format != VTKFormat::ASCII)
-   {
-      WriteBase64WithSizeAndClear(out, buf, compression_level);
-   }
-   out << "</DataArray>\n";
-   // Types
-   out << R"(<DataArray type="UInt8" Name="types" format=")"
-       << fmt_str << "\">\n";
-   for (int i = 0; i < np; i++)
-   {
-      uint8_t vtk_cell_type = VTKGeometry::POINT;
-      WriteBinaryOrASCII(out, buf, vtk_cell_type, "\n", format);
-   }
-   if (format != VTKFormat::ASCII)
-   {
-      WriteBase64WithSizeAndClear(out, buf, compression_level);
-   }
-   out << "</DataArray>\n";
-   out << "</Cells>\n";
-
-   out << "<PointData>\n";
-   out << "<DataArray type=\"" << type_str << "\" Name=\"u\" format=\""
-       << fmt_str << "\" NumberOfComponents=\"" << vdim << "\">\n";
-   for (int i = 0; i < ne; i++)
-   {
-      DenseMatrix vals;
-      GetElementValues(i, vals);
-      for (int j = 0; j < vals.Size(); ++j)
-      {
-         for (int vd = 0; vd < vdim; ++vd)
-         {
-            WriteBinaryOrASCII(out, buf, vals(vd, j), " ", format);
-         }
-         if (format == VTKFormat::ASCII) { out << '\n'; }
-      }
-   }
-   if (format != VTKFormat::ASCII)
-   {
-      WriteBase64WithSizeAndClear(out, buf, compression_level);
-   }
-   out << "</DataArray>\n";
-   out << "</PointData>\n";
-
-   out << "</Piece>\n";
-   out << "</UnstructuredGrid>\n";
-   out << "</VTKFile>" << std::endl;
-}
-
-void QuadratureFunction::SaveVTU(const std::string &filename, VTKFormat format,
-                                 int compression_level) const
-{
-=======
 }
 
 std::ostream &operator<<(std::ostream &os, const QuadratureFunction &qf)
@@ -4214,7 +4085,6 @@
 void QuadratureFunction::SaveVTU(const std::string &filename, VTKFormat format,
                                  int compression_level) const
 {
->>>>>>> aa9a4887
    std::ofstream f(filename + ".vtu");
    SaveVTU(f, format, compression_level);
 }
