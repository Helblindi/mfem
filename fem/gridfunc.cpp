// Copyright (c) 2010-2023, Lawrence Livermore National Security, LLC. Produced
// at the Lawrence Livermore National Laboratory. All Rights reserved. See files
// LICENSE and NOTICE for details. LLNL-CODE-806117.
//
// This file is part of the MFEM library. For more information and source code
// availability visit https://mfem.org.
//
// MFEM is free software; you can redistribute it and/or modify it under the
// terms of the BSD-3 license. We welcome feedback and contributions, see file
// CONTRIBUTING.md for details.

// Implementation of GridFunction

#include "gridfunc.hpp"
#include "quadinterpolator.hpp"
#include "../mesh/nurbs.hpp"
#include "../general/text.hpp"

#ifdef MFEM_USE_MPI
#include "pfespace.hpp"
#endif

#include <limits>
#include <cstring>
#include <string>
#include <cmath>
#include <iostream>
#include <algorithm>

namespace mfem
{

using namespace std;

GridFunction::GridFunction(Mesh *m, std::istream &input)
   : Vector()
{
   // Grid functions are stored on the device
   UseDevice(true);

   fes = new FiniteElementSpace;
   fec = fes->Load(m, input);

   skip_comment_lines(input, '#');
   istream::int_type next_char = input.peek();
   if (next_char == 'N') // First letter of "NURBS_patches"
   {
      string buff;
      getline(input, buff);
      filter_dos(buff);
      if (buff == "NURBS_patches")
      {
         MFEM_VERIFY(fes->GetNURBSext(),
                     "NURBS_patches requires NURBS FE space");
         fes->GetNURBSext()->LoadSolution(input, *this);
      }
      else
      {
         MFEM_ABORT("unknown section: " << buff);
      }
   }
   else
   {
      Vector::Load(input, fes->GetVSize());

      // if the mesh is a legacy (v1.1) NC mesh, it has old vertex ordering
      if (fes->Nonconforming() &&
          fes->GetMesh()->ncmesh->IsLegacyLoaded())
      {
         LegacyNCReorder();
      }
   }
   fes_sequence = fes->GetSequence();
}

GridFunction::GridFunction(Mesh *m, GridFunction *gf_array[], int num_pieces)
{
   UseDevice(true);

   // all GridFunctions must have the same FE collection, vdim, ordering
   int vdim, ordering;

   fes = gf_array[0]->FESpace();
   fec = FiniteElementCollection::New(fes->FEColl()->Name());
   vdim = fes->GetVDim();
   ordering = fes->GetOrdering();
   fes = new FiniteElementSpace(m, fec, vdim, ordering);
   SetSize(fes->GetVSize());

   if (m->NURBSext)
   {
      m->NURBSext->MergeGridFunctions(gf_array, num_pieces, *this);
      return;
   }

   int g_ndofs  = fes->GetNDofs();
   int g_nvdofs = fes->GetNVDofs();
   int g_nedofs = fes->GetNEDofs();
   int g_nfdofs = fes->GetNFDofs();
   int g_nddofs = g_ndofs - (g_nvdofs + g_nedofs + g_nfdofs);
   int vi, ei, fi, di;
   vi = ei = fi = di = 0;
   for (int i = 0; i < num_pieces; i++)
   {
      FiniteElementSpace *l_fes = gf_array[i]->FESpace();
      int l_ndofs  = l_fes->GetNDofs();
      int l_nvdofs = l_fes->GetNVDofs();
      int l_nedofs = l_fes->GetNEDofs();
      int l_nfdofs = l_fes->GetNFDofs();
      int l_nddofs = l_ndofs - (l_nvdofs + l_nedofs + l_nfdofs);
      const double *l_data = gf_array[i]->GetData();
      double *g_data = data;
      if (ordering == Ordering::byNODES)
      {
         for (int d = 0; d < vdim; d++)
         {
            memcpy(g_data+vi, l_data, l_nvdofs*sizeof(double));
            l_data += l_nvdofs;
            g_data += g_nvdofs;
            memcpy(g_data+ei, l_data, l_nedofs*sizeof(double));
            l_data += l_nedofs;
            g_data += g_nedofs;
            memcpy(g_data+fi, l_data, l_nfdofs*sizeof(double));
            l_data += l_nfdofs;
            g_data += g_nfdofs;
            memcpy(g_data+di, l_data, l_nddofs*sizeof(double));
            l_data += l_nddofs;
            g_data += g_nddofs;
         }
      }
      else
      {
         memcpy(g_data+vdim*vi, l_data, l_nvdofs*sizeof(double)*vdim);
         l_data += vdim*l_nvdofs;
         g_data += vdim*g_nvdofs;
         memcpy(g_data+vdim*ei, l_data, l_nedofs*sizeof(double)*vdim);
         l_data += vdim*l_nedofs;
         g_data += vdim*g_nedofs;
         memcpy(g_data+vdim*fi, l_data, l_nfdofs*sizeof(double)*vdim);
         l_data += vdim*l_nfdofs;
         g_data += vdim*g_nfdofs;
         memcpy(g_data+vdim*di, l_data, l_nddofs*sizeof(double)*vdim);
         l_data += vdim*l_nddofs;
         g_data += vdim*g_nddofs;
      }
      vi += l_nvdofs;
      ei += l_nedofs;
      fi += l_nfdofs;
      di += l_nddofs;
   }
   fes_sequence = fes->GetSequence();
}

void GridFunction::Destroy()
{
   if (fec)
   {
      delete fes;
      delete fec;
      fec = NULL;
   }
}

void GridFunction::Update()
{
   if (fes->GetSequence() == fes_sequence)
   {
      return; // space and grid function are in sync, no-op
   }
   // it seems we cannot use the following, due to FESpace::Update(false)
   /*if (fes->GetSequence() != fes_sequence + 1)
   {
      MFEM_ABORT("Error in update sequence. GridFunction needs to be updated "
                 "right after the space is updated.");
   }*/
   fes_sequence = fes->GetSequence();

   const Operator *T = fes->GetUpdateOperator();
   if (T)
   {
      Vector old_data;
      old_data.Swap(*this);
      SetSize(T->Height());
      UseDevice(true);
      T->Mult(old_data, *this);
   }
   else
   {
      SetSize(fes->GetVSize());
   }

   if (t_vec.Size() > 0) { SetTrueVector(); }
}

void GridFunction::SetSpace(FiniteElementSpace *f)
{
   if (f != fes) { Destroy(); }
   fes = f;
   SetSize(fes->GetVSize());
   fes_sequence = fes->GetSequence();
}

void GridFunction::MakeRef(FiniteElementSpace *f, double *v)
{
   if (f != fes) { Destroy(); }
   fes = f;
   NewDataAndSize(v, fes->GetVSize());
   fes_sequence = fes->GetSequence();
}

void GridFunction::MakeRef(FiniteElementSpace *f, Vector &v, int v_offset)
{
   MFEM_ASSERT(v.Size() >= v_offset + f->GetVSize(), "");
   if (f != fes) { Destroy(); }
   fes = f;
   v.UseDevice(true);
   this->Vector::MakeRef(v, v_offset, fes->GetVSize());
   fes_sequence = fes->GetSequence();
}

void GridFunction::MakeTRef(FiniteElementSpace *f, double *tv)
{
   if (IsIdentityProlongation(f->GetProlongationMatrix()))
   {
      MakeRef(f, tv);
      t_vec.NewDataAndSize(tv, size);
   }
   else
   {
      SetSpace(f); // works in parallel
      t_vec.NewDataAndSize(tv, f->GetTrueVSize());
   }
}

void GridFunction::MakeTRef(FiniteElementSpace *f, Vector &tv, int tv_offset)
{
   tv.UseDevice(true);
   if (IsIdentityProlongation(f->GetProlongationMatrix()))
   {
      MakeRef(f, tv, tv_offset);
      t_vec.NewMemoryAndSize(data, size, false);
   }
   else
   {
      MFEM_ASSERT(tv.Size() >= tv_offset + f->GetTrueVSize(), "");
      SetSpace(f); // works in parallel
      t_vec.MakeRef(tv, tv_offset, f->GetTrueVSize());
   }
}

void GridFunction::SumFluxAndCount(BilinearFormIntegrator &blfi,
                                   GridFunction &flux,
                                   Array<int>& count,
                                   bool wcoef,
                                   int subdomain)
{
   GridFunction &u = *this;

   ElementTransformation *Transf;
   DofTransformation *udoftrans;
   DofTransformation *fdoftrans;

   FiniteElementSpace *ufes = u.FESpace();
   FiniteElementSpace *ffes = flux.FESpace();

   int nfe = ufes->GetNE();
   Array<int> udofs;
   Array<int> fdofs;
   Vector ul, fl;

   flux = 0.0;
   count = 0;

   for (int i = 0; i < nfe; i++)
   {
      if (subdomain >= 0 && ufes->GetAttribute(i) != subdomain)
      {
         continue;
      }

      udoftrans = ufes->GetElementVDofs(i, udofs);
      fdoftrans = ffes->GetElementVDofs(i, fdofs);

      u.GetSubVector(udofs, ul);
      if (udoftrans)
      {
         udoftrans->InvTransformPrimal(ul);
      }

      Transf = ufes->GetElementTransformation(i);
      blfi.ComputeElementFlux(*ufes->GetFE(i), *Transf, ul,
                              *ffes->GetFE(i), fl, wcoef);

      if (fdoftrans)
      {
         fdoftrans->TransformPrimal(fl);
      }
      flux.AddElementVector(fdofs, fl);

      FiniteElementSpace::AdjustVDofs(fdofs);
      for (int j = 0; j < fdofs.Size(); j++)
      {
         count[fdofs[j]]++;
      }
   }
}

void GridFunction::ComputeFlux(BilinearFormIntegrator &blfi,
                               GridFunction &flux, bool wcoef,
                               int subdomain)
{
   Array<int> count(flux.Size());

   SumFluxAndCount(blfi, flux, count, wcoef, subdomain);

   // complete averaging
   for (int i = 0; i < count.Size(); i++)
   {
      if (count[i] != 0) { flux(i) /= count[i]; }
   }
}

int GridFunction::VectorDim() const
{
   const FiniteElement *fe;
   if (!fes->GetNE())
   {
      const FiniteElementCollection *fe_coll = fes->FEColl();
      static const Geometry::Type geoms[3] =
      { Geometry::SEGMENT, Geometry::TRIANGLE, Geometry::TETRAHEDRON };
      fe = fe_coll->
           FiniteElementForGeometry(geoms[fes->GetMesh()->Dimension()-1]);
   }
   else
   {
      fe = fes->GetFE(0);
   }
   if (!fe || fe->GetRangeType() == FiniteElement::SCALAR)
   {
      return fes->GetVDim();
   }
   return fes->GetVDim()*std::max(fes->GetMesh()->SpaceDimension(),
                                  fe->GetVDim());
}

int GridFunction::CurlDim() const
{
   const FiniteElement *fe;
   if (!fes->GetNE())
   {
      static const Geometry::Type geoms[3] =
      { Geometry::SEGMENT, Geometry::TRIANGLE, Geometry::TETRAHEDRON };
      fe = fec->FiniteElementForGeometry(geoms[fes->GetMesh()->Dimension()-1]);
   }
   else
   {
      fe = fes->GetFE(0);
   }
   if (!fe || fe->GetRangeType() == FiniteElement::SCALAR)
   {
      return 2 * fes->GetMesh()->SpaceDimension() - 3;
   }
   return fes->GetVDim()*fe->GetCurlDim();
}

void GridFunction::GetTrueDofs(Vector &tv) const
{
   const SparseMatrix *R = fes->GetRestrictionMatrix();
   if (!R || IsIdentityProlongation(fes->GetProlongationMatrix()))
   {
      // R is identity
      tv = *this; // no real copy if 'tv' and '*this' use the same data
   }
   else
   {
      tv.SetSize(R->Height());
      R->Mult(*this, tv);
   }
}

void GridFunction::SetFromTrueDofs(const Vector &tv)
{
   MFEM_ASSERT(tv.Size() == fes->GetTrueVSize(), "invalid input");
   const SparseMatrix *cP = fes->GetConformingProlongation();
   if (!cP)
   {
      *this = tv; // no real copy if 'tv' and '*this' use the same data
   }
   else
   {
      cP->Mult(tv, *this);
   }
}

void GridFunction::GetNodalValues(int i, Array<double> &nval, int vdim) const
{
   Array<int> vdofs;

   DofTransformation * doftrans = fes->GetElementVDofs(i, vdofs);
   const FiniteElement *FElem = fes->GetFE(i);
   const IntegrationRule *ElemVert =
      Geometries.GetVertices(FElem->GetGeomType());
   int dof = FElem->GetDof();
   int n = ElemVert->GetNPoints();
   nval.SetSize(n);
   vdim--;
   Vector loc_data;
   GetSubVector(vdofs, loc_data);
   if (doftrans)
   {
      doftrans->InvTransformPrimal(loc_data);
   }

   if (FElem->GetRangeType() == FiniteElement::SCALAR)
   {
      Vector shape(dof);
      if (FElem->GetMapType() == FiniteElement::VALUE)
      {
         for (int k = 0; k < n; k++)
         {
            FElem->CalcShape(ElemVert->IntPoint(k), shape);
            nval[k] = shape * (&loc_data[dof * vdim]);
         }
      }
      else
      {
         ElementTransformation *Tr = fes->GetElementTransformation(i);
         for (int k = 0; k < n; k++)
         {
            Tr->SetIntPoint(&ElemVert->IntPoint(k));
            FElem->CalcPhysShape(*Tr, shape);
            nval[k] = shape * (&loc_data[dof * vdim]);
         }
      }
   }
   else
   {
      ElementTransformation *Tr = fes->GetElementTransformation(i);
      DenseMatrix vshape(dof, FElem->GetDim());
      for (int k = 0; k < n; k++)
      {
         Tr->SetIntPoint(&ElemVert->IntPoint(k));
         FElem->CalcVShape(*Tr, vshape);
         nval[k] = loc_data * (&vshape(0,vdim));
      }
   }
}

double GridFunction::GetValue(int i, const IntegrationPoint &ip, int vdim)
const
{
   Array<int> dofs;
   DofTransformation * doftrans = fes->GetElementDofs(i, dofs);
   fes->DofsToVDofs(vdim-1, dofs);
   Vector DofVal(dofs.Size()), LocVec;
   const FiniteElement *fe = fes->GetFE(i);
   if (fe->GetMapType() == FiniteElement::VALUE)
   {
      fe->CalcShape(ip, DofVal);
   }
   else
   {
      ElementTransformation *Tr = fes->GetElementTransformation(i);
      Tr->SetIntPoint(&ip);
      fe->CalcPhysShape(*Tr, DofVal);
   }
   GetSubVector(dofs, LocVec);
   if (doftrans)
   {
      doftrans->InvTransformPrimal(LocVec);
   }

   return (DofVal * LocVec);
}

void GridFunction::GetVectorValue(int i, const IntegrationPoint &ip,
                                  Vector &val) const
{
   const FiniteElement *FElem = fes->GetFE(i);
   int dof = FElem->GetDof();
   Array<int> vdofs;
   DofTransformation * doftrans = fes->GetElementVDofs(i, vdofs);
   Vector loc_data;
   GetSubVector(vdofs, loc_data);
   if (doftrans)
   {
      doftrans->InvTransformPrimal(loc_data);
   }
   if (FElem->GetRangeType() == FiniteElement::SCALAR)
   {
      Vector shape(dof);
      if (FElem->GetMapType() == FiniteElement::VALUE)
      {
         FElem->CalcShape(ip, shape);
      }
      else
      {
         ElementTransformation *Tr = fes->GetElementTransformation(i);
         Tr->SetIntPoint(&ip);
         FElem->CalcPhysShape(*Tr, shape);
      }
      int vdim = fes->GetVDim();
      val.SetSize(vdim);
      for (int k = 0; k < vdim; k++)
      {
         val(k) = shape * (&loc_data[dof * k]);
      }
   }
   else
   {
      int vdim = VectorDim();
      DenseMatrix vshape(dof, vdim);
      ElementTransformation *Tr = fes->GetElementTransformation(i);
      Tr->SetIntPoint(&ip);
      FElem->CalcVShape(*Tr, vshape);
      val.SetSize(vdim);
      vshape.MultTranspose(loc_data, val);
   }
}

void GridFunction::GetValues(int i, const IntegrationRule &ir, Vector &vals,
                             int vdim)
const
{
   Array<int> dofs;
   int n = ir.GetNPoints();
   vals.SetSize(n);
   DofTransformation * doftrans = fes->GetElementDofs(i, dofs);
   fes->DofsToVDofs(vdim-1, dofs);
   const FiniteElement *FElem = fes->GetFE(i);
   int dof = FElem->GetDof();
   Vector DofVal(dof), loc_data(dof);
   GetSubVector(dofs, loc_data);
   if (doftrans)
   {
      doftrans->InvTransformPrimal(loc_data);
   }
   if (FElem->GetMapType() == FiniteElement::VALUE)
   {
      for (int k = 0; k < n; k++)
      {
         FElem->CalcShape(ir.IntPoint(k), DofVal);
         vals(k) = DofVal * loc_data;
      }
   }
   else
   {
      ElementTransformation *Tr = fes->GetElementTransformation(i);
      for (int k = 0; k < n; k++)
      {
         Tr->SetIntPoint(&ir.IntPoint(k));
         FElem->CalcPhysShape(*Tr, DofVal);
         vals(k) = DofVal * loc_data;
      }
   }
}

void GridFunction::GetValues(int i, const IntegrationRule &ir, Vector &vals,
                             DenseMatrix &tr, int vdim)
const
{
   ElementTransformation *ET;
   ET = fes->GetElementTransformation(i);
   ET->Transform(ir, tr);

   GetValues(i, ir, vals, vdim);
}

void GridFunction::GetLaplacians(int i, const IntegrationRule &ir, Vector &laps,
                                 int vdim)
const
{
   Array<int> dofs;
   int n = ir.GetNPoints();
   laps.SetSize(n);
   fes->GetElementDofs(i, dofs);
   fes->DofsToVDofs(vdim-1, dofs);
   const FiniteElement *FElem = fes->GetFE(i);
   ElementTransformation *ET;
   ET = fes->GetElementTransformation(i);
   MFEM_ASSERT(FElem->GetMapType() == FiniteElement::VALUE,
               "invalid FE map type");

   int dof = FElem->GetDof();
   Vector DofLap(dof), loc_data(dof);
   GetSubVector(dofs, loc_data);
   for (int k = 0; k < n; k++)
   {
      const IntegrationPoint &ip = ir.IntPoint(k);
      ET->SetIntPoint(&ip);
      FElem->CalcPhysLaplacian(*ET, DofLap);
      laps(k) = DofLap * loc_data;
   }
}

void GridFunction::GetLaplacians(int i, const IntegrationRule &ir, Vector &laps,
                                 DenseMatrix &tr, int vdim)
const
{
   ElementTransformation *ET;
   ET = fes->GetElementTransformation(i);
   ET->Transform(ir, tr);

   GetLaplacians(i, ir, laps, vdim);
}


void GridFunction::GetHessians(int i, const IntegrationRule &ir,
                               DenseMatrix &hess,
                               int vdim)
const
{

   Array<int> dofs;
   int n = ir.GetNPoints();
   fes->GetElementDofs(i, dofs);
   fes->DofsToVDofs(vdim-1, dofs);
   const FiniteElement *FElem = fes->GetFE(i);
   ElementTransformation *ET;
   ET = fes->GetElementTransformation(i);
   int dim = FElem->GetDim();
   int size = (dim*(dim+1))/2;

   MFEM_ASSERT(FElem->GetMapType() == FiniteElement::VALUE,
               "invalid FE map type");

   int dof = FElem->GetDof();
   DenseMatrix DofHes(dof, size);
   hess.SetSize(n, size);

   Vector loc_data(dof);
   GetSubVector(dofs, loc_data);

   hess = 0.0;
   for (int k = 0; k < n; k++)
   {
      const IntegrationPoint &ip = ir.IntPoint(k);
      ET->SetIntPoint(&ip);
      FElem->CalcPhysHessian(*ET, DofHes);

      for (int j = 0; j < size; j++)
      {
         for (int d = 0; d < dof; d++)
         {
            hess(k,j) += DofHes(d,j) * loc_data[d];
         }
      }
   }
}

void GridFunction::GetHessians(int i, const IntegrationRule &ir,
                               DenseMatrix &hess,
                               DenseMatrix &tr, int vdim)
const
{
   ElementTransformation *ET;
   ET = fes->GetElementTransformation(i);
   ET->Transform(ir, tr);

   GetHessians(i, ir, hess, vdim);
}


int GridFunction::GetFaceValues(int i, int side, const IntegrationRule &ir,
                                Vector &vals, DenseMatrix &tr,
                                int vdim) const
{
   int n, dir;
   FaceElementTransformations *Transf;

   n = ir.GetNPoints();
   IntegrationRule eir(n);  // ---
   if (side == 2) // automatic choice of side
   {
      Transf = fes->GetMesh()->GetFaceElementTransformations(i, 0);
      if (Transf->Elem2No < 0 ||
          fes->GetAttribute(Transf->Elem1No) <=
          fes->GetAttribute(Transf->Elem2No))
      {
         dir = 0;
      }
      else
      {
         dir = 1;
      }
   }
   else
   {
      if (side == 1 && !fes->GetMesh()->FaceIsInterior(i))
      {
         dir = 0;
      }
      else
      {
         dir = side;
      }
   }
   if (dir == 0)
   {
      Transf = fes->GetMesh()->GetFaceElementTransformations(i, 4);
      Transf->Loc1.Transform(ir, eir);
      GetValues(Transf->Elem1No, eir, vals, tr, vdim);
   }
   else
   {
      Transf = fes->GetMesh()->GetFaceElementTransformations(i, 8);
      Transf->Loc2.Transform(ir, eir);
      GetValues(Transf->Elem2No, eir, vals, tr, vdim);
   }

   return dir;
}

void GridFunction::GetVectorValues(int i, const IntegrationRule &ir,
                                   DenseMatrix &vals, DenseMatrix &tr) const
{
   ElementTransformation *Tr = fes->GetElementTransformation(i);
   Tr->Transform(ir, tr);

   GetVectorValues(*Tr, ir, vals);
}

void be_to_bfe(Geometry::Type geom, int o, const IntegrationPoint &ip,
               IntegrationPoint &fip)
{
   if (geom == Geometry::TRIANGLE)
   {
      if (o == 2)
      {
         fip.x = 1.0 - ip.x - ip.y;
         fip.y = ip.x;
      }
      else if (o == 4)
      {
         fip.x = ip.y;
         fip.y = 1.0 - ip.x - ip.y;
      }
      else
      {
         fip.x = ip.x;
         fip.y = ip.y;
      }
      fip.z = ip.z;
   }
   else
   {
      if (o == 2)
      {
         fip.x = ip.y;
         fip.y = 1.0 - ip.x;
      }
      else if (o == 4)
      {
         fip.x = 1.0 - ip.x;
         fip.y = 1.0 - ip.y;
      }
      else if (o == 6)
      {
         fip.x = 1.0 - ip.y;
         fip.y = ip.x;
      }
      else
      {
         fip.x = ip.x;
         fip.y = ip.y;
      }
      fip.z = ip.z;
   }
   fip.weight = ip.weight;
   fip.index  = ip.index;
}

double GridFunction::GetValue(ElementTransformation &T,
                              const IntegrationPoint &ip,
                              int comp, Vector *tr) const
{
   if (tr)
   {
      T.SetIntPoint(&ip);
      T.Transform(ip, *tr);
   }

   const FiniteElement * fe = NULL;
   Array<int> dofs;

   switch (T.ElementType)
   {
      case ElementTransformation::ELEMENT:
         fe = fes->GetFE(T.ElementNo);
         fes->GetElementDofs(T.ElementNo, dofs);
         break;
      case ElementTransformation::EDGE:
         if (fes->FEColl()->GetContType() ==
             FiniteElementCollection::CONTINUOUS)
         {
            fe = fes->GetEdgeElement(T.ElementNo);
            fes->GetEdgeDofs(T.ElementNo, dofs);
         }
         else
         {
            MFEM_ABORT("GridFunction::GetValue: Field continuity type \""
                       << fes->FEColl()->GetContType() << "\" not supported "
                       << "on mesh edges.");
            return NAN;
         }
         break;
      case ElementTransformation::FACE:
         if (fes->FEColl()->GetContType() ==
             FiniteElementCollection::CONTINUOUS)
         {
            fe = fes->GetFaceElement(T.ElementNo);
            fes->GetFaceDofs(T.ElementNo, dofs);
         }
         else
         {
            MFEM_ABORT("GridFunction::GetValue: Field continuity type \""
                       << fes->FEColl()->GetContType() << "\" not supported "
                       << "on mesh faces.");
            return NAN;
         }
         break;
      case ElementTransformation::BDR_ELEMENT:
      {
         if (fes->FEColl()->GetContType() ==
             FiniteElementCollection::CONTINUOUS)
         {
            // This is a continuous field so we can evaluate it on the boundary.
            fe = fes->GetBE(T.ElementNo);
            fes->GetBdrElementDofs(T.ElementNo, dofs);
         }
         else
         {
            // This is a discontinuous field which cannot be evaluated on the
            // boundary so we'll evaluate it in the neighboring element.
            FaceElementTransformations * FET =
               fes->GetMesh()->GetBdrFaceTransformations(T.ElementNo);

            // Boundary elements and Boundary Faces may have different
            // orientations so adjust the integration point if necessary.
            int o = 0;
            if (fes->GetMesh()->Dimension() == 3)
            {
               int f;
               fes->GetMesh()->GetBdrElementFace(T.ElementNo, &f, &o);
            }

            IntegrationPoint fip;
            be_to_bfe(FET->GetGeometryType(), o, ip, fip);

            // Compute and set the point in element 1 from fip
            FET->SetAllIntPoints(&fip);
            ElementTransformation & T1 = FET->GetElement1Transformation();
            return GetValue(T1, T1.GetIntPoint(), comp);
         }
      }
      break;
      case ElementTransformation::BDR_FACE:
      {
         FaceElementTransformations * FET =
            dynamic_cast<FaceElementTransformations *>(&T);

         // Evaluate in neighboring element for both continuous and
         // discontinuous fields (the integration point in T1 should have
         // already been set).
         ElementTransformation & T1 = FET->GetElement1Transformation();
         return GetValue(T1, T1.GetIntPoint(), comp);
      }
      default:
      {
         MFEM_ABORT("GridFunction::GetValue: Unsupported element type \""
                    << T.ElementType << "\"");
         return NAN;
      }
   }

   fes->DofsToVDofs(comp-1, dofs);
   Vector DofVal(dofs.Size()), LocVec;
   if (fe->GetMapType() == FiniteElement::VALUE)
   {
      fe->CalcShape(ip, DofVal);
   }
   else
   {
      fe->CalcPhysShape(T, DofVal);
   }
   GetSubVector(dofs, LocVec);

   return (DofVal * LocVec);
}

void GridFunction::GetValues(ElementTransformation &T,
                             const IntegrationRule &ir,
                             Vector &vals, int comp,
                             DenseMatrix *tr) const
{
   if (tr)
   {
      T.Transform(ir, *tr);
   }

   int nip = ir.GetNPoints();
   vals.SetSize(nip);
   for (int j = 0; j < nip; j++)
   {
      const IntegrationPoint &ip = ir.IntPoint(j);
      T.SetIntPoint(&ip);
      vals[j] = GetValue(T, ip, comp);
   }
}

void GridFunction::GetVectorValue(ElementTransformation &T,
                                  const IntegrationPoint &ip,
                                  Vector &val, Vector *tr) const
{
   if (tr)
   {
      T.SetIntPoint(&ip);
      T.Transform(ip, *tr);
   }

   Array<int> vdofs;
   const FiniteElement *fe = NULL;
   DofTransformation * doftrans = NULL;

   switch (T.ElementType)
   {
      case ElementTransformation::ELEMENT:
         doftrans = fes->GetElementVDofs(T.ElementNo, vdofs);
         fe = fes->GetFE(T.ElementNo);
         break;
      case ElementTransformation::EDGE:
         if (fes->FEColl()->GetContType() ==
             FiniteElementCollection::CONTINUOUS)
         {
            fe = fes->GetEdgeElement(T.ElementNo);
            fes->GetEdgeVDofs(T.ElementNo, vdofs);
         }
         else
         {
            MFEM_ABORT("GridFunction::GetVectorValue: Field continuity type \""
                       << fes->FEColl()->GetContType() << "\" not supported "
                       << "on mesh edges.");
            return;
         }
         break;
      case ElementTransformation::FACE:
         if (fes->FEColl()->GetContType() ==
             FiniteElementCollection::CONTINUOUS)
         {
            fe = fes->GetFaceElement(T.ElementNo);
            fes->GetFaceVDofs(T.ElementNo, vdofs);
         }
         else
         {
            MFEM_ABORT("GridFunction::GetVectorValue: Field continuity type \""
                       << fes->FEColl()->GetContType() << "\" not supported "
                       << "on mesh faces.");
            return;
         }
         break;
      case ElementTransformation::BDR_ELEMENT:
      {
         if (fes->FEColl()->GetContType() ==
             FiniteElementCollection::CONTINUOUS)
         {
            // This is a continuous field so we can evaluate it on the boundary.
            fes->GetBdrElementVDofs(T.ElementNo, vdofs);
            fe = fes->GetBE(T.ElementNo);
         }
         else
         {
            // This is a discontinuous vector field which cannot be evaluated on
            // the boundary so we'll evaluate it in the neighboring element.
            FaceElementTransformations * FET =
               fes->GetMesh()->GetBdrFaceTransformations(T.ElementNo);

            // Boundary elements and Boundary Faces may have different
            // orientations so adjust the integration point if necessary.
            int o = 0;
            if (fes->GetMesh()->Dimension() == 3)
            {
               int f;
               fes->GetMesh()->GetBdrElementFace(T.ElementNo, &f, &o);
            }

            IntegrationPoint fip;
            be_to_bfe(FET->GetGeometryType(), o, ip, fip);

            // Compute and set the point in element 1 from fip
            FET->SetAllIntPoints(&fip);
            ElementTransformation & T1 = FET->GetElement1Transformation();
            return GetVectorValue(T1, T1.GetIntPoint(), val);
         }
      }
      break;
      case ElementTransformation::BDR_FACE:
      {
         FaceElementTransformations * FET =
            dynamic_cast<FaceElementTransformations *>(&T);

         // Evaluate in neighboring element for both continuous and
         // discontinuous fields (the integration point in T1 should have
         // already been set).
         ElementTransformation & T1 = FET->GetElement1Transformation();
         return GetVectorValue(T1, T1.GetIntPoint(), val);
      }
      default:
      {
         MFEM_ABORT("GridFunction::GetVectorValue: Unsupported element type \""
                    << T.ElementType << "\"");
         if (val.Size() > 0) { val = NAN; }
         return;
      }
   }

   int dof = fe->GetDof();
   Vector loc_data;
   GetSubVector(vdofs, loc_data);
   if (doftrans)
   {
      doftrans->InvTransformPrimal(loc_data);
   }
   if (fe->GetRangeType() == FiniteElement::SCALAR)
   {
      Vector shape(dof);
      if (fe->GetMapType() == FiniteElement::VALUE)
      {
         fe->CalcShape(ip, shape);
      }
      else
      {
         fe->CalcPhysShape(T, shape);
      }
      int vdim = fes->GetVDim();
      val.SetSize(vdim);
      for (int k = 0; k < vdim; k++)
      {
         val(k) = shape * (&loc_data[dof * k]);
      }
   }
   else
   {
      int spaceDim = fes->GetMesh()->SpaceDimension();
      int vdim = std::max(spaceDim, fe->GetVDim());
      DenseMatrix vshape(dof, vdim);
      fe->CalcVShape(T, vshape);
      val.SetSize(vdim);
      vshape.MultTranspose(loc_data, val);
   }
}

void GridFunction::GetVectorValues(ElementTransformation &T,
                                   const IntegrationRule &ir,
                                   DenseMatrix &vals,
                                   DenseMatrix *tr) const
{
   if (tr)
   {
      T.Transform(ir, *tr);
   }

   const FiniteElement *FElem = fes->GetFE(T.ElementNo);
   int dof = FElem->GetDof();

   Array<int> vdofs;
   DofTransformation * doftrans = fes->GetElementVDofs(T.ElementNo, vdofs);
   Vector loc_data;
   GetSubVector(vdofs, loc_data);
   if (doftrans)
   {
      doftrans->InvTransformPrimal(loc_data);
   }

   int nip = ir.GetNPoints();

   if (FElem->GetRangeType() == FiniteElement::SCALAR)
   {
      Vector shape(dof);
      int vdim = fes->GetVDim();
      vals.SetSize(vdim, nip);
      for (int j = 0; j < nip; j++)
      {
         const IntegrationPoint &ip = ir.IntPoint(j);
         T.SetIntPoint(&ip);
         FElem->CalcPhysShape(T, shape);

         for (int k = 0; k < vdim; k++)
         {
            vals(k,j) = shape * (&loc_data[dof * k]);
         }
      }
   }
   else
   {
      int spaceDim = fes->GetMesh()->SpaceDimension();
      int vdim = std::max(spaceDim, FElem->GetVDim());
      DenseMatrix vshape(dof, vdim);

      vals.SetSize(vdim, nip);
      Vector val_j;

      for (int j = 0; j < nip; j++)
      {
         const IntegrationPoint &ip = ir.IntPoint(j);
         T.SetIntPoint(&ip);
         FElem->CalcVShape(T, vshape);

         vals.GetColumnReference(j, val_j);
         vshape.MultTranspose(loc_data, val_j);
      }
   }
}

int GridFunction::GetFaceVectorValues(
   int i, int side, const IntegrationRule &ir,
   DenseMatrix &vals, DenseMatrix &tr) const
{
   int n, di;
   FaceElementTransformations *Transf;

   n = ir.GetNPoints();
   IntegrationRule eir(n);  // ---
   Transf = fes->GetMesh()->GetFaceElementTransformations(i, 0);
   if (side == 2)
   {
      if (Transf->Elem2No < 0 ||
          fes->GetAttribute(Transf->Elem1No) <=
          fes->GetAttribute(Transf->Elem2No))
      {
         di = 0;
      }
      else
      {
         di = 1;
      }
   }
   else
   {
      di = side;
   }
   if (di == 0)
   {
      Transf = fes->GetMesh()->GetFaceElementTransformations(i, 5);
      Transf->Loc1.Transform(ir, eir);
      GetVectorValues(*Transf->Elem1, eir, vals, &tr);
   }
   else
   {
      Transf = fes->GetMesh()->GetFaceElementTransformations(i, 10);
      Transf->Loc2.Transform(ir, eir);
      GetVectorValues(*Transf->Elem2, eir, vals, &tr);
   }

   return di;
}

void GridFunction::GetValuesFrom(const GridFunction &orig_func)
{
   // Without averaging ...

   const FiniteElementSpace *orig_fes = orig_func.FESpace();
   DofTransformation * doftrans;
   DofTransformation * orig_doftrans;
   Array<int> vdofs, orig_vdofs;
   Vector shape, loc_values, orig_loc_values;
   int i, j, d, ne, dof, odof, vdim;

   ne = fes->GetNE();
   vdim = fes->GetVDim();
   for (i = 0; i < ne; i++)
   {
      doftrans = fes->GetElementVDofs(i, vdofs);
      orig_doftrans = orig_fes->GetElementVDofs(i, orig_vdofs);
      orig_func.GetSubVector(orig_vdofs, orig_loc_values);
      if (orig_doftrans)
      {
         orig_doftrans->InvTransformPrimal(orig_loc_values);
      }
      const FiniteElement *fe = fes->GetFE(i);
      const FiniteElement *orig_fe = orig_fes->GetFE(i);
      dof = fe->GetDof();
      odof = orig_fe->GetDof();
      loc_values.SetSize(dof * vdim);
      shape.SetSize(odof);
      const IntegrationRule &ir = fe->GetNodes();
      for (j = 0; j < dof; j++)
      {
         const IntegrationPoint &ip = ir.IntPoint(j);
         orig_fe->CalcShape(ip, shape);
         for (d = 0; d < vdim; d++)
         {
            loc_values(d*dof+j) = shape * (&orig_loc_values[d * odof]);
         }
      }
      if (doftrans)
      {
         doftrans->TransformPrimal(loc_values);
      }
      SetSubVector(vdofs, loc_values);
   }
}

void GridFunction::GetBdrValuesFrom(const GridFunction &orig_func)
{
   // Without averaging ...

   const FiniteElementSpace *orig_fes = orig_func.FESpace();
   // DofTransformation * doftrans;
   // DofTransformation * orig_doftrans;
   Array<int> vdofs, orig_vdofs;
   Vector shape, loc_values, loc_values_t, orig_loc_values, orig_loc_values_t;
   int i, j, d, nbe, dof, odof, vdim;

   nbe = fes->GetNBE();
   vdim = fes->GetVDim();
   for (i = 0; i < nbe; i++)
   {
      fes->GetBdrElementVDofs(i, vdofs);
      orig_fes->GetBdrElementVDofs(i, orig_vdofs);
      orig_func.GetSubVector(orig_vdofs, orig_loc_values);
      const FiniteElement *fe = fes->GetBE(i);
      const FiniteElement *orig_fe = orig_fes->GetBE(i);
      dof = fe->GetDof();
      odof = orig_fe->GetDof();
      loc_values.SetSize(dof * vdim);
      shape.SetSize(odof);
      const IntegrationRule &ir = fe->GetNodes();
      for (j = 0; j < dof; j++)
      {
         const IntegrationPoint &ip = ir.IntPoint(j);
         orig_fe->CalcShape(ip, shape);
         for (d = 0; d < vdim; d++)
         {
            loc_values(d*dof+j) = shape * (&orig_loc_values[d * odof]);
         }
      }
      SetSubVector(vdofs, loc_values);
   }
}

void GridFunction::GetVectorFieldValues(
   int i, const IntegrationRule &ir, DenseMatrix &vals,
   DenseMatrix &tr, int comp) const
{
   Array<int> vdofs;
   ElementTransformation *transf;

   int d, k, n, sdim, dof;

   n = ir.GetNPoints();
   DofTransformation * doftrans = fes->GetElementVDofs(i, vdofs);
   const FiniteElement *fe = fes->GetFE(i);
   dof = fe->GetDof();
   sdim = fes->GetMesh()->SpaceDimension();
   // int *dofs = &vdofs[comp*dof];
   transf = fes->GetElementTransformation(i);
   transf->Transform(ir, tr);
   vals.SetSize(n, sdim);
   DenseMatrix vshape(dof, sdim);
   Vector loc_data, val(sdim);
   GetSubVector(vdofs, loc_data);
   if (doftrans)
   {
      doftrans->InvTransformPrimal(loc_data);
   }
   for (k = 0; k < n; k++)
   {
      const IntegrationPoint &ip = ir.IntPoint(k);
      transf->SetIntPoint(&ip);
      fe->CalcVShape(*transf, vshape);
      vshape.MultTranspose(loc_data, val);
      for (d = 0; d < sdim; d++)
      {
         vals(k,d) = val(d);
      }
   }
}

void GridFunction::ReorderByNodes()
{
   if (fes->GetOrdering() == Ordering::byNODES)
   {
      return;
   }

   int i, j, k;
   int vdim = fes->GetVDim();
   int ndofs = fes->GetNDofs();
   double *temp = new double[size];

   k = 0;
   for (j = 0; j < ndofs; j++)
      for (i = 0; i < vdim; i++)
      {
         temp[j+i*ndofs] = data[k++];
      }

   for (i = 0; i < size; i++)
   {
      data[i] = temp[i];
   }

   delete [] temp;
}

void GridFunction::GetVectorFieldNodalValues(Vector &val, int comp) const
{
   int i, k;
   Array<int> overlap(fes->GetNV());
   Array<int> vertices;
   DenseMatrix vals, tr;

   val.SetSize(overlap.Size());
   overlap = 0;
   val = 0.0;

   comp--;
   for (i = 0; i < fes->GetNE(); i++)
   {
      const IntegrationRule *ir =
         Geometries.GetVertices(fes->GetFE(i)->GetGeomType());
      fes->GetElementVertices(i, vertices);
      GetVectorFieldValues(i, *ir, vals, tr);
      for (k = 0; k < ir->GetNPoints(); k++)
      {
         val(vertices[k]) += vals(k, comp);
         overlap[vertices[k]]++;
      }
   }

   for (i = 0; i < overlap.Size(); i++)
   {
      val(i) /= overlap[i];
   }
}

void GridFunction::ProjectVectorFieldOn(GridFunction &vec_field, int comp)
{
   FiniteElementSpace *new_fes = vec_field.FESpace();

   int d, i, k, ind, dof, sdim;
   Array<int> overlap(new_fes->GetVSize());
   Array<int> new_vdofs;
   DenseMatrix vals, tr;

   sdim = fes->GetMesh()->SpaceDimension();
   overlap = 0;
   vec_field = 0.0;

   for (i = 0; i < new_fes->GetNE(); i++)
   {
      const FiniteElement *fe = new_fes->GetFE(i);
      const IntegrationRule &ir = fe->GetNodes();
      GetVectorFieldValues(i, ir, vals, tr, comp);
      new_fes->GetElementVDofs(i, new_vdofs);
      dof = fe->GetDof();
      for (d = 0; d < sdim; d++)
      {
         for (k = 0; k < dof; k++)
         {
            if ( (ind=new_vdofs[dof*d+k]) < 0 )
            {
               ind = -1-ind, vals(k, d) = - vals(k, d);
            }
            vec_field(ind) += vals(k, d);
            overlap[ind]++;
         }
      }
   }

   for (i = 0; i < overlap.Size(); i++)
   {
      vec_field(i) /= overlap[i];
   }
}

void GridFunction::AccumulateAndCountDerivativeValues(int comp, int der_comp,
                                                      GridFunction &der,
                                                      Array<int> &zones_per_dof) const
{
   FiniteElementSpace * der_fes = der.FESpace();
   ElementTransformation * transf;
   zones_per_dof.SetSize(der_fes->GetVSize());
   Array<int> der_dofs, vdofs;
   DenseMatrix dshape, inv_jac;
   Vector pt_grad, loc_func;
   int i, j, k, dim, dof, der_dof, ind;
   double a;

   zones_per_dof = 0;
   der = 0.0;

   comp--;
   for (i = 0; i < der_fes->GetNE(); i++)
   {
      const FiniteElement *der_fe = der_fes->GetFE(i);
      const FiniteElement *fe = fes->GetFE(i);
      const IntegrationRule &ir = der_fe->GetNodes();
      der_fes->GetElementDofs(i, der_dofs);
      fes->GetElementVDofs(i, vdofs);
      dim = fe->GetDim();
      dof = fe->GetDof();
      der_dof = der_fe->GetDof();
      dshape.SetSize(dof, dim);
      inv_jac.SetSize(dim);
      pt_grad.SetSize(dim);
      loc_func.SetSize(dof);
      transf = fes->GetElementTransformation(i);
      for (j = 0; j < dof; j++)
         loc_func(j) = ( (ind=vdofs[comp*dof+j]) >= 0 ) ?
                       (data[ind]) : (-data[-1-ind]);
      for (k = 0; k < der_dof; k++)
      {
         const IntegrationPoint &ip = ir.IntPoint(k);
         fe->CalcDShape(ip, dshape);
         dshape.MultTranspose(loc_func, pt_grad);
         transf->SetIntPoint(&ip);
         CalcInverse(transf->Jacobian(), inv_jac);
         a = 0.0;
         for (j = 0; j < dim; j++)
         {
            a += inv_jac(j, der_comp) * pt_grad(j);
         }
         der(der_dofs[k]) += a;
         zones_per_dof[der_dofs[k]]++;
      }
   }
}

void GridFunction::GetDerivative(int comp, int der_comp,
                                 GridFunction &der) const
{
   Array<int> overlap;
   AccumulateAndCountDerivativeValues(comp, der_comp, der, overlap);

   for (int i = 0; i < overlap.Size(); i++)
   {
      der(i) /= overlap[i];
   }
}

void GridFunction::GetVectorGradientHat(
   ElementTransformation &T, DenseMatrix &gh) const
{
   const FiniteElement *FElem = fes->GetFE(T.ElementNo);
   int dim = FElem->GetDim(), dof = FElem->GetDof();
   Vector loc_data;
   GetElementDofValues(T.ElementNo, loc_data);
   // assuming scalar FE
   int vdim = fes->GetVDim();
   DenseMatrix dshape(dof, dim);
   FElem->CalcDShape(T.GetIntPoint(), dshape);
   gh.SetSize(vdim, dim);
   DenseMatrix loc_data_mat(loc_data.GetData(), dof, vdim);
   MultAtB(loc_data_mat, dshape, gh);
}

double GridFunction::GetDivergence(ElementTransformation &T) const
{
   switch (T.ElementType)
   {
      case ElementTransformation::ELEMENT:
      {
         int elNo = T.ElementNo;
         const FiniteElement *fe = fes->GetFE(elNo);
         if (fe->GetRangeType() == FiniteElement::SCALAR)
         {
            MFEM_ASSERT(fe->GetMapType() == FiniteElement::VALUE,
                        "invalid FE map type");
            DenseMatrix grad_hat;
            GetVectorGradientHat(T, grad_hat);
            const DenseMatrix &Jinv = T.InverseJacobian();
            double div_v = 0.0;
            for (int i = 0; i < Jinv.Width(); i++)
            {
               for (int j = 0; j < Jinv.Height(); j++)
               {
                  div_v += grad_hat(i, j) * Jinv(j, i);
               }
            }
            return div_v;
         }
         else
         {
            // Assuming RT-type space
            Array<int> dofs;
            DofTransformation * doftrans = fes->GetElementDofs(elNo, dofs);
            Vector loc_data, divshape(fe->GetDof());
            GetSubVector(dofs, loc_data);
            if (doftrans)
            {
               doftrans->InvTransformPrimal(loc_data);
            }
            fe->CalcDivShape(T.GetIntPoint(), divshape);
            return (loc_data * divshape) / T.Weight();
         }
      }
      break;
      case ElementTransformation::BDR_ELEMENT:
      {
         // In order to properly capture the derivative of the normal component
         // of the field (as well as the transverse divergence of the
         // tangential components) we must evaluate it in the neighboring
         // element.
         FaceElementTransformations * FET =
            fes->GetMesh()->GetBdrFaceTransformations(T.ElementNo);

         // Boundary elements and Boundary Faces may have different
         // orientations so adjust the integration point if necessary.
         int o = 0;
         if (fes->GetMesh()->Dimension() == 3)
         {
            int f;
            fes->GetMesh()->GetBdrElementFace(T.ElementNo, &f, &o);
         }

         IntegrationPoint fip;
         be_to_bfe(FET->GetGeometryType(), o, T.GetIntPoint(), fip);

         // Compute and set the point in element 1 from fip
         FET->SetAllIntPoints(&fip);
         ElementTransformation & T1 = FET->GetElement1Transformation();

         return GetDivergence(T1);
      }
      break;
      case ElementTransformation::BDR_FACE:
      {
         // This must be a DG context so this dynamic cast must succeed.
         FaceElementTransformations * FET =
            dynamic_cast<FaceElementTransformations *>(&T);

         // Evaluate in neighboring element (the integration point in T1 should
         // have already been set).
         ElementTransformation & T1 = FET->GetElement1Transformation();
         return GetDivergence(T1);
      }
      break;
      default:
      {
         MFEM_ABORT("GridFunction::GetDivergence: Unsupported element type \""
                    << T.ElementType << "\"");
      }
   }
   return 0.0; // never reached
}

void GridFunction::GetCurl(ElementTransformation &T, Vector &curl) const
{
   switch (T.ElementType)
   {
      case ElementTransformation::ELEMENT:
      {
         int elNo = T.ElementNo;
         const FiniteElement *fe = fes->GetFE(elNo);
         if (fe->GetRangeType() == FiniteElement::SCALAR)
         {
            MFEM_ASSERT(fe->GetMapType() == FiniteElement::VALUE,
                        "invalid FE map type");
            DenseMatrix grad_hat;
            GetVectorGradientHat(T, grad_hat);
            const DenseMatrix &Jinv = T.InverseJacobian();
            // Dimensions of grad are vdim x FElem->Dim
            DenseMatrix grad(grad_hat.Height(), Jinv.Width());
            Mult(grad_hat, Jinv, grad);
            MFEM_ASSERT(grad.Height() == grad.Width(), "");
            if (grad.Height() == 3)
            {
               curl.SetSize(3);
               curl(0) = grad(2,1) - grad(1,2);
               curl(1) = grad(0,2) - grad(2,0);
               curl(2) = grad(1,0) - grad(0,1);
            }
            else if (grad.Height() == 2)
            {
               curl.SetSize(1);
               curl(0) = grad(1,0) - grad(0,1);
            }
         }
         else
         {
            // Assuming ND-type space
            Array<int> dofs;
            DofTransformation * doftrans = fes->GetElementDofs(elNo, dofs);
            Vector loc_data;
            GetSubVector(dofs, loc_data);
            if (doftrans)
            {
               doftrans->InvTransformPrimal(loc_data);
            }
            DenseMatrix curl_shape(fe->GetDof(), fe->GetCurlDim());
            curl.SetSize(curl_shape.Width());
            fe->CalcPhysCurlShape(T, curl_shape);
            curl_shape.MultTranspose(loc_data, curl);
         }
      }
      break;
      case ElementTransformation::BDR_ELEMENT:
      {
         // In order to capture the tangential components of the curl we
         // must evaluate it in the neighboring element.
         FaceElementTransformations * FET =
            fes->GetMesh()->GetBdrFaceTransformations(T.ElementNo);

         // Boundary elements and Boundary Faces may have different
         // orientations so adjust the integration point if necessary.
         int o = 0;
         if (fes->GetMesh()->Dimension() == 3)
         {
            int f;
            fes->GetMesh()->GetBdrElementFace(T.ElementNo, &f, &o);
         }

         IntegrationPoint fip;
         be_to_bfe(FET->GetGeometryType(), o, T.GetIntPoint(), fip);

         // Compute and set the point in element 1 from fip
         FET->SetAllIntPoints(&fip);
         ElementTransformation & T1 = FET->GetElement1Transformation();

         GetCurl(T1, curl);
      }
      break;
      case ElementTransformation::BDR_FACE:
      {
         // This must be a DG context so this dynamic cast must succeed.
         FaceElementTransformations * FET =
            dynamic_cast<FaceElementTransformations *>(&T);

         // Evaluate in neighboring element (the integration point in T1 should
         // have already been set).
         ElementTransformation & T1 = FET->GetElement1Transformation();
         GetCurl(T1, curl);
      }
      break;
      default:
      {
         MFEM_ABORT("GridFunction::GetCurl: Unsupported element type \""
                    << T.ElementType << "\"");
      }
   }
}

void GridFunction::GetGradient(ElementTransformation &T, Vector &grad) const
{
   switch (T.ElementType)
   {
      case ElementTransformation::ELEMENT:
      {
         const FiniteElement *fe = fes->GetFE(T.ElementNo);
         MFEM_ASSERT(fe->GetMapType() == FiniteElement::VALUE,
                     "invalid FE map type");
         MFEM_ASSERT(fes->GetVDim() == 1, "Defined for scalar functions.");
         int spaceDim = fes->GetMesh()->SpaceDimension();
         int dim = fe->GetDim(), dof = fe->GetDof();
         DenseMatrix dshape(dof, dim);
         Vector lval, gh(dim);

         grad.SetSize(spaceDim);
         GetElementDofValues(T.ElementNo, lval);
         fe->CalcDShape(T.GetIntPoint(), dshape);
         dshape.MultTranspose(lval, gh);
         T.InverseJacobian().MultTranspose(gh, grad);
      }
      break;
      case ElementTransformation::BDR_ELEMENT:
      {
         // In order to properly capture the normal component of the gradient
         // as well as its tangential components we must evaluate it in the
         // neighboring element.
         FaceElementTransformations * FET =
            fes->GetMesh()->GetBdrFaceTransformations(T.ElementNo);

         // Boundary elements and Boundary Faces may have different
         // orientations so adjust the integration point if necessary.
         int o = 0;
         if (fes->GetMesh()->Dimension() == 3)
         {
            int f;
            fes->GetMesh()->GetBdrElementFace(T.ElementNo, &f, &o);
         }

         IntegrationPoint fip;
         be_to_bfe(FET->GetGeometryType(), o, T.GetIntPoint(), fip);

         // Compute and set the point in element 1 from fip
         FET->SetAllIntPoints(&fip);
         ElementTransformation & T1 = FET->GetElement1Transformation();

         GetGradient(T1, grad);
      }
      break;
      case ElementTransformation::BDR_FACE:
      {
         // This must be a DG context so this dynamic cast must succeed.
         FaceElementTransformations * FET =
            dynamic_cast<FaceElementTransformations *>(&T);

         // Evaluate in neighboring element (the integration point in T1 should
         // have already been set).
         ElementTransformation & T1 = FET->GetElement1Transformation();
         GetGradient(T1, grad);
      }
      break;
      default:
      {
         MFEM_ABORT("GridFunction::GetGradient: Unsupported element type \""
                    << T.ElementType << "\"");
      }
   }
}

void GridFunction::GetGradients(ElementTransformation &tr,
                                const IntegrationRule &ir,
                                DenseMatrix &grad) const
{
   int elNo = tr.ElementNo;
   const FiniteElement *fe = fes->GetFE(elNo);
   MFEM_ASSERT(fe->GetMapType() == FiniteElement::VALUE, "invalid FE map type");
   DenseMatrix dshape(fe->GetDof(), fe->GetDim());
   Vector lval, gh(fe->GetDim()), gcol;

   GetElementDofValues(tr.ElementNo, lval);
   grad.SetSize(fe->GetDim(), ir.GetNPoints());
   for (int i = 0; i < ir.GetNPoints(); i++)
   {
      const IntegrationPoint &ip = ir.IntPoint(i);
      fe->CalcDShape(ip, dshape);
      dshape.MultTranspose(lval, gh);
      tr.SetIntPoint(&ip);
      grad.GetColumnReference(i, gcol);
      const DenseMatrix &Jinv = tr.InverseJacobian();
      Jinv.MultTranspose(gh, gcol);
   }
}

void GridFunction::GetVectorGradient(
   ElementTransformation &T, DenseMatrix &grad) const
{
   switch (T.ElementType)
   {
      case ElementTransformation::ELEMENT:
      {
         MFEM_ASSERT(fes->GetFE(T.ElementNo)->GetMapType() ==
                     FiniteElement::VALUE, "invalid FE map type");
         DenseMatrix grad_hat;
         GetVectorGradientHat(T, grad_hat);
         const DenseMatrix &Jinv = T.InverseJacobian();
         grad.SetSize(grad_hat.Height(), Jinv.Width());
         Mult(grad_hat, Jinv, grad);
      }
      break;
      case ElementTransformation::BDR_ELEMENT:
      {
         // In order to capture the normal component of the gradient we
         // must evaluate it in the neighboring element.
         FaceElementTransformations * FET =
            fes->GetMesh()->GetBdrFaceTransformations(T.ElementNo);

         // Boundary elements and Boundary Faces may have different
         // orientations so adjust the integration point if necessary.
         int o = 0;
         if (fes->GetMesh()->Dimension() == 3)
         {
            int f;
            fes->GetMesh()->GetBdrElementFace(T.ElementNo, &f, &o);
         }

         IntegrationPoint fip;
         be_to_bfe(FET->GetGeometryType(), o, T.GetIntPoint(), fip);

         // Compute and set the point in element 1 from fip
         FET->SetAllIntPoints(&fip);
         ElementTransformation & T1 = FET->GetElement1Transformation();

         GetVectorGradient(T1, grad);
      }
      break;
      case ElementTransformation::BDR_FACE:
      {
         // This must be a DG context so this dynamic cast must succeed.
         FaceElementTransformations * FET =
            dynamic_cast<FaceElementTransformations *>(&T);

         // Evaluate in neighboring element (the integration point in T1 should
         // have already been set).
         ElementTransformation & T1 = FET->GetElement1Transformation();
         GetVectorGradient(T1, grad);
      }
      break;
      default:
      {
         MFEM_ABORT("GridFunction::GetVectorGradient: "
                    "Unsupported element type \"" << T.ElementType << "\"");
      }
   }
}

void GridFunction::GetElementAverages(GridFunction &avgs) const
{
   MassIntegrator Mi;
   DenseMatrix loc_mass;
   DofTransformation * te_doftrans;
   DofTransformation * tr_doftrans;
   Array<int> te_dofs, tr_dofs;
   Vector loc_avgs, loc_this;
   Vector int_psi(avgs.Size());

   avgs = 0.0;
   int_psi = 0.0;
   for (int i = 0; i < fes->GetNE(); i++)
   {
      Mi.AssembleElementMatrix2(*fes->GetFE(i), *avgs.FESpace()->GetFE(i),
                                *fes->GetElementTransformation(i), loc_mass);
      tr_doftrans = fes->GetElementDofs(i, tr_dofs);
      te_doftrans = avgs.FESpace()->GetElementDofs(i, te_dofs);
      GetSubVector(tr_dofs, loc_this);
      if (tr_doftrans)
      {
         tr_doftrans->InvTransformPrimal(loc_this);
      }
      loc_avgs.SetSize(te_dofs.Size());
      loc_mass.Mult(loc_this, loc_avgs);
      if (te_doftrans)
      {
         te_doftrans->TransformPrimal(loc_avgs);
      }
      avgs.AddElementVector(te_dofs, loc_avgs);
      loc_this = 1.0; // assume the local basis for 'this' sums to 1
      loc_mass.Mult(loc_this, loc_avgs);
      int_psi.AddElementVector(te_dofs, loc_avgs);
   }
   for (int i = 0; i < avgs.Size(); i++)
   {
      avgs(i) /= int_psi(i);
   }
}

void GridFunction::GetElementDofValues(int el, Vector &dof_vals) const
{
   Array<int> dof_idx;
   DofTransformation * doftrans = fes->GetElementVDofs(el, dof_idx);
   GetSubVector(dof_idx, dof_vals);
   if (doftrans)
   {
      doftrans->InvTransformPrimal(dof_vals);
   }
}

void GridFunction::ProjectGridFunction(const GridFunction &src)
{
   Mesh *mesh = fes->GetMesh();
   bool sameP = false;
   DenseMatrix P;

   if (!mesh->GetNE()) { return; }

   Geometry::Type geom, cached_geom = Geometry::INVALID;
   if (mesh->GetNumGeometries(mesh->Dimension()) == 1)
   {
      // Assuming that the projection matrix is the same for all elements
      sameP = true;
      fes->GetFE(0)->Project(*src.fes->GetFE(0),
                             *mesh->GetElementTransformation(0), P);
   }
   const int vdim = fes->GetVDim();
   MFEM_VERIFY(vdim == src.fes->GetVDim(), "incompatible vector dimensions!");

   Array<int> src_vdofs, dest_vdofs;
   Vector src_lvec, dest_lvec(vdim*P.Height());

   for (int i = 0; i < mesh->GetNE(); i++)
   {
      // Assuming the projection matrix P depends only on the element geometry
      if ( !sameP && (geom = mesh->GetElementBaseGeometry(i)) != cached_geom )
      {
         fes->GetFE(i)->Project(*src.fes->GetFE(i),
                                *mesh->GetElementTransformation(i), P);
         dest_lvec.SetSize(vdim*P.Height());
         cached_geom = geom;
      }

      DofTransformation * src_doftrans = src.fes->GetElementVDofs(i, src_vdofs);
      src.GetSubVector(src_vdofs, src_lvec);
      if (src_doftrans)
      {
         src_doftrans->InvTransformPrimal(src_lvec);
      }
      for (int vd = 0; vd < vdim; vd++)
      {
         P.Mult(&src_lvec[vd*P.Width()], &dest_lvec[vd*P.Height()]);
      }
      DofTransformation * doftrans = fes->GetElementVDofs(i, dest_vdofs);
      if (doftrans)
      {
         doftrans->TransformPrimal(dest_lvec);
      }
      SetSubVector(dest_vdofs, dest_lvec);
   }
}

void GridFunction::ImposeBounds(int i, const Vector &weights,
                                const Vector &lo_, const Vector &hi_)
{
   Array<int> vdofs;
   DofTransformation * doftrans = fes->GetElementVDofs(i, vdofs);
   int size = vdofs.Size();
   Vector vals, new_vals(size);

   GetSubVector(vdofs, vals);
   if (doftrans)
   {
      doftrans->InvTransformPrimal(vals);
   }

   MFEM_ASSERT(weights.Size() == size, "Different # of weights and dofs.");
   MFEM_ASSERT(lo_.Size() == size, "Different # of lower bounds and dofs.");
   MFEM_ASSERT(hi_.Size() == size, "Different # of upper bounds and dofs.");

   int max_iter = 30;
   double tol = 1.e-12;
   SLBQPOptimizer slbqp;
   slbqp.SetMaxIter(max_iter);
   slbqp.SetAbsTol(1.0e-18);
   slbqp.SetRelTol(tol);
   slbqp.SetBounds(lo_, hi_);
   slbqp.SetLinearConstraint(weights, weights * vals);
   slbqp.SetPrintLevel(0); // print messages only if not converged
   slbqp.Mult(vals, new_vals);

   if (doftrans)
   {
      doftrans->TransformPrimal(new_vals);
   }
   SetSubVector(vdofs, new_vals);
}

void GridFunction::ImposeBounds(int i, const Vector &weights,
                                double min_, double max_)
{
   Array<int> vdofs;
   DofTransformation * doftrans = fes->GetElementVDofs(i, vdofs);
   int size = vdofs.Size();
   Vector vals, new_vals(size);
   GetSubVector(vdofs, vals);
   if (doftrans)
   {
      doftrans->InvTransformPrimal(vals);
   }

   double max_val = vals.Max();
   double min_val = vals.Min();

   if (max_val <= min_)
   {
      new_vals = min_;
      if (doftrans)
      {
         doftrans->TransformPrimal(new_vals);
      }
      SetSubVector(vdofs, new_vals);
      return;
   }

   if (min_ <= min_val && max_val <= max_)
   {
      return;
   }

   Vector minv(size), maxv(size);
   minv = (min_ > min_val) ? min_ : min_val;
   maxv = (max_ < max_val) ? max_ : max_val;

   ImposeBounds(i, weights, minv, maxv);
}

void GridFunction::RestrictConforming()
{
   const SparseMatrix *R = fes->GetRestrictionMatrix();
   const Operator *P = fes->GetProlongationMatrix();

   if (P && R)
   {
      Vector tmp(R->Height());
      R->Mult(*this, tmp);
      P->Mult(tmp, *this);
   }
}

void GridFunction::GetNodalValues(Vector &nval, int vdim) const
{
   int i, j;
   Array<int> vertices;
   Array<double> values;
   Array<int> overlap(fes->GetNV());
   nval.SetSize(fes->GetNV());

   nval = 0.0;
   overlap = 0;
   for (i = 0; i < fes->GetNE(); i++)
   {
      fes->GetElementVertices(i, vertices);
      GetNodalValues(i, values, vdim);
      for (j = 0; j < vertices.Size(); j++)
      {
         nval(vertices[j]) += values[j];
         overlap[vertices[j]]++;
      }
   }
   for (i = 0; i < overlap.Size(); i++)
   {
      nval(i) /= overlap[i];
   }
}


<<<<<<< HEAD
void GridFunction::CountZones(Array<int> &zones_per_vdof) const
{
   zones_per_vdof.SetSize(fes->GetVSize());
   zones_per_vdof = 0;
=======
void GridFunction::CountElementsPerVDof(Array<int> &elem_per_vdof) const
{
   elem_per_vdof.SetSize(fes->GetVSize());
   elem_per_vdof = 0;
>>>>>>> 89caa3ac
   Array<int> vdofs;

   for (int i = 0; i < fes->GetNE(); i++)
   {
      fes->GetElementVDofs(i, vdofs);
      // Accumulate values in all dofs, count the zones.
      for (int j = 0; j < vdofs.Size(); j++)
      {
<<<<<<< HEAD
         zones_per_vdof[vdofs[j]]++;
=======
         elem_per_vdof[vdofs[j]]++;
>>>>>>> 89caa3ac
      }
   }
}

void GridFunction::AccumulateAndCountZones(Coefficient &coeff,
                                           AvgType type,
                                           Array<int> &zones_per_vdof)
{
   zones_per_vdof.SetSize(fes->GetVSize());
   zones_per_vdof = 0;

   // Local interpolation
   Array<int> vdofs;
   Vector vals;
   *this = 0.0;

   HostReadWrite();

   for (int i = 0; i < fes->GetNE(); i++)
   {
      fes->GetElementVDofs(i, vdofs);
      // Local interpolation of coeff.
      vals.SetSize(vdofs.Size());
      fes->GetFE(i)->Project(coeff, *fes->GetElementTransformation(i), vals);

      // Accumulate values in all dofs, count the zones.
      for (int j = 0; j < vdofs.Size(); j++)
      {
         if (type == HARMONIC)
         {
            MFEM_VERIFY(vals[j] != 0.0,
                        "Coefficient has zeros, harmonic avg is undefined!");
            (*this)(vdofs[j]) += 1.0 / vals[j];
         }
         else if (type == ARITHMETIC)
         {
            (*this)(vdofs[j]) += vals[j];
         }
         else { MFEM_ABORT("Not implemented"); }

         zones_per_vdof[vdofs[j]]++;
      }
   }
}

void GridFunction::AccumulateAndCountZones(VectorCoefficient &vcoeff,
                                           AvgType type,
                                           Array<int> &zones_per_vdof)
{
   zones_per_vdof.SetSize(fes->GetVSize());
   zones_per_vdof = 0;

   // Local interpolation
   Array<int> vdofs;
   Vector vals;
   *this = 0.0;

   HostReadWrite();

   for (int i = 0; i < fes->GetNE(); i++)
   {
      fes->GetElementVDofs(i, vdofs);
      // Local interpolation of coeff.
      vals.SetSize(vdofs.Size());
      fes->GetFE(i)->Project(vcoeff, *fes->GetElementTransformation(i), vals);

      // Accumulate values in all dofs, count the zones.
      for (int j = 0; j < vdofs.Size(); j++)
      {
         int ldof;
         int isign;
         if (vdofs[j] < 0 )
         {
            ldof = -1-vdofs[j];
            isign = -1;
         }
         else
         {
            ldof = vdofs[j];
            isign = 1;
         }

         if (type == HARMONIC)
         {
            MFEM_VERIFY(vals[j] != 0.0,
                        "Coefficient has zeros, harmonic avg is undefined!");
            (*this)(ldof) += isign / vals[j];
         }
         else if (type == ARITHMETIC)
         {
            (*this)(ldof) += isign*vals[j];

         }
         else { MFEM_ABORT("Not implemented"); }

         zones_per_vdof[ldof]++;
      }
   }
}

void GridFunction::AccumulateAndCountBdrValues(
   Coefficient *coeff[], VectorCoefficient *vcoeff, Array<int> &attr,
   Array<int> &values_counter)
{
   int i, j, fdof, d, ind, vdim;
   double val;
   const FiniteElement *fe;
   ElementTransformation *transf;
   Array<int> vdofs;
   Vector vc;

   values_counter.SetSize(Size());
   values_counter = 0;

   vdim = fes->GetVDim();

   HostReadWrite();

   for (i = 0; i < fes->GetNBE(); i++)
   {
      if (attr[fes->GetBdrAttribute(i) - 1] == 0) { continue; }

      fe = fes->GetBE(i);
      fdof = fe->GetDof();
      transf = fes->GetBdrElementTransformation(i);
      const IntegrationRule &ir = fe->GetNodes();
      fes->GetBdrElementVDofs(i, vdofs);

      for (j = 0; j < fdof; j++)
      {
         const IntegrationPoint &ip = ir.IntPoint(j);
         transf->SetIntPoint(&ip);
         if (vcoeff) { vcoeff->Eval(vc, *transf, ip); }
         for (d = 0; d < vdim; d++)
         {
            if (!vcoeff && !coeff[d]) { continue; }

            val = vcoeff ? vc(d) : coeff[d]->Eval(*transf, ip);
            if ( (ind = vdofs[fdof*d+j]) < 0 )
            {
               val = -val, ind = -1-ind;
            }
            if (++values_counter[ind] == 1)
            {
               (*this)(ind) = val;
            }
            else
            {
               (*this)(ind) += val;
            }
         }
      }
   }

   // In the case of partially conforming space, i.e. (fes->cP != NULL), we need
   // to set the values of all dofs on which the dofs set above depend.
   // Dependency is defined from the matrix A = cP.cR: dof i depends on dof j
   // iff A_ij != 0. It is sufficient to resolve just the first level of
   // dependency, since A is a projection matrix: A^n = A due to cR.cP = I.
   // Cases like these arise in 3D when boundary edges are constrained by
   // (depend on) internal faces/elements. We use the virtual method
   // GetBoundaryClosure from NCMesh to resolve the dependencies.

   if (fes->Nonconforming() && fes->GetMesh()->Dimension() == 3)
   {
      Vector vals;
      Mesh *mesh = fes->GetMesh();
      NCMesh *ncmesh = mesh->ncmesh;
      Array<int> bdr_edges, bdr_vertices;
      ncmesh->GetBoundaryClosure(attr, bdr_vertices, bdr_edges);

      for (i = 0; i < bdr_edges.Size(); i++)
      {
         int edge = bdr_edges[i];
         fes->GetEdgeVDofs(edge, vdofs);
         if (vdofs.Size() == 0) { continue; }

         transf = mesh->GetEdgeTransformation(edge);
         transf->Attribute = -1; // TODO: set the boundary attribute
         fe = fes->GetEdgeElement(edge);
         if (!vcoeff)
         {
            vals.SetSize(fe->GetDof());
            for (d = 0; d < vdim; d++)
            {
               if (!coeff[d]) { continue; }

               fe->Project(*coeff[d], *transf, vals);
               for (int k = 0; k < vals.Size(); k++)
               {
                  ind = vdofs[d*vals.Size()+k];
                  if (++values_counter[ind] == 1)
                  {
                     (*this)(ind) = vals(k);
                  }
                  else
                  {
                     (*this)(ind) += vals(k);
                  }
               }
            }
         }
         else // vcoeff != NULL
         {
            vals.SetSize(vdim*fe->GetDof());
            fe->Project(*vcoeff, *transf, vals);
            for (int k = 0; k < vals.Size(); k++)
            {
               ind = vdofs[k];
               if (++values_counter[ind] == 1)
               {
                  (*this)(ind) = vals(k);
               }
               else
               {
                  (*this)(ind) += vals(k);
               }
            }
         }
      }
   }
}

static void accumulate_dofs(const Array<int> &dofs, const Vector &vals,
                            Vector &gf, Array<int> &values_counter)
{
   for (int i = 0; i < dofs.Size(); i++)
   {
      int k = dofs[i];
      double val = vals(i);
      if (k < 0) { k = -1 - k; val = -val; }
      if (++values_counter[k] == 1)
      {
         gf(k) = val;
      }
      else
      {
         gf(k) += val;
      }
   }
}

void GridFunction::AccumulateAndCountBdrTangentValues(
   VectorCoefficient &vcoeff, Array<int> &bdr_attr,
   Array<int> &values_counter)
{
   const FiniteElement *fe;
   ElementTransformation *T;
   Array<int> dofs;
   Vector lvec;

   values_counter.SetSize(Size());
   values_counter = 0;

   HostReadWrite();

   for (int i = 0; i < fes->GetNBE(); i++)
   {
      if (bdr_attr[fes->GetBdrAttribute(i)-1] == 0)
      {
         continue;
      }
      fe = fes->GetBE(i);
      T = fes->GetBdrElementTransformation(i);
      DofTransformation *dof_tr = fes->GetBdrElementDofs(i, dofs);
      lvec.SetSize(fe->GetDof());
      fe->Project(vcoeff, *T, lvec);
      if (dof_tr) { dof_tr->TransformPrimal(lvec); }
      accumulate_dofs(dofs, lvec, *this, values_counter);
   }

   if (fes->Nonconforming() && fes->GetMesh()->Dimension() == 3)
   {
      Mesh *mesh = fes->GetMesh();
      NCMesh *ncmesh = mesh->ncmesh;
      Array<int> bdr_edges, bdr_vertices;
      ncmesh->GetBoundaryClosure(bdr_attr, bdr_vertices, bdr_edges);

      for (int i = 0; i < bdr_edges.Size(); i++)
      {
         int edge = bdr_edges[i];
         fes->GetEdgeDofs(edge, dofs);
         if (dofs.Size() == 0) { continue; }

         T = mesh->GetEdgeTransformation(edge);
         T->Attribute = -1; // TODO: set the boundary attribute
         fe = fes->GetEdgeElement(edge);
         lvec.SetSize(fe->GetDof());
         fe->Project(vcoeff, *T, lvec);
         accumulate_dofs(dofs, lvec, *this, values_counter);
      }
   }
}

void GridFunction::ComputeMeans(AvgType type, Array<int> &zones_per_vdof)
{
   switch (type)
   {
      case ARITHMETIC:
         for (int i = 0; i < size; i++)
         {
            const int nz = zones_per_vdof[i];
            if (nz) { (*this)(i) /= nz; }
         }
         break;

      case HARMONIC:
         for (int i = 0; i < size; i++)
         {
            const int nz = zones_per_vdof[i];
            if (nz) { (*this)(i) = nz/(*this)(i); }
         }
         break;

      default:
         MFEM_ABORT("invalid AvgType");
   }
}

void GridFunction::ProjectDeltaCoefficient(DeltaCoefficient &delta_coeff,
                                           double &integral)
{
   if (!fes->GetNE())
   {
      integral = 0.0;
      return;
   }

   Mesh *mesh = fes->GetMesh();
   const int dim = mesh->Dimension();
   const double *center = delta_coeff.Center();
   const double *vert = mesh->GetVertex(0);
   double min_dist, dist;
   int v_idx = 0;

   // find the vertex closest to the center of the delta function
   min_dist = Distance(center, vert, dim);
   for (int i = 0; i < mesh->GetNV(); i++)
   {
      vert = mesh->GetVertex(i);
      dist = Distance(center, vert, dim);
      if (dist < min_dist)
      {
         min_dist = dist;
         v_idx = i;
      }
   }

   (*this) = 0.0;
   integral = 0.0;

   if (min_dist >= delta_coeff.Tol())
   {
      return;
   }

   // find the elements that have 'v_idx' as a vertex
   MassIntegrator Mi(*delta_coeff.Weight());
   DenseMatrix loc_mass;
   Array<int> vdofs, vertices;
   Vector vals, loc_mass_vals;
   for (int i = 0; i < mesh->GetNE(); i++)
   {
      mesh->GetElementVertices(i, vertices);
      for (int j = 0; j < vertices.Size(); j++)
         if (vertices[j] == v_idx)
         {
            const FiniteElement *fe = fes->GetFE(i);
            Mi.AssembleElementMatrix(*fe, *fes->GetElementTransformation(i),
                                     loc_mass);
            vals.SetSize(fe->GetDof());
            fe->ProjectDelta(j, vals);
            const DofTransformation* const doftrans = fes->GetElementVDofs(i, vdofs);
            if (doftrans)
            {
               doftrans->TransformPrimal(vals);
            }
            SetSubVector(vdofs, vals);
            loc_mass_vals.SetSize(vals.Size());
            loc_mass.Mult(vals, loc_mass_vals);
            integral += loc_mass_vals.Sum(); // partition of unity basis
            break;
         }
   }
}

void GridFunction::ProjectCoefficient(Coefficient &coeff)
{
   DeltaCoefficient *delta_c = dynamic_cast<DeltaCoefficient *>(&coeff);
   DofTransformation * doftrans = NULL;

   if (delta_c == NULL)
   {
      Array<int> vdofs;
      Vector vals;

      for (int i = 0; i < fes->GetNE(); i++)
      {
         doftrans = fes->GetElementVDofs(i, vdofs);
         vals.SetSize(vdofs.Size());
         fes->GetFE(i)->Project(coeff, *fes->GetElementTransformation(i), vals);
         if (doftrans)
         {
            doftrans->TransformPrimal(vals);
         }
         SetSubVector(vdofs, vals);
      }
   }
   else
   {
      double integral;

      ProjectDeltaCoefficient(*delta_c, integral);

      (*this) *= (delta_c->Scale() / integral);
   }
}

void GridFunction::ProjectCoefficient(
   Coefficient &coeff, Array<int> &dofs, int vd)
{
   int el = -1;
   ElementTransformation *T = NULL;
   const FiniteElement *fe = NULL;

   fes->BuildDofToArrays(); // ensures GetElementForDof(), GetLocalDofForDof() initialized.

   for (int i = 0; i < dofs.Size(); i++)
   {
      int dof = dofs[i], j = fes->GetElementForDof(dof);
      if (el != j)
      {
         el = j;
         T = fes->GetElementTransformation(el);
         fe = fes->GetFE(el);
      }
      int vdof = fes->DofToVDof(dof, vd);
      int ld = fes->GetLocalDofForDof(dof);
      const IntegrationPoint &ip = fe->GetNodes().IntPoint(ld);
      T->SetIntPoint(&ip);
      (*this)(vdof) = coeff.Eval(*T, ip);
   }
}

void GridFunction::ProjectCoefficient(VectorCoefficient &vcoeff)
{
   int i;
   Array<int> vdofs;
   Vector vals;

   DofTransformation * doftrans = NULL;

   for (i = 0; i < fes->GetNE(); i++)
   {
      doftrans = fes->GetElementVDofs(i, vdofs);
      vals.SetSize(vdofs.Size());
      fes->GetFE(i)->Project(vcoeff, *fes->GetElementTransformation(i), vals);
      if (doftrans)
      {
         doftrans->TransformPrimal(vals);
      }
      SetSubVector(vdofs, vals);
   }
}

void GridFunction::ProjectCoefficient(
   VectorCoefficient &vcoeff, Array<int> &dofs)
{
   int el = -1;
   ElementTransformation *T = NULL;
   const FiniteElement *fe = NULL;

   Vector val;

   fes->BuildDofToArrays(); // ensures GetElementForDof(), GetLocalDofForDof() initialized.

   for (int i = 0; i < dofs.Size(); i++)
   {
      int dof = dofs[i], j = fes->GetElementForDof(dof);
      if (el != j)
      {
         el = j;
         T = fes->GetElementTransformation(el);
         fe = fes->GetFE(el);
      }
      int ld = fes->GetLocalDofForDof(dof);
      const IntegrationPoint &ip = fe->GetNodes().IntPoint(ld);
      T->SetIntPoint(&ip);
      vcoeff.Eval(val, *T, ip);
      for (int vd = 0; vd < fes->GetVDim(); vd ++)
      {
         int vdof = fes->DofToVDof(dof, vd);
         (*this)(vdof) = val(vd);
      }
   }
}

void GridFunction::ProjectCoefficient(VectorCoefficient &vcoeff, int attribute)
{
   int i;
   Array<int> vdofs;
   Vector vals;

   DofTransformation * doftrans = NULL;

   for (i = 0; i < fes->GetNE(); i++)
   {
      if (fes->GetAttribute(i) != attribute)
      {
         continue;
      }

      doftrans = fes->GetElementVDofs(i, vdofs);
      vals.SetSize(vdofs.Size());
      fes->GetFE(i)->Project(vcoeff, *fes->GetElementTransformation(i), vals);
      if (doftrans)
      {
         doftrans->TransformPrimal(vals);
      }
      SetSubVector(vdofs, vals);
   }
}

void GridFunction::ProjectCoefficient(Coefficient *coeff[])
{
   int i, j, fdof, d, ind, vdim;
   double val;
   const FiniteElement *fe;
   ElementTransformation *transf;
   // DofTransformation * doftrans;
   Array<int> vdofs;

   vdim = fes->GetVDim();
   for (i = 0; i < fes->GetNE(); i++)
   {
      fe = fes->GetFE(i);
      fdof = fe->GetDof();
      transf = fes->GetElementTransformation(i);
      const IntegrationRule &ir = fe->GetNodes();
      // doftrans = fes->GetElementVDofs(i, vdofs);
      fes->GetElementVDofs(i, vdofs);
      for (j = 0; j < fdof; j++)
      {
         const IntegrationPoint &ip = ir.IntPoint(j);
         transf->SetIntPoint(&ip);
         for (d = 0; d < vdim; d++)
         {
            if (!coeff[d]) { continue; }

            val = coeff[d]->Eval(*transf, ip);
            if ( (ind = vdofs[fdof*d+j]) < 0 )
            {
               val = -val, ind = -1-ind;
            }
            (*this)(ind) = val;
         }
      }
   }
}

void GridFunction::ProjectDiscCoefficient(VectorCoefficient &coeff,
                                          Array<int> &dof_attr)
{
   Array<int> vdofs;
   Vector vals;

   HostWrite();
   // maximal element attribute for each dof
   dof_attr.SetSize(fes->GetVSize());
   dof_attr = -1;

   // local projection
   for (int i = 0; i < fes->GetNE(); i++)
   {
      fes->GetElementVDofs(i, vdofs);
      vals.SetSize(vdofs.Size());
      fes->GetFE(i)->Project(coeff, *fes->GetElementTransformation(i), vals);

      // the values in shared dofs are determined from the element with maximal
      // attribute
      int attr = fes->GetAttribute(i);
      for (int j = 0; j < vdofs.Size(); j++)
      {
         if (attr > dof_attr[vdofs[j]])
         {
            (*this)(vdofs[j]) = vals[j];
            dof_attr[vdofs[j]] = attr;
         }
      }
   }
}

void GridFunction::ProjectDiscCoefficient(VectorCoefficient &coeff)
{
   Array<int> dof_attr;
   ProjectDiscCoefficient(coeff, dof_attr);
}

void GridFunction::ProjectDiscCoefficient(Coefficient &coeff, AvgType type)
{
   // Harmonic  (x1 ... xn) = [ (1/x1 + ... + 1/xn) / n ]^-1.
   // Arithmetic(x1 ... xn) = (x1 + ... + xn) / n.

   Array<int> zones_per_vdof;
   AccumulateAndCountZones(coeff, type, zones_per_vdof);

   ComputeMeans(type, zones_per_vdof);
}

void GridFunction::ProjectDiscCoefficient(VectorCoefficient &coeff,
                                          AvgType type)
{
   Array<int> zones_per_vdof;
   AccumulateAndCountZones(coeff, type, zones_per_vdof);

   ComputeMeans(type, zones_per_vdof);
}

void GridFunction::ProjectBdrCoefficient(VectorCoefficient &vcoeff,
                                         Array<int> &attr)
{
   Array<int> values_counter;
   AccumulateAndCountBdrValues(NULL, &vcoeff, attr, values_counter);
   ComputeMeans(ARITHMETIC, values_counter);

#ifdef MFEM_DEBUG
   Array<int> ess_vdofs_marker;
   fes->GetEssentialVDofs(attr, ess_vdofs_marker);
   for (int i = 0; i < values_counter.Size(); i++)
   {
      MFEM_ASSERT(bool(values_counter[i]) == bool(ess_vdofs_marker[i]),
                  "internal error");
   }
#endif
}

void GridFunction::ProjectBdrCoefficient(Coefficient *coeff[], Array<int> &attr)
{
   Array<int> values_counter;
   // this->HostReadWrite(); // done inside the next call
   AccumulateAndCountBdrValues(coeff, NULL, attr, values_counter);
   ComputeMeans(ARITHMETIC, values_counter);

#ifdef MFEM_DEBUG
   Array<int> ess_vdofs_marker(Size());
   ess_vdofs_marker = 0;
   Array<int> component_dof_marker;
   for (int i = 0; i < fes->GetVDim(); i++)
   {
      if (!coeff[i]) { continue; }
      fes->GetEssentialVDofs(attr, component_dof_marker,i);
      for (int j = 0; j<Size(); j++)
      {
         ess_vdofs_marker[j] = bool(ess_vdofs_marker[j]) ||
                               bool(component_dof_marker[j]);
      }
   }
   for (int i = 0; i < values_counter.Size(); i++)
   {
      MFEM_ASSERT(bool(values_counter[i]) == ess_vdofs_marker[i],
                  "internal error");
   }
#endif
}

void GridFunction::ProjectBdrCoefficientNormal(
   VectorCoefficient &vcoeff, Array<int> &bdr_attr)
{
#if 0
   // implementation for the case when the face dofs are integrals of the
   // normal component.
   const FiniteElement *fe;
   ElementTransformation *T;
   Array<int> dofs;
   int dim = vcoeff.GetVDim();
   Vector vc(dim), nor(dim), lvec, shape;

   for (int i = 0; i < fes->GetNBE(); i++)
   {
      if (bdr_attr[fes->GetBdrAttribute(i)-1] == 0)
      {
         continue;
      }
      fe = fes->GetBE(i);
      T = fes->GetBdrElementTransformation(i);
      int intorder = 2*fe->GetOrder(); // !!!
      const IntegrationRule &ir = IntRules.Get(fe->GetGeomType(), intorder);
      int nd = fe->GetDof();
      lvec.SetSize(nd);
      shape.SetSize(nd);
      lvec = 0.0;
      for (int j = 0; j < ir.GetNPoints(); j++)
      {
         const IntegrationPoint &ip = ir.IntPoint(j);
         T->SetIntPoint(&ip);
         vcoeff.Eval(vc, *T, ip);
         CalcOrtho(T->Jacobian(), nor);
         fe->CalcShape(ip, shape);
         lvec.Add(ip.weight * (vc * nor), shape);
      }
      fes->GetBdrElementDofs(i, dofs);
      SetSubVector(dofs, lvec);
   }
#else
   // implementation for the case when the face dofs are scaled point
   // values of the normal component.
   const FiniteElement *fe;
   ElementTransformation *T;
   Array<int> dofs;
   int dim = vcoeff.GetVDim();
   Vector vc(dim), nor(dim), lvec;

   for (int i = 0; i < fes->GetNBE(); i++)
   {
      if (bdr_attr[fes->GetBdrAttribute(i)-1] == 0)
      {
         continue;
      }
      fe = fes->GetBE(i);
      T = fes->GetBdrElementTransformation(i);
      const IntegrationRule &ir = fe->GetNodes();
      lvec.SetSize(fe->GetDof());
      for (int j = 0; j < ir.GetNPoints(); j++)
      {
         const IntegrationPoint &ip = ir.IntPoint(j);
         T->SetIntPoint(&ip);
         vcoeff.Eval(vc, *T, ip);
         CalcOrtho(T->Jacobian(), nor);
         lvec(j) = (vc * nor);
      }
      const DofTransformation* const doftrans = fes->GetBdrElementDofs(i, dofs);
      if (doftrans)
      {
         doftrans->TransformPrimal(lvec);
      }
      SetSubVector(dofs, lvec);
   }
#endif
}

void GridFunction::ProjectBdrCoefficientTangent(
   VectorCoefficient &vcoeff, Array<int> &bdr_attr)
{
   Array<int> values_counter;
   AccumulateAndCountBdrTangentValues(vcoeff, bdr_attr, values_counter);
   ComputeMeans(ARITHMETIC, values_counter);
#ifdef MFEM_DEBUG
   Array<int> ess_vdofs_marker;
   fes->GetEssentialVDofs(bdr_attr, ess_vdofs_marker);
   for (int i = 0; i < values_counter.Size(); i++)
   {
      MFEM_ASSERT(bool(values_counter[i]) == bool(ess_vdofs_marker[i]),
                  "internal error");
   }
#endif
}

double GridFunction::ComputeL2Error(
   Coefficient *exsol[], const IntegrationRule *irs[],
   const Array<int> *elems) const
{
   double error = 0.0, a;
   const FiniteElement *fe;
   ElementTransformation *transf;
   Vector shape;
   Array<int> vdofs;
   int fdof, d, i, intorder, j, k;

   for (i = 0; i < fes->GetNE(); i++)
   {
      if (elems != NULL && (*elems)[i] == 0) { continue; }
      fe = fes->GetFE(i);
      fdof = fe->GetDof();
      transf = fes->GetElementTransformation(i);
      shape.SetSize(fdof);
      intorder = 2*fe->GetOrder() + 3; // <----------
      const IntegrationRule *ir;
      if (irs)
      {
         ir = irs[fe->GetGeomType()];
      }
      else
      {
         ir = &(IntRules.Get(fe->GetGeomType(), intorder));
      }
      fes->GetElementVDofs(i, vdofs);
      for (j = 0; j < ir->GetNPoints(); j++)
      {
         const IntegrationPoint &ip = ir->IntPoint(j);
         fe->CalcShape(ip, shape);
         for (d = 0; d < fes->GetVDim(); d++)
         {
            a = 0;
            for (k = 0; k < fdof; k++)
               if (vdofs[fdof*d+k] >= 0)
               {
                  a += (*this)(vdofs[fdof*d+k]) * shape(k);
               }
               else
               {
                  a -= (*this)(-1-vdofs[fdof*d+k]) * shape(k);
               }
            transf->SetIntPoint(&ip);
            a -= exsol[d]->Eval(*transf, ip);
            error += ip.weight * transf->Weight() * a * a;
         }
      }
   }

   return (error < 0.0) ? -sqrt(-error) : sqrt(error);
}

double GridFunction::ComputeL2Error(
   VectorCoefficient &exsol, const IntegrationRule *irs[],
   const Array<int> *elems) const
{
   double error = 0.0;
   const FiniteElement *fe;
   ElementTransformation *T;
   DenseMatrix vals, exact_vals;
   Vector loc_errs;

   for (int i = 0; i < fes->GetNE(); i++)
   {
      if (elems != NULL && (*elems)[i] == 0) { continue; }
      fe = fes->GetFE(i);
      int intorder = 2*fe->GetOrder() + 3; // <----------
      const IntegrationRule *ir;
      if (irs)
      {
         ir = irs[fe->GetGeomType()];
      }
      else
      {
         ir = &(IntRules.Get(fe->GetGeomType(), intorder));
      }
      T = fes->GetElementTransformation(i);
      GetVectorValues(*T, *ir, vals);
      exsol.Eval(exact_vals, *T, *ir);
      vals -= exact_vals;
      loc_errs.SetSize(vals.Width());
      vals.Norm2(loc_errs);
      for (int j = 0; j < ir->GetNPoints(); j++)
      {
         const IntegrationPoint &ip = ir->IntPoint(j);
         T->SetIntPoint(&ip);
         error += ip.weight * T->Weight() * (loc_errs(j) * loc_errs(j));
      }
   }

   return (error < 0.0) ? -sqrt(-error) : sqrt(error);
}

double GridFunction::ComputeElementGradError(int ielem,
                                             VectorCoefficient *exgrad,
                                             const IntegrationRule *irs[]) const
{
   double error = 0.0;
   const FiniteElement *fe;
   ElementTransformation *Tr;
   Array<int> dofs;
   Vector grad;
   int intorder;
   int dim = fes->GetMesh()->SpaceDimension();
   Vector vec(dim);

   fe = fes->GetFE(ielem);
   Tr = fes->GetElementTransformation(ielem);
   intorder = 2*fe->GetOrder() + 3; // <--------
   const IntegrationRule *ir;
   if (irs)
   {
      ir = irs[fe->GetGeomType()];
   }
   else
   {
      ir = &(IntRules.Get(fe->GetGeomType(), intorder));
   }
   fes->GetElementDofs(ielem, dofs);
   for (int j = 0; j < ir->GetNPoints(); j++)
   {
      const IntegrationPoint &ip = ir->IntPoint(j);
      Tr->SetIntPoint(&ip);
      GetGradient(*Tr,grad);
      exgrad->Eval(vec,*Tr,ip);
      vec-=grad;
      error += ip.weight * Tr->Weight() * (vec * vec);
   }
   return (error < 0.0) ? -sqrt(-error) : sqrt(error);
}

double GridFunction::ComputeGradError(VectorCoefficient *exgrad,
                                      const IntegrationRule *irs[]) const
{
   double error = 0.0;
   const FiniteElement *fe;
   ElementTransformation *Tr;
   Array<int> dofs;
   Vector grad;
   int intorder;
   int dim = fes->GetMesh()->SpaceDimension();
   Vector vec(dim);

   for (int i = 0; i < fes->GetNE(); i++)
   {
      fe = fes->GetFE(i);
      Tr = fes->GetElementTransformation(i);
      intorder = 2*fe->GetOrder() + 3; // <--------
      const IntegrationRule *ir;
      if (irs)
      {
         ir = irs[fe->GetGeomType()];
      }
      else
      {
         ir = &(IntRules.Get(fe->GetGeomType(), intorder));
      }
      fes->GetElementDofs(i, dofs);
      for (int j = 0; j < ir->GetNPoints(); j++)
      {
         const IntegrationPoint &ip = ir->IntPoint(j);
         Tr->SetIntPoint(&ip);
         GetGradient(*Tr,grad);
         exgrad->Eval(vec,*Tr,ip);
         vec-=grad;
         error += ip.weight * Tr->Weight() * (vec * vec);
      }
   }
   return (error < 0.0) ? -sqrt(-error) : sqrt(error);
}

double GridFunction::ComputeCurlError(VectorCoefficient *excurl,
                                      const IntegrationRule *irs[]) const
{
   double error = 0.0;
   const FiniteElement *fe;
   ElementTransformation *Tr;
   Array<int> dofs;
   int intorder;
   int n = CurlDim();
   Vector curl(n);
   Vector vec(n);

   for (int i = 0; i < fes->GetNE(); i++)
   {
      fe = fes->GetFE(i);
      Tr = fes->GetElementTransformation(i);
      intorder = 2*fe->GetOrder() + 3;
      const IntegrationRule *ir;
      if (irs)
      {
         ir = irs[fe->GetGeomType()];
      }
      else
      {
         ir = &(IntRules.Get(fe->GetGeomType(), intorder));
      }
      fes->GetElementDofs(i, dofs);
      for (int j = 0; j < ir->GetNPoints(); j++)
      {
         const IntegrationPoint &ip = ir->IntPoint(j);
         Tr->SetIntPoint(&ip);
         GetCurl(*Tr,curl);
         excurl->Eval(vec,*Tr,ip);
         vec-=curl;
         error += ip.weight * Tr->Weight() * ( vec * vec );
      }
   }

   return (error < 0.0) ? -sqrt(-error) : sqrt(error);
}

double GridFunction::ComputeDivError(
   Coefficient *exdiv, const IntegrationRule *irs[]) const
{
   double error = 0.0, a;
   const FiniteElement *fe;
   ElementTransformation *Tr;
   Array<int> dofs;
   int intorder;

   for (int i = 0; i < fes->GetNE(); i++)
   {
      fe = fes->GetFE(i);
      Tr = fes->GetElementTransformation(i);
      intorder = 2*fe->GetOrder() + 3;
      const IntegrationRule *ir;
      if (irs)
      {
         ir = irs[fe->GetGeomType()];
      }
      else
      {
         ir = &(IntRules.Get(fe->GetGeomType(), intorder));
      }
      fes->GetElementDofs(i, dofs);
      for (int j = 0; j < ir->GetNPoints(); j++)
      {
         const IntegrationPoint &ip = ir->IntPoint(j);
         Tr->SetIntPoint (&ip);
         a = GetDivergence(*Tr) - exdiv->Eval(*Tr, ip);
         error += ip.weight * Tr->Weight() * a * a;
      }
   }

   return (error < 0.0) ? -sqrt(-error) : sqrt(error);
}

double GridFunction::ComputeDGFaceJumpError(Coefficient *exsol,
                                            Coefficient *ell_coeff,
                                            class JumpScaling jump_scaling,
                                            const IntegrationRule *irs[])  const
{
   int fdof, intorder, k;
   Mesh *mesh;
   const FiniteElement *fe;
   ElementTransformation *transf;
   FaceElementTransformations *face_elem_transf;
   Vector shape, el_dofs, err_val, ell_coeff_val;
   Array<int> vdofs;
   IntegrationPoint eip;
   double error = 0.0;

   mesh = fes->GetMesh();

   for (int i = 0; i < mesh->GetNumFaces(); i++)
   {
      int i1, i2;
      mesh->GetFaceElements(i, &i1, &i2);
      double h = mesh->GetElementSize(i1);
      intorder = fes->GetFE(i1)->GetOrder();
      if (i2 >= 0)
      {
         if ( (k = fes->GetFE(i2)->GetOrder()) > intorder )
         {
            intorder = k;
         }
         h = std::min(h, mesh->GetElementSize(i2));
      }
      int p = intorder;
      intorder = 2 * intorder;  // <-------------
      face_elem_transf = mesh->GetFaceElementTransformations(i, 5);
      const IntegrationRule *ir;
      if (irs)
      {
         ir = irs[face_elem_transf->GetGeometryType()];
      }
      else
      {
         ir = &(IntRules.Get(face_elem_transf->GetGeometryType(), intorder));
      }
      err_val.SetSize(ir->GetNPoints());
      ell_coeff_val.SetSize(ir->GetNPoints());
      // side 1
      transf = face_elem_transf->Elem1;
      fe = fes->GetFE(i1);
      fdof = fe->GetDof();
      fes->GetElementVDofs(i1, vdofs);
      shape.SetSize(fdof);
      el_dofs.SetSize(fdof);
      for (k = 0; k < fdof; k++)
         if (vdofs[k] >= 0)
         {
            el_dofs(k) =   (*this)(vdofs[k]);
         }
         else
         {
            el_dofs(k) = - (*this)(-1-vdofs[k]);
         }
      for (int j = 0; j < ir->GetNPoints(); j++)
      {
         face_elem_transf->Loc1.Transform(ir->IntPoint(j), eip);
         fe->CalcShape(eip, shape);
         transf->SetIntPoint(&eip);
         ell_coeff_val(j) = ell_coeff->Eval(*transf, eip);
         err_val(j) = exsol->Eval(*transf, eip) - (shape * el_dofs);
      }
      if (i2 >= 0)
      {
         // side 2
         face_elem_transf = mesh->GetFaceElementTransformations(i, 10);
         transf = face_elem_transf->Elem2;
         fe = fes->GetFE(i2);
         fdof = fe->GetDof();
         fes->GetElementVDofs(i2, vdofs);
         shape.SetSize(fdof);
         el_dofs.SetSize(fdof);
         for (k = 0; k < fdof; k++)
            if (vdofs[k] >= 0)
            {
               el_dofs(k) =   (*this)(vdofs[k]);
            }
            else
            {
               el_dofs(k) = - (*this)(-1-vdofs[k]);
            }
         for (int j = 0; j < ir->GetNPoints(); j++)
         {
            face_elem_transf->Loc2.Transform(ir->IntPoint(j), eip);
            fe->CalcShape(eip, shape);
            transf->SetIntPoint(&eip);
            ell_coeff_val(j) += ell_coeff->Eval(*transf, eip);
            ell_coeff_val(j) *= 0.5;
            err_val(j) -= (exsol->Eval(*transf, eip) - (shape * el_dofs));
         }
      }
      face_elem_transf = mesh->GetFaceElementTransformations(i, 16);
      transf = face_elem_transf;
      for (int j = 0; j < ir->GetNPoints(); j++)
      {
         const IntegrationPoint &ip = ir->IntPoint(j);
         transf->SetIntPoint(&ip);
         double nu = jump_scaling.Eval(h, p);
         error += (ip.weight * nu * ell_coeff_val(j) *
                   transf->Weight() *
                   err_val(j) * err_val(j));
      }
   }

   return (error < 0.0) ? -sqrt(-error) : sqrt(error);
}

double GridFunction::ComputeDGFaceJumpError(Coefficient *exsol,
                                            Coefficient *ell_coeff,
                                            double Nu,
                                            const IntegrationRule *irs[])  const
{
   return ComputeDGFaceJumpError(
             exsol, ell_coeff, {Nu, JumpScaling::ONE_OVER_H}, irs);
}

double GridFunction::ComputeH1Error(Coefficient *exsol,
                                    VectorCoefficient *exgrad,
                                    Coefficient *ell_coef, double Nu,
                                    int norm_type) const
{
   double error1 = 0.0;
   double error2 = 0.0;
   if (norm_type & 1) { error1 = GridFunction::ComputeGradError(exgrad); }
   if (norm_type & 2)
   {
      error2 = GridFunction::ComputeDGFaceJumpError(
                  exsol, ell_coef, {Nu, JumpScaling::ONE_OVER_H});
   }

   return sqrt(error1 * error1 + error2 * error2);
}

double GridFunction::ComputeH1Error(Coefficient *exsol,
                                    VectorCoefficient *exgrad,
                                    const IntegrationRule *irs[]) const
{
   double L2error = GridFunction::ComputeLpError(2.0,*exsol,NULL,irs);
   double GradError = GridFunction::ComputeGradError(exgrad,irs);
   return sqrt(L2error*L2error + GradError*GradError);
}

double GridFunction::ComputeHDivError(VectorCoefficient *exsol,
                                      Coefficient *exdiv,
                                      const IntegrationRule *irs[]) const
{
   double L2error = GridFunction::ComputeLpError(2.0,*exsol,NULL,NULL,irs);
   double DivError = GridFunction::ComputeDivError(exdiv,irs);
   return sqrt(L2error*L2error + DivError*DivError);
}

double GridFunction::ComputeHCurlError(VectorCoefficient *exsol,
                                       VectorCoefficient *excurl,
                                       const IntegrationRule *irs[]) const
{
   double L2error = GridFunction::ComputeLpError(2.0,*exsol,NULL,NULL,irs);
   double CurlError = GridFunction::ComputeCurlError(excurl,irs);
   return sqrt(L2error*L2error + CurlError*CurlError);
}

double GridFunction::ComputeMaxError(
   Coefficient *exsol[], const IntegrationRule *irs[]) const
{
   double error = 0.0, a;
   const FiniteElement *fe;
   ElementTransformation *transf;
   Vector shape;
   Array<int> vdofs;
   int fdof, d, i, intorder, j, k;

   for (i = 0; i < fes->GetNE(); i++)
   {
      fe = fes->GetFE(i);
      fdof = fe->GetDof();
      transf = fes->GetElementTransformation(i);
      shape.SetSize(fdof);
      intorder = 2*fe->GetOrder() + 3; // <----------
      const IntegrationRule *ir;
      if (irs)
      {
         ir = irs[fe->GetGeomType()];
      }
      else
      {
         ir = &(IntRules.Get(fe->GetGeomType(), intorder));
      }
      fes->GetElementVDofs(i, vdofs);
      for (j = 0; j < ir->GetNPoints(); j++)
      {
         const IntegrationPoint &ip = ir->IntPoint(j);
         fe->CalcShape(ip, shape);
         transf->SetIntPoint(&ip);
         for (d = 0; d < fes->GetVDim(); d++)
         {
            a = 0;
            for (k = 0; k < fdof; k++)
               if (vdofs[fdof*d+k] >= 0)
               {
                  a += (*this)(vdofs[fdof*d+k]) * shape(k);
               }
               else
               {
                  a -= (*this)(-1-vdofs[fdof*d+k]) * shape(k);
               }
            a -= exsol[d]->Eval(*transf, ip);
            a = fabs(a);
            if (error < a)
            {
               error = a;
            }
         }
      }
   }
   return error;
}

double GridFunction::ComputeW11Error(
   Coefficient *exsol, VectorCoefficient *exgrad, int norm_type,
   const Array<int> *elems, const IntegrationRule *irs[]) const
{
   // assuming vdim is 1
   int i, fdof, dim, intorder, j, k;
   Mesh *mesh;
   const FiniteElement *fe;
   ElementTransformation *transf;
   Vector e_grad, a_grad, shape, el_dofs, err_val, ell_coeff_val;
   DenseMatrix dshape, dshapet, Jinv;
   Array<int> vdofs;
   double a, error = 0.0;

   mesh = fes->GetMesh();
   dim = mesh->Dimension();
   e_grad.SetSize(dim);
   a_grad.SetSize(dim);
   Jinv.SetSize(dim);

   if (norm_type & 1) // L_1 norm
      for (i = 0; i < mesh->GetNE(); i++)
      {
         if (elems != NULL && (*elems)[i] == 0) { continue; }
         fe = fes->GetFE(i);
         fdof = fe->GetDof();
         transf = fes->GetElementTransformation(i);
         el_dofs.SetSize(fdof);
         shape.SetSize(fdof);
         intorder = 2*fe->GetOrder() + 1; // <----------
         const IntegrationRule *ir;
         if (irs)
         {
            ir = irs[fe->GetGeomType()];
         }
         else
         {
            ir = &(IntRules.Get(fe->GetGeomType(), intorder));
         }
         fes->GetElementVDofs(i, vdofs);
         for (k = 0; k < fdof; k++)
            if (vdofs[k] >= 0)
            {
               el_dofs(k) = (*this)(vdofs[k]);
            }
            else
            {
               el_dofs(k) = -(*this)(-1-vdofs[k]);
            }
         for (j = 0; j < ir->GetNPoints(); j++)
         {
            const IntegrationPoint &ip = ir->IntPoint(j);
            fe->CalcShape(ip, shape);
            transf->SetIntPoint(&ip);
            a = (el_dofs * shape) - (exsol->Eval(*transf, ip));
            error += ip.weight * transf->Weight() * fabs(a);
         }
      }

   if (norm_type & 2) // W^1_1 seminorm
      for (i = 0; i < mesh->GetNE(); i++)
      {
         if (elems != NULL && (*elems)[i] == 0) { continue; }
         fe = fes->GetFE(i);
         fdof = fe->GetDof();
         transf = mesh->GetElementTransformation(i);
         el_dofs.SetSize(fdof);
         dshape.SetSize(fdof, dim);
         dshapet.SetSize(fdof, dim);
         intorder = 2*fe->GetOrder() + 1; // <----------
         const IntegrationRule *ir;
         if (irs)
         {
            ir = irs[fe->GetGeomType()];
         }
         else
         {
            ir = &(IntRules.Get(fe->GetGeomType(), intorder));
         }
         fes->GetElementVDofs(i, vdofs);
         for (k = 0; k < fdof; k++)
            if (vdofs[k] >= 0)
            {
               el_dofs(k) = (*this)(vdofs[k]);
            }
            else
            {
               el_dofs(k) = -(*this)(-1-vdofs[k]);
            }
         for (j = 0; j < ir->GetNPoints(); j++)
         {
            const IntegrationPoint &ip = ir->IntPoint(j);
            fe->CalcDShape(ip, dshape);
            transf->SetIntPoint(&ip);
            exgrad->Eval(e_grad, *transf, ip);
            CalcInverse(transf->Jacobian(), Jinv);
            Mult(dshape, Jinv, dshapet);
            dshapet.MultTranspose(el_dofs, a_grad);
            e_grad -= a_grad;
            error += ip.weight * transf->Weight() * e_grad.Norml1();
         }
      }

   return error;
}

double GridFunction::ComputeLpError(const double p, Coefficient &exsol,
                                    Coefficient *weight,
                                    const IntegrationRule *irs[],
                                    const Array<int> *elems) const
{
   double error = 0.0;
   const FiniteElement *fe;
   ElementTransformation *T;
   Vector vals;

   for (int i = 0; i < fes->GetNE(); i++)
   {
      if (elems != NULL && (*elems)[i] == 0) { continue; }
      fe = fes->GetFE(i);
      const IntegrationRule *ir;
      if (irs)
      {
         ir = irs[fe->GetGeomType()];
      }
      else
      {
         int intorder = 2*fe->GetOrder() + 3; // <----------
         ir = &(IntRules.Get(fe->GetGeomType(), intorder));
      }
      GetValues(i, *ir, vals);
      T = fes->GetElementTransformation(i);
      for (int j = 0; j < ir->GetNPoints(); j++)
      {
         const IntegrationPoint &ip = ir->IntPoint(j);
         T->SetIntPoint(&ip);
         double diff = fabs(vals(j) - exsol.Eval(*T, ip));
         if (p < infinity())
         {
            diff = pow(diff, p);
            if (weight)
            {
               diff *= weight->Eval(*T, ip);
            }
            error += ip.weight * T->Weight() * diff;
         }
         else
         {
            if (weight)
            {
               diff *= weight->Eval(*T, ip);
            }
            error = std::max(error, diff);
         }
      }
   }

   if (p < infinity())
   {
      // negative quadrature weights may cause the error to be negative
      if (error < 0.)
      {
         error = -pow(-error, 1./p);
      }
      else
      {
         error = pow(error, 1./p);
      }
   }

   return error;
}

void GridFunction::ComputeElementLpErrors(const double p, Coefficient &exsol,
                                          Vector &error,
                                          Coefficient *weight,
                                          const IntegrationRule *irs[]) const
{
   MFEM_ASSERT(error.Size() == fes->GetNE(),
               "Incorrect size for result vector");

   error = 0.0;
   const FiniteElement *fe;
   ElementTransformation *T;
   Vector vals;

   for (int i = 0; i < fes->GetNE(); i++)
   {
      fe = fes->GetFE(i);
      const IntegrationRule *ir;
      if (irs)
      {
         ir = irs[fe->GetGeomType()];
      }
      else
      {
         int intorder = 2*fe->GetOrder() + 3; // <----------
         ir = &(IntRules.Get(fe->GetGeomType(), intorder));
      }
      GetValues(i, *ir, vals);
      T = fes->GetElementTransformation(i);
      for (int j = 0; j < ir->GetNPoints(); j++)
      {
         const IntegrationPoint &ip = ir->IntPoint(j);
         T->SetIntPoint(&ip);
         double diff = fabs(vals(j) - exsol.Eval(*T, ip));
         if (p < infinity())
         {
            diff = pow(diff, p);
            if (weight)
            {
               diff *= weight->Eval(*T, ip);
            }
            error[i] += ip.weight * T->Weight() * diff;
         }
         else
         {
            if (weight)
            {
               diff *= weight->Eval(*T, ip);
            }
            error[i] = std::max(error[i], diff);
         }
      }
      if (p < infinity())
      {
         // negative quadrature weights may cause the error to be negative
         if (error[i] < 0.)
         {
            error[i] = -pow(-error[i], 1./p);
         }
         else
         {
            error[i] = pow(error[i], 1./p);
         }
      }
   }
}

double GridFunction::ComputeLpError(const double p, VectorCoefficient &exsol,
                                    Coefficient *weight,
                                    VectorCoefficient *v_weight,
                                    const IntegrationRule *irs[]) const
{
   double error = 0.0;
   const FiniteElement *fe;
   ElementTransformation *T;
   DenseMatrix vals, exact_vals;
   Vector loc_errs;

   for (int i = 0; i < fes->GetNE(); i++)
   {
      fe = fes->GetFE(i);
      const IntegrationRule *ir;
      if (irs)
      {
         ir = irs[fe->GetGeomType()];
      }
      else
      {
         int intorder = 2*fe->GetOrder() + 3; // <----------
         ir = &(IntRules.Get(fe->GetGeomType(), intorder));
      }
      T = fes->GetElementTransformation(i);
      GetVectorValues(*T, *ir, vals);
      exsol.Eval(exact_vals, *T, *ir);
      vals -= exact_vals;
      loc_errs.SetSize(vals.Width());
      if (!v_weight)
      {
         // compute the lengths of the errors at the integration points
         // thus the vector norm is rotationally invariant
         vals.Norm2(loc_errs);
      }
      else
      {
         v_weight->Eval(exact_vals, *T, *ir);
         // column-wise dot product of the vector error (in vals) and the
         // vector weight (in exact_vals)
         for (int j = 0; j < vals.Width(); j++)
         {
            double errj = 0.0;
            for (int d = 0; d < vals.Height(); d++)
            {
               errj += vals(d,j)*exact_vals(d,j);
            }
            loc_errs(j) = fabs(errj);
         }
      }
      for (int j = 0; j < ir->GetNPoints(); j++)
      {
         const IntegrationPoint &ip = ir->IntPoint(j);
         T->SetIntPoint(&ip);
         double errj = loc_errs(j);
         if (p < infinity())
         {
            errj = pow(errj, p);
            if (weight)
            {
               errj *= weight->Eval(*T, ip);
            }
            error += ip.weight * T->Weight() * errj;
         }
         else
         {
            if (weight)
            {
               errj *= weight->Eval(*T, ip);
            }
            error = std::max(error, errj);
         }
      }
   }

   if (p < infinity())
   {
      // negative quadrature weights may cause the error to be negative
      if (error < 0.)
      {
         error = -pow(-error, 1./p);
      }
      else
      {
         error = pow(error, 1./p);
      }
   }

   return error;
}

void GridFunction::ComputeElementLpErrors(const double p,
                                          VectorCoefficient &exsol,
                                          Vector &error,
                                          Coefficient *weight,
                                          VectorCoefficient *v_weight,
                                          const IntegrationRule *irs[]) const
{
   MFEM_ASSERT(error.Size() == fes->GetNE(),
               "Incorrect size for result vector");

   error = 0.0;
   const FiniteElement *fe;
   ElementTransformation *T;
   DenseMatrix vals, exact_vals;
   Vector loc_errs;

   for (int i = 0; i < fes->GetNE(); i++)
   {
      fe = fes->GetFE(i);
      const IntegrationRule *ir;
      if (irs)
      {
         ir = irs[fe->GetGeomType()];
      }
      else
      {
         int intorder = 2*fe->GetOrder() + 3; // <----------
         ir = &(IntRules.Get(fe->GetGeomType(), intorder));
      }
      T = fes->GetElementTransformation(i);
      GetVectorValues(*T, *ir, vals);
      exsol.Eval(exact_vals, *T, *ir);
      vals -= exact_vals;
      loc_errs.SetSize(vals.Width());
      if (!v_weight)
      {
         // compute the lengths of the errors at the integration points thus the
         // vector norm is rotationally invariant
         vals.Norm2(loc_errs);
      }
      else
      {
         v_weight->Eval(exact_vals, *T, *ir);
         // column-wise dot product of the vector error (in vals) and the vector
         // weight (in exact_vals)
         for (int j = 0; j < vals.Width(); j++)
         {
            double errj = 0.0;
            for (int d = 0; d < vals.Height(); d++)
            {
               errj += vals(d,j)*exact_vals(d,j);
            }
            loc_errs(j) = fabs(errj);
         }
      }
      for (int j = 0; j < ir->GetNPoints(); j++)
      {
         const IntegrationPoint &ip = ir->IntPoint(j);
         T->SetIntPoint(&ip);
         double errj = loc_errs(j);
         if (p < infinity())
         {
            errj = pow(errj, p);
            if (weight)
            {
               errj *= weight->Eval(*T, ip);
            }
            error[i] += ip.weight * T->Weight() * errj;
         }
         else
         {
            if (weight)
            {
               errj *= weight->Eval(*T, ip);
            }
            error[i] = std::max(error[i], errj);
         }
      }
      if (p < infinity())
      {
         // negative quadrature weights may cause the error to be negative
         if (error[i] < 0.)
         {
            error[i] = -pow(-error[i], 1./p);
         }
         else
         {
            error[i] = pow(error[i], 1./p);
         }
      }
   }
}

GridFunction & GridFunction::operator=(double value)
{
   Vector::operator=(value);
   return *this;
}

GridFunction & GridFunction::operator=(const Vector &v)
{
   MFEM_ASSERT(fes && v.Size() == fes->GetVSize(), "");
   Vector::operator=(v);
   return *this;
}

void GridFunction::Save(std::ostream &os) const
{
   fes->Save(os);
   os << '\n';
#if 0
   // Testing: write NURBS GridFunctions using "NURBS_patches" format.
   if (fes->GetNURBSext())
   {
      os << "NURBS_patches\n";
      fes->GetNURBSext()->PrintSolution(*this, os);
      os.flush();
      return;
   }
#endif
   if (fes->GetOrdering() == Ordering::byNODES)
   {
      Vector::Print(os, 1);
   }
   else
   {
      Vector::Print(os, fes->GetVDim());
   }
   os.flush();
}

void GridFunction::Save(const char *fname, int precision) const
{
   ofstream ofs(fname);
   ofs.precision(precision);
   Save(ofs);
}

#ifdef MFEM_USE_ADIOS2
void GridFunction::Save(adios2stream &os,
                        const std::string& variable_name,
                        const adios2stream::data_type type) const
{
   os.Save(*this, variable_name, type);
}
#endif

void GridFunction::SaveVTK(std::ostream &os, const std::string &field_name,
                           int ref)
{
   Mesh *mesh = fes->GetMesh();
   RefinedGeometry *RefG;
   Vector val;
   DenseMatrix vval, pmat;
   int vec_dim = VectorDim();

   if (vec_dim == 1)
   {
      // scalar data
      os << "SCALARS " << field_name << " double 1\n"
         << "LOOKUP_TABLE default\n";
      for (int i = 0; i < mesh->GetNE(); i++)
      {
         RefG = GlobGeometryRefiner.Refine(
                   mesh->GetElementBaseGeometry(i), ref, 1);

         GetValues(i, RefG->RefPts, val, pmat);

         for (int j = 0; j < val.Size(); j++)
         {
            os << val(j) << '\n';
         }
      }
   }
   else if ( (vec_dim == 2 || vec_dim == 3) && mesh->SpaceDimension() > 1)
   {
      // vector data
      os << "VECTORS " << field_name << " double\n";
      for (int i = 0; i < mesh->GetNE(); i++)
      {
         RefG = GlobGeometryRefiner.Refine(
                   mesh->GetElementBaseGeometry(i), ref, 1);

         // GetVectorValues(i, RefG->RefPts, vval, pmat);
         ElementTransformation * T = mesh->GetElementTransformation(i);
         GetVectorValues(*T, RefG->RefPts, vval, &pmat);

         for (int j = 0; j < vval.Width(); j++)
         {
            os << vval(0, j) << ' ' << vval(1, j) << ' ';
            if (vval.Height() == 2)
            {
               os << 0.0;
            }
            else
            {
               os << vval(2, j);
            }
            os << '\n';
         }
      }
   }
   else
   {
      // other data: save the components as separate scalars
      for (int vd = 0; vd < vec_dim; vd++)
      {
         os << "SCALARS " << field_name << vd << " double 1\n"
            << "LOOKUP_TABLE default\n";
         for (int i = 0; i < mesh->GetNE(); i++)
         {
            RefG = GlobGeometryRefiner.Refine(
                      mesh->GetElementBaseGeometry(i), ref, 1);

            GetValues(i, RefG->RefPts, val, pmat, vd + 1);

            for (int j = 0; j < val.Size(); j++)
            {
               os << val(j) << '\n';
            }
         }
      }
   }
   os.flush();
}

void GridFunction::SaveSTLTri(std::ostream &os, double p1[], double p2[],
                              double p3[])
{
   double v1[3] = { p2[0] - p1[0], p2[1] - p1[1], p2[2] - p1[2] };
   double v2[3] = { p3[0] - p1[0], p3[1] - p1[1], p3[2] - p1[2] };
   double n[] = {  v1[1] * v2[2] - v1[2] * v2[1],
                   v1[2] * v2[0] - v1[0] * v2[2],
                   v1[0] * v2[1] - v1[1] * v2[0]
                };
   double rl = 1.0 / sqrt(n[0] * n[0] + n[1] * n[1] + n[2] * n[2]);
   n[0] *= rl; n[1] *= rl; n[2] *= rl;

   os << " facet normal " << n[0] << ' ' << n[1] << ' ' << n[2]
      << "\n  outer loop"
      << "\n   vertex " << p1[0] << ' ' << p1[1] << ' ' << p1[2]
      << "\n   vertex " << p2[0] << ' ' << p2[1] << ' ' << p2[2]
      << "\n   vertex " << p3[0] << ' ' << p3[1] << ' ' << p3[2]
      << "\n  endloop\n endfacet\n";
}

void GridFunction::SaveSTL(std::ostream &os, int TimesToRefine)
{
   Mesh *mesh = fes->GetMesh();

   if (mesh->Dimension() != 2)
   {
      return;
   }

   int i, j, k, l, n;
   DenseMatrix pointmat;
   Vector values;
   RefinedGeometry * RefG;
   double pts[4][3], bbox[3][2];

   os << "solid GridFunction\n";

   bbox[0][0] = bbox[0][1] = bbox[1][0] = bbox[1][1] =
                                             bbox[2][0] = bbox[2][1] = 0.0;
   for (i = 0; i < mesh->GetNE(); i++)
   {
      Geometry::Type geom = mesh->GetElementBaseGeometry(i);
      RefG = GlobGeometryRefiner.Refine(geom, TimesToRefine);
      GetValues(i, RefG->RefPts, values, pointmat);
      Array<int> &RG = RefG->RefGeoms;
      n = Geometries.NumBdr(geom);
      for (k = 0; k < RG.Size()/n; k++)
      {
         for (j = 0; j < n; j++)
         {
            l = RG[n*k+j];
            pts[j][0] = pointmat(0,l);
            pts[j][1] = pointmat(1,l);
            pts[j][2] = values(l);
         }

         if (n == 3)
         {
            SaveSTLTri(os, pts[0], pts[1], pts[2]);
         }
         else
         {
            SaveSTLTri(os, pts[0], pts[1], pts[2]);
            SaveSTLTri(os, pts[0], pts[2], pts[3]);
         }
      }

      if (i == 0)
      {
         bbox[0][0] = pointmat(0,0);
         bbox[0][1] = pointmat(0,0);
         bbox[1][0] = pointmat(1,0);
         bbox[1][1] = pointmat(1,0);
         bbox[2][0] = values(0);
         bbox[2][1] = values(0);
      }

      for (j = 0; j < values.Size(); j++)
      {
         if (bbox[0][0] > pointmat(0,j))
         {
            bbox[0][0] = pointmat(0,j);
         }
         if (bbox[0][1] < pointmat(0,j))
         {
            bbox[0][1] = pointmat(0,j);
         }
         if (bbox[1][0] > pointmat(1,j))
         {
            bbox[1][0] = pointmat(1,j);
         }
         if (bbox[1][1] < pointmat(1,j))
         {
            bbox[1][1] = pointmat(1,j);
         }
         if (bbox[2][0] > values(j))
         {
            bbox[2][0] = values(j);
         }
         if (bbox[2][1] < values(j))
         {
            bbox[2][1] = values(j);
         }
      }
   }

   mfem::out << "[xmin,xmax] = [" << bbox[0][0] << ',' << bbox[0][1] << "]\n"
             << "[ymin,ymax] = [" << bbox[1][0] << ',' << bbox[1][1] << "]\n"
             << "[zmin,zmax] = [" << bbox[2][0] << ',' << bbox[2][1] << ']'
             << endl;

   os << "endsolid GridFunction" << endl;
}

std::ostream &operator<<(std::ostream &os, const GridFunction &sol)
{
   sol.Save(os);
   return os;
}

void GridFunction::LegacyNCReorder()
{
   const Mesh* mesh = fes->GetMesh();
   MFEM_ASSERT(mesh->Nonconforming(), "");

   // get the mapping (old_vertex_index -> new_vertex_index)
   Array<int> new_vertex, old_vertex;
   mesh->ncmesh->LegacyToNewVertexOrdering(new_vertex);
   MFEM_ASSERT(new_vertex.Size() == mesh->GetNV(), "");

   // get the mapping (new_vertex_index -> old_vertex_index)
   old_vertex.SetSize(new_vertex.Size());
   for (int i = 0; i < new_vertex.Size(); i++)
   {
      old_vertex[new_vertex[i]] = i;
   }

   Vector tmp = *this;

   // reorder vertex DOFs
   Array<int> old_vdofs, new_vdofs;
   for (int i = 0; i < mesh->GetNV(); i++)
   {
      fes->GetVertexVDofs(i, old_vdofs);
      fes->GetVertexVDofs(new_vertex[i], new_vdofs);

      for (int j = 0; j < new_vdofs.Size(); j++)
      {
         tmp(new_vdofs[j]) = (*this)(old_vdofs[j]);
      }
   }

   // reorder edge DOFs -- edge orientation has changed too
   Array<int> dofs, ev;
   for (int i = 0; i < mesh->GetNEdges(); i++)
   {
      mesh->GetEdgeVertices(i, ev);
      if (old_vertex[ev[0]] > old_vertex[ev[1]])
      {
         const int *ind = fec->DofOrderForOrientation(Geometry::SEGMENT, -1);

         fes->GetEdgeInteriorDofs(i, dofs);
         for (int k = 0; k < dofs.Size(); k++)
         {
            int new_dof = dofs[k];
            int old_dof = dofs[(ind[k] < 0) ? -1-ind[k] : ind[k]];

            for (int j = 0; j < fes->GetVDim(); j++)
            {
               int new_vdof = fes->DofToVDof(new_dof, j);
               int old_vdof = fes->DofToVDof(old_dof, j);

               double sign = (ind[k] < 0) ? -1.0 : 1.0;
               tmp(new_vdof) = sign * (*this)(old_vdof);
            }
         }
      }
   }

   Vector::Swap(tmp);
}

double ZZErrorEstimator(BilinearFormIntegrator &blfi,
                        GridFunction &u,
                        GridFunction &flux, Vector &error_estimates,
                        Array<int>* aniso_flags,
                        int with_subdomains,
                        bool with_coeff)
{
   FiniteElementSpace *ufes = u.FESpace();
   FiniteElementSpace *ffes = flux.FESpace();
   ElementTransformation *Transf;

   int dim = ufes->GetMesh()->Dimension();
   int nfe = ufes->GetNE();

   Array<int> udofs;
   Array<int> fdofs;
   Vector ul, fl, fla, d_xyz;

   error_estimates.SetSize(nfe);
   if (aniso_flags)
   {
      aniso_flags->SetSize(nfe);
      d_xyz.SetSize(dim);
   }

   int nsd = 1;
   if (with_subdomains)
   {
      nsd = ufes->GetMesh()->attributes.Max();
   }

   double total_error = 0.0;
   for (int s = 1; s <= nsd; s++)
   {
      // This calls the parallel version when u is a ParGridFunction
      u.ComputeFlux(blfi, flux, with_coeff, (with_subdomains ? s : -1));

      for (int i = 0; i < nfe; i++)
      {
         if (with_subdomains && ufes->GetAttribute(i) != s) { continue; }

         const DofTransformation* const utrans = ufes->GetElementVDofs(i, udofs);
         const DofTransformation* const ftrans = ffes->GetElementVDofs(i, fdofs);

         u.GetSubVector(udofs, ul);
         flux.GetSubVector(fdofs, fla);
         if (utrans)
         {
            utrans->InvTransformPrimal(ul);
         }
         if (ftrans)
         {
            ftrans->InvTransformPrimal(fla);
         }

         Transf = ufes->GetElementTransformation(i);
         blfi.ComputeElementFlux(*ufes->GetFE(i), *Transf, ul,
                                 *ffes->GetFE(i), fl, with_coeff);

         fl -= fla;

         double eng = blfi.ComputeFluxEnergy(*ffes->GetFE(i), *Transf, fl,
                                             (aniso_flags ? &d_xyz : NULL));

         error_estimates(i) = std::sqrt(eng);
         total_error += eng;

         if (aniso_flags)
         {
            double sum = 0;
            for (int k = 0; k < dim; k++)
            {
               sum += d_xyz[k];
            }

            double thresh = 0.15 * 3.0/dim;
            int flag = 0;
            for (int k = 0; k < dim; k++)
            {
               if (d_xyz[k] / sum > thresh) { flag |= (1 << k); }
            }

            (*aniso_flags)[i] = flag;
         }
      }
   }
#ifdef MFEM_USE_MPI
   auto pfes = dynamic_cast<ParFiniteElementSpace*>(ufes);
   if (pfes)
   {
      auto process_local_error = total_error;
      MPI_Allreduce(&process_local_error, &total_error, 1, MPI_DOUBLE,
                    MPI_SUM, pfes->GetComm());
   }
#endif // MFEM_USE_MPI
   return std::sqrt(total_error);
}

void TensorProductLegendre(int dim,                // input
                           int order,              // input
                           const Vector &x_in,     // input
                           const Vector &xmax,     // input
                           const Vector &xmin,     // input
                           Vector &poly,           // output
                           double angle,           // input (optional)
                           const Vector *midpoint) // input (optional)
{
   MFEM_VERIFY(dim >= 1, "dim must be positive");
   MFEM_VERIFY(dim <= 3, "dim cannot be greater than 3");
   MFEM_VERIFY(order >= 0, "order cannot be negative");

   bool rotate = (angle != 0.0) || (midpoint->Norml2() != 0.0);

   Vector x(dim);
   if (rotate && dim == 2)
   {
      // Rotate coordinates to match rotated bounding box
      Vector tmp(dim);
      tmp = x_in;
      tmp -= *midpoint;
      x[0] = tmp[0]*cos(-angle) - tmp[1]*sin(-angle);
      x[1] = tmp[0]*sin(-angle) + tmp[1]*cos(-angle);
   }
   else
   {
      // Bounding box is not reoriented no need to change orientation
      x = x_in;
   }

   // Map x to [0, 1] to use CalcLegendre since it uses shifted Legendre Polynomials.
   double x1 = (x(0) - xmin(0))/(xmax(0)-xmin(0)), x2, x3;
   Vector poly_x(order+1), poly_y(order+1), poly_z(order+1);
   poly1d.CalcLegendre(order, x1, poly_x.GetData());
   if (dim > 1)
   {
      x2 = (x(1)-xmin(1))/(xmax(1)-xmin(1));
      poly1d.CalcLegendre(order, x2, poly_y.GetData());
   }
   if (dim == 3)
   {
      x3 = (x(2)-xmin(2))/(xmax(2)-xmin(2));
      poly1d.CalcLegendre(order, x3, poly_z.GetData());
   }

   int basis_dimension = static_cast<int>(pow(order+1,dim));
   poly.SetSize(basis_dimension);
   switch (dim)
   {
      case 1:
      {
         for (int i = 0; i <= order; i++)
         {
            poly(i) = poly_x(i);
         }
      }
      break;
      case 2:
      {
         for (int j = 0; j <= order; j++)
         {
            for (int i = 0; i <= order; i++)
            {
               int cnt = i + (order+1) * j;
               poly(cnt) = poly_x(i) * poly_y(j);
            }
         }
      }
      break;
      case 3:
      {
         for (int k = 0; k <= order; k++)
         {
            for (int j = 0; j <= order; j++)
            {
               for (int i = 0; i <= order; i++)
               {
                  int cnt = i + (order+1) * j + (order+1) * (order+1) * k;
                  poly(cnt) = poly_x(i) * poly_y(j) * poly_z(k);
               }
            }
         }
      }
      break;
      default:
      {
         MFEM_ABORT("TensorProductLegendre: invalid value of dim");
      }
   }
}

void BoundingBox(const Array<int> &patch,  // input
                 FiniteElementSpace *ufes, // input
                 int order,                // input
                 Vector &xmin,             // output
                 Vector &xmax,             // output
                 double &angle,            // output
                 Vector &midpoint,         // output
                 int iface)                // input (optional)
{
   Mesh *mesh = ufes->GetMesh();
   int dim = mesh->Dimension();
   int num_elems = patch.Size();
   IsoparametricTransformation Tr;

   xmax = -infinity();
   xmin = infinity();
   angle = 0.0;
   midpoint = 0.0;
   bool rotate = (dim == 2);

   // Rotate bounding box to match the face orientation
   if (rotate && iface >= 0)
   {
      IntegrationPoint reference_pt;
      mesh->GetFaceTransformation(iface, &Tr);
      Vector physical_pt(2);
      Vector physical_diff(2);
      physical_diff = 0.0;
      // Get the endpoints of the edge in physical space
      // then compute midpoint and angle
      for (int i = 0; i < 2; i++)
      {
         reference_pt.Set1w((double)i, 0.0);
         Tr.Transform(reference_pt, physical_pt);
         midpoint += physical_pt;
         physical_pt *= pow(-1.0,i);
         physical_diff += physical_pt;
      }
      midpoint /= 2.0;
      angle = atan2(physical_diff(1),physical_diff(0));
   }

   for (int i = 0; i < num_elems; i++)
   {
      int ielem = patch[i];
      const IntegrationRule *ir = &(IntRules.Get(mesh->GetElementGeometry(ielem),
                                                 order));
      ufes->GetElementTransformation(ielem, &Tr);
      for (int k = 0; k < ir->GetNPoints(); k++)
      {
         const IntegrationPoint ip = ir->IntPoint(k);
         Vector transip(dim);
         Tr.Transform(ip, transip);
         if (rotate)
         {
            transip -= midpoint;
            Vector tmp(dim);
            tmp = transip;
            transip[0] = tmp[0]*cos(-angle) - tmp[1]*sin(-angle);
            transip[1] = tmp[0]*sin(-angle) + tmp[1]*cos(-angle);
         }
         for (int d = 0; d < dim; d++) { xmax(d) = max(xmax(d), transip(d)); }
         for (int d = 0; d < dim; d++) { xmin(d) = min(xmin(d), transip(d)); }
      }
   }
}

double LSZZErrorEstimator(BilinearFormIntegrator &blfi,  // input
                          GridFunction &u,               // input
                          Vector &error_estimates,       // output
                          bool subdomain_reconstruction, // input (optional)
                          bool with_coeff,               // input (optional)
                          double tichonov_coeff)         // input (optional)
{
   MFEM_VERIFY(tichonov_coeff >= 0.0, "tichonov_coeff cannot be negative");
   FiniteElementSpace *ufes = u.FESpace();
   ElementTransformation *Transf;

   Mesh *mesh = ufes->GetMesh();
   int dim = mesh->Dimension();
   int sdim = mesh->SpaceDimension();
   int nfe = ufes->GetNE();
   int nfaces = ufes->GetNF();

   Array<int> udofs;
   Array<int> fdofs;
   Vector ul, fl, fla;

   error_estimates.SetSize(nfe);
   error_estimates = 0.0;
   Array<int> counters(nfe);
   counters = 0;

   Vector xmax(dim);
   Vector xmin(dim);
   double angle = 0.0;
   Vector midpoint(dim);

   // Compute the number of subdomains
   int nsd = 1;
   if (subdomain_reconstruction)
   {
      nsd = ufes->GetMesh()->attributes.Max();
   }

   double total_error = 0.0;
   for (int iface = 0; iface < nfaces; iface++)
   {
      // 1.A. Find all elements in the face patch.
      int el1;
      int el2;
      mesh->GetFaceElements(iface, &el1, &el2);
      Array<int> patch(2);
      patch[0] = el1; patch[1] = el2;

      // 1.B. Check if boundary face or non-conforming coarse face and continue if true.
      if (el1 == -1 || el2 == -1)
      {
         continue;
      }

      // 1.C Check if face patch crosses an attribute interface and
      // continue if true (only active if subdomain_reconstruction == true)
      if (nsd > 1)
      {
         int el1_attr = ufes->GetAttribute(el1);
         int el2_attr = ufes->GetAttribute(el2);
         if (el1_attr != el2_attr) { continue; }
      }

      // 2. Compute global flux polynomial.

      // 2.A. Compute polynomial order of patch (for hp FEM)
      const int patch_order = max(ufes->GetElementOrder(el1),
                                  ufes->GetElementOrder(el2));

      int num_basis_functions = static_cast<int>(pow(patch_order+1,dim));
      int flux_order = 2*patch_order + 1;
      DenseMatrix A(num_basis_functions);
      Array<double> b(sdim * num_basis_functions);
      A = 0.0;
      b = 0.0;

      // 2.B. Estimate the smallest bounding box around the face patch
      //      (this is used in 2.C.ii. to define a global polynomial basis)
      BoundingBox(patch, ufes, flux_order,
                  xmin, xmax, angle, midpoint, iface);

      // 2.C. Compute the normal equations for the least-squares problem
      // 2.C.i. Evaluate the discrete flux at all integration points in all
      //        elements in the face patch
      for (int i = 0; i < patch.Size(); i++)
      {
         int ielem = patch[i];
         const IntegrationRule *ir = &(IntRules.Get(mesh->GetElementGeometry(ielem),
                                                    flux_order));
         int num_integration_pts = ir->GetNPoints();

         const DofTransformation* const utrans = ufes->GetElementVDofs(ielem, udofs);
         u.GetSubVector(udofs, ul);
         if (utrans)
         {
            utrans->InvTransformPrimal(ul);
         }
         Transf = ufes->GetElementTransformation(ielem);
         FiniteElement *dummy = nullptr;
         blfi.ComputeElementFlux(*ufes->GetFE(ielem), *Transf, ul,
                                 *dummy, fl, with_coeff, ir);

         // 2.C.ii. Use global polynomial basis to construct normal
         //         equations
         for (int k = 0; k < num_integration_pts; k++)
         {
            const IntegrationPoint ip = ir->IntPoint(k);
            double tmp[3];
            Vector transip(tmp, 3);
            Transf->Transform(ip, transip);

            Vector p;
            TensorProductLegendre(dim, patch_order, transip, xmax, xmin, p, angle,
                                  &midpoint);
            AddMultVVt(p, A);

            for (int l = 0; l < num_basis_functions; l++)
            {
               // Loop through each component of the discrete flux
               for (int n = 0; n < sdim; n++)
               {
                  b[l + n * num_basis_functions] += p(l) * fl(k + n * num_integration_pts);
               }
            }
         }
      }

      // 2.D. Shift spectrum of A to avoid conditioning issues.
      //      Regularization is necessary if the tensor product space used for the
      //      flux reconstruction leads to an underdetermined system of linear equations.
      //      This should not happen if there are tensor product elements in the patch,
      //      but it can happen if there are other element shapes (those with few
      //      integration points) in the patch.
      for (int i = 0; i < num_basis_functions; i++)
      {
         A(i,i) += tichonov_coeff;
      }

      // 2.E. Solve for polynomial coefficients
      Array<int> ipiv(num_basis_functions);
      LUFactors lu(A.Data(), ipiv);
      double TOL = 1e-9;
      if (!lu.Factor(num_basis_functions,TOL))
      {
         // Singular matrix
         mfem::out << "LSZZErrorEstimator: Matrix A is singular.\t"
                   << "Consider increasing tichonov_coeff." << endl;
         for (int i = 0; i < num_basis_functions; i++)
         {
            A(i,i) += 1e-8;
         }
         lu.Factor(num_basis_functions,TOL);
      }
      lu.Solve(num_basis_functions, sdim, b);

      // 2.F. Construct l2-minimizing global polynomial
      auto global_poly_tmp = [=] (const Vector &x, Vector &f)
      {
         Vector p;
         TensorProductLegendre(dim, patch_order, x, xmax, xmin, p, angle, &midpoint);
         f = 0.0;
         for (int i = 0; i < num_basis_functions; i++)
         {
            for (int j = 0; j < sdim; j++)
            {
               f(j) += b[i + j * num_basis_functions] * p(i);
            }
         }
      };
      VectorFunctionCoefficient global_poly(sdim, global_poly_tmp);

      // 3. Compute error contributions from the face.
      double element_error = 0.0;
      double patch_error = 0.0;
      for (int i = 0; i < patch.Size(); i++)
      {
         int ielem = patch[i];
         element_error = u.ComputeElementGradError(ielem, &global_poly);
         element_error *= element_error;
         patch_error += element_error;
         error_estimates(ielem) += element_error;
         counters[ielem]++;
      }

      total_error += patch_error;
   }

   // 4. Calibrate the final error estimates. Note that the l2 norm of
   //    error_estimates vector converges to total_error.
   //    The error estimates have been calibrated so that high order
   //    benchmark problems with tensor product elements are asymptotically
   //    exact.
   for (int ielem = 0; ielem < nfe; ielem++)
   {
      if (counters[ielem] == 0)
      {
         error_estimates(ielem) = infinity();
      }
      else
      {
         error_estimates(ielem) /= counters[ielem]/2.0;
         error_estimates(ielem) = sqrt(error_estimates(ielem));
      }
   }
   return std::sqrt(total_error/dim);
}

double ComputeElementLpDistance(double p, int i,
                                GridFunction& gf1, GridFunction& gf2)
{
   double norm = 0.0;

   FiniteElementSpace *fes1 = gf1.FESpace();
   FiniteElementSpace *fes2 = gf2.FESpace();

   const FiniteElement* fe1 = fes1->GetFE(i);
   const FiniteElement* fe2 = fes2->GetFE(i);

   const IntegrationRule *ir;
   int intorder = 2*std::max(fe1->GetOrder(),fe2->GetOrder()) + 1; // <-------
   ir = &(IntRules.Get(fe1->GetGeomType(), intorder));
   int nip = ir->GetNPoints();
   Vector val1, val2;


   ElementTransformation *T = fes1->GetElementTransformation(i);
   for (int j = 0; j < nip; j++)
   {
      const IntegrationPoint &ip = ir->IntPoint(j);
      T->SetIntPoint(&ip);

      gf1.GetVectorValue(i, ip, val1);
      gf2.GetVectorValue(i, ip, val2);

      val1 -= val2;
      double errj = val1.Norml2();
      if (p < infinity())
      {
         errj = pow(errj, p);
         norm += ip.weight * T->Weight() * errj;
      }
      else
      {
         norm = std::max(norm, errj);
      }
   }

   if (p < infinity())
   {
      // Negative quadrature weights may cause the norm to be negative
      if (norm < 0.)
      {
         norm = -pow(-norm, 1./p);
      }
      else
      {
         norm = pow(norm, 1./p);
      }
   }

   return norm;
}


double ExtrudeCoefficient::Eval(ElementTransformation &T,
                                const IntegrationPoint &ip)
{
   ElementTransformation *T_in =
      mesh_in->GetElementTransformation(T.ElementNo / n);
   T_in->SetIntPoint(&ip);
   return sol_in.Eval(*T_in, ip);
}


GridFunction *Extrude1DGridFunction(Mesh *mesh, Mesh *mesh2d,
                                    GridFunction *sol, const int ny)
{
   GridFunction *sol2d;

   FiniteElementCollection *solfec2d;
   const char *name = sol->FESpace()->FEColl()->Name();
   string cname = name;
   if (cname == "Linear")
   {
      solfec2d = new LinearFECollection;
   }
   else if (cname == "Quadratic")
   {
      solfec2d = new QuadraticFECollection;
   }
   else if (cname == "Cubic")
   {
      solfec2d = new CubicFECollection;
   }
   else if (!strncmp(name, "H1_", 3))
   {
      solfec2d = new H1_FECollection(atoi(name + 7), 2);
   }
   else if (!strncmp(name, "H1Pos_", 6))
   {
      // use regular (nodal) H1_FECollection
      solfec2d = new H1_FECollection(atoi(name + 10), 2);
   }
   else if (!strncmp(name, "L2_T", 4))
   {
      solfec2d = new L2_FECollection(atoi(name + 10), 2);
   }
   else if (!strncmp(name, "L2_", 3))
   {
      solfec2d = new L2_FECollection(atoi(name + 7), 2);
   }
   else
   {
      mfem::err << "Extrude1DGridFunction : unknown FE collection : "
                << cname << endl;
      return NULL;
   }
   FiniteElementSpace *solfes2d;
   // assuming sol is scalar
   solfes2d = new FiniteElementSpace(mesh2d, solfec2d);
   sol2d = new GridFunction(solfes2d);
   sol2d->MakeOwner(solfec2d);
   {
      GridFunctionCoefficient csol(sol);
      ExtrudeCoefficient c2d(mesh, csol, ny);
      sol2d->ProjectCoefficient(c2d);
   }
   return sol2d;
}

}<|MERGE_RESOLUTION|>--- conflicted
+++ resolved
@@ -2014,17 +2014,10 @@
 }
 
 
-<<<<<<< HEAD
-void GridFunction::CountZones(Array<int> &zones_per_vdof) const
-{
-   zones_per_vdof.SetSize(fes->GetVSize());
-   zones_per_vdof = 0;
-=======
 void GridFunction::CountElementsPerVDof(Array<int> &elem_per_vdof) const
 {
    elem_per_vdof.SetSize(fes->GetVSize());
    elem_per_vdof = 0;
->>>>>>> 89caa3ac
    Array<int> vdofs;
 
    for (int i = 0; i < fes->GetNE(); i++)
@@ -2033,11 +2026,7 @@
       // Accumulate values in all dofs, count the zones.
       for (int j = 0; j < vdofs.Size(); j++)
       {
-<<<<<<< HEAD
-         zones_per_vdof[vdofs[j]]++;
-=======
          elem_per_vdof[vdofs[j]]++;
->>>>>>> 89caa3ac
       }
    }
 }
