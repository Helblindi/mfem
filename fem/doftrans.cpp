// Copyright (c) 2010-2022, Lawrence Livermore National Security, LLC. Produced
// at the Lawrence Livermore National Laboratory. All Rights reserved. See files
// LICENSE and NOTICE for details. LLNL-CODE-806117.
//
// This file is part of the MFEM library. For more information and source code
// availability visit https://mfem.org.
//
// MFEM is free software; you can redistribute it and/or modify it under the
// terms of the BSD-3 license. We welcome feedback and contributions, see file
// CONTRIBUTING.md for details.

#include "fem.hpp"

namespace mfem
{

void DofTransformation::TransformPrimal(Vector &v) const
{
   TransformPrimal(v.GetData());
}

void DofTransformation::TransformPrimalCols(DenseMatrix &V) const
{
   for (int c=0; c<V.Width(); c++)
   {
      TransformPrimal(V.GetColumn(c));
   }
}

void DofTransformation::TransformDual(Vector &v) const
{
   TransformDual(v.GetData());
}

void DofTransformation::TransformDual(DenseMatrix &V) const
{
   TransformDualCols(V);
   TransformDualRows(V);
}

void DofTransformation::TransformDualRows(DenseMatrix &V) const
{
   Vector row;
   for (int r=0; r<V.Height(); r++)
   {
      V.GetRow(r, row);
      TransformDual(row);
      V.SetRow(r, row);
   }
}

void DofTransformation::TransformDualCols(DenseMatrix &V) const
{
   for (int c=0; c<V.Width(); c++)
   {
      TransformDual(V.GetColumn(c));
   }
}

void DofTransformation::InvTransformPrimal(Vector &v) const
{
   InvTransformPrimal(v.GetData());
}

void TransformPrimal(const DofTransformation *ran_dof_trans,
                     const DofTransformation *dom_dof_trans,
                     DenseMatrix &elmat)
{
   if (ran_dof_trans && dom_dof_trans)
   {
      ran_dof_trans->TransformPrimalCols(elmat);
      dom_dof_trans->TransformDualRows(elmat);
   }
   else if (ran_dof_trans)
   {
      ran_dof_trans->TransformPrimalCols(elmat);
   }
   else if (dom_dof_trans)
   {
      dom_dof_trans->TransformDualRows(elmat);
   }
   else
   {
      // If both transformations are NULL this function should not be called
   }
}

void DofTransformation::InvTransformDual(Vector &v) const
{
   InvTransformDual(v.GetData());
}

void TransformDual(const DofTransformation *ran_dof_trans,
                   const DofTransformation *dom_dof_trans,
                   DenseMatrix &elmat)
{
   if (ran_dof_trans && dom_dof_trans)
   {
      ran_dof_trans->TransformDualCols(elmat);
      dom_dof_trans->TransformDualRows(elmat);
   }
   else if (ran_dof_trans)
   {
      ran_dof_trans->TransformDualCols(elmat);
   }
   else if (dom_dof_trans)
   {
      dom_dof_trans->TransformDualRows(elmat);
   }
   else
   {
      // If both transformations are NULL this function should not be called
   }
}

void VDofTransformation::TransformPrimal(double *v) const
{
   int size = doftrans_->Size();

   if ((Ordering::Type)ordering_ == Ordering::byNODES || vdim_ == 1)
   {
      for (int i=0; i<vdim_; i++)
      {
         doftrans_->TransformPrimal(&v[i*size]);
      }
   }
   else
   {
      Vector vec(size);
      for (int i=0; i<vdim_; i++)
      {
         for (int j=0; j<size; j++)
         {
            vec(j) = v[j*vdim_+i];
         }
         doftrans_->TransformPrimal(vec);
         for (int j=0; j<size; j++)
         {
            v[j*vdim_+i] = vec(j);
         }
      }
   }
}

void VDofTransformation::InvTransformPrimal(double *v) const
{
   int size = doftrans_->Height();

   if ((Ordering::Type)ordering_ == Ordering::byNODES)
   {
      for (int i=0; i<vdim_; i++)
      {
         doftrans_->InvTransformPrimal(&v[i*size]);
      }
   }
   else
   {
      Vector vec(size);
      for (int i=0; i<vdim_; i++)
      {
         for (int j=0; j<size; j++)
         {
            vec(j) = v[j*vdim_+i];
         }
         doftrans_->InvTransformPrimal(vec);
         for (int j=0; j<size; j++)
         {
            v[j*vdim_+i] = vec(j);
         }
      }
   }
}

void VDofTransformation::TransformDual(double *v) const
{
   int size = doftrans_->Size();

   if ((Ordering::Type)ordering_ == Ordering::byNODES)
   {
      for (int i=0; i<vdim_; i++)
      {
         doftrans_->TransformDual(&v[i*size]);
      }
   }
   else
   {
      Vector vec(size);
      for (int i=0; i<vdim_; i++)
      {
         for (int j=0; j<size; j++)
         {
            vec(j) = v[j*vdim_+i];
         }
         doftrans_->TransformDual(vec);
         for (int j=0; j<size; j++)
         {
            v[j*vdim_+i] = vec(j);
         }
      }
   }
}

void VDofTransformation::InvTransformDual(double *v) const
{
   int size = doftrans_->Size();

   if ((Ordering::Type)ordering_ == Ordering::byNODES)
   {
      for (int i=0; i<vdim_; i++)
      {
         doftrans_->InvTransformDual(&v[i*size]);
      }
   }
   else
   {
      Vector vec(size);
      for (int i=0; i<vdim_; i++)
      {
         for (int j=0; j<size; j++)
         {
            vec(j) = v[j*vdim_+i];
         }
         doftrans_->InvTransformDual(vec);
         for (int j=0; j<size; j++)
         {
            v[j*vdim_+i] = vec(j);
         }
      }
   }
}

const double ND_DofTransformation::T_data[24] =
{
   1.0,  0.0,  0.0,  1.0,
   -1.0, -1.0,  0.0,  1.0,
   0.0,  1.0, -1.0, -1.0,
   1.0,  0.0, -1.0, -1.0,
   -1.0, -1.0,  1.0,  0.0,
   0.0,  1.0,  1.0,  0.0
};

const DenseTensor ND_DofTransformation
::T(const_cast<double*>(ND_DofTransformation::T_data), 2, 2, 6);

const double ND_DofTransformation::TInv_data[24] =
{
   1.0,  0.0,  0.0,  1.0,
   -1.0, -1.0,  0.0,  1.0,
   -1.0, -1.0,  1.0,  0.0,
   1.0,  0.0, -1.0, -1.0,
   0.0,  1.0, -1.0, -1.0,
   0.0,  1.0,  1.0,  0.0
};

const DenseTensor ND_DofTransformation
::TInv(const_cast<double*>(TInv_data), 2, 2, 6);

ND_DofTransformation::ND_DofTransformation(int size, int p)
   : DofTransformation(size)
   , order(p)
   , nedofs(p)
   , nfdofs(p*(p-1))
{
}

ND_TriDofTransformation::ND_TriDofTransformation(int p)
   : ND_DofTransformation(p*(p + 2), p)
{
}

void ND_TriDofTransformation::TransformPrimal(double *v) const
{
<<<<<<< HEAD
=======
   // Return immediately when no face DoFs are present
   if (nfdofs < 2) { return; }

>>>>>>> aa9a4887
   MFEM_VERIFY(Fo.Size() >= 1,
               "Face orientations are unset in ND_TriDofTransformation");

   double data[2];
   Vector v2(data, 2);

   // Transform face DoFs
   for (int f=0; f<1; f++)
   {
      for (int i=0; i<nfdofs/2; i++)
      {
         v2 = &v[3*nedofs + f*nfdofs + 2*i];
         T(Fo[f]).Mult(v2, &v[3*nedofs + f*nfdofs + 2*i]);
      }
   }
}

void
ND_TriDofTransformation::InvTransformPrimal(double *v) const
{
<<<<<<< HEAD
=======
   // Return immediately when no face DoFs are present
   if (nfdofs < 2) { return; }

>>>>>>> aa9a4887
   MFEM_VERIFY(Fo.Size() >= 1,
               "Face orientations are unset in ND_TriDofTransformation");

   double data[2];
   Vector v2(data, 2);

   // Transform face DoFs
   for (int f=0; f<1; f++)
   {
      for (int i=0; i<nfdofs/2; i++)
      {
         v2 = &v[3*nedofs + f*nfdofs + 2*i];
         TInv(Fo[f]).Mult(v2, &v[3*nedofs + f*nfdofs + 2*i]);
      }
   }
}

void
ND_TriDofTransformation::TransformDual(double *v) const
{
<<<<<<< HEAD
=======
   // Return immediately when no face DoFs are present
   if (nfdofs < 2) { return; }

>>>>>>> aa9a4887
   MFEM_VERIFY(Fo.Size() >= 1,
               "Face orientations are unset in ND_TriDofTransformation");

   double data[2];
   Vector v2(data, 2);

   // Transform face DoFs
   for (int f=0; f<1; f++)
   {
      for (int i=0; i<nfdofs/2; i++)
      {
         v2 = &v[3*nedofs + f*nfdofs + 2*i];
         TInv(Fo[f]).MultTranspose(v2, &v[3*nedofs + f*nfdofs + 2*i]);
      }
   }
}

void
ND_TriDofTransformation::InvTransformDual(double *v) const
{
   int nedofs = order; // number of DoFs per edge
   int nfdofs = order*(order-1); // number of DoFs per face

   double data[2];
   Vector v2(data, 2);

   // Transform face DoFs
   for (int f=0; f<1; f++)
   {
      for (int i=0; i<nfdofs/2; i++)
      {
         v2 = &v[3*nedofs + f*nfdofs + 2*i];
         T(Fo[f]).MultTranspose(v2, &v[3*nedofs + f*nfdofs + 2*i]);
      }
   }
}

ND_TetDofTransformation::ND_TetDofTransformation(int p)
   : ND_DofTransformation(p*(p + 2)*(p + 3)/2, p)
{
}

void ND_TetDofTransformation::TransformPrimal(double *v) const
{
<<<<<<< HEAD
=======
   // Return immediately when no face DoFs are present
   if (nfdofs < 2) { return; }

>>>>>>> aa9a4887
   MFEM_VERIFY(Fo.Size() >= 4,
               "Face orientations are unset in ND_TetDofTransformation");

   double data[2];
   Vector v2(data, 2);

   // Transform face DoFs
   for (int f=0; f<4; f++)
   {
      for (int i=0; i<nfdofs/2; i++)
      {
         v2 = &v[6*nedofs + f*nfdofs + 2*i];
         T(Fo[f]).Mult(v2, &v[6*nedofs + f*nfdofs + 2*i]);
      }
   }
}

void
ND_TetDofTransformation::InvTransformPrimal(double *v) const
{
<<<<<<< HEAD
=======
   // Return immediately when no face DoFs are present
   if (nfdofs < 2) { return; }

>>>>>>> aa9a4887
   MFEM_VERIFY(Fo.Size() >= 4,
               "Face orientations are unset in ND_TetDofTransformation");

   double data[2];
   Vector v2(data, 2);

   // Transform face DoFs
   for (int f=0; f<4; f++)
   {
      for (int i=0; i<nfdofs/2; i++)
      {
         v2 = &v[6*nedofs + f*nfdofs + 2*i];
         TInv(Fo[f]).Mult(v2, &v[6*nedofs + f*nfdofs + 2*i]);
      }
   }
}

void
ND_TetDofTransformation::TransformDual(double *v) const
{
<<<<<<< HEAD
=======
   // Return immediately when no face DoFs are present
   if (nfdofs < 2) { return; }

>>>>>>> aa9a4887
   MFEM_VERIFY(Fo.Size() >= 4,
               "Face orientations are unset in ND_TetDofTransformation");

   double data[2];
   Vector v2(data, 2);

   // Transform face DoFs
   for (int f=0; f<4; f++)
   {
      for (int i=0; i<nfdofs/2; i++)
      {
         v2 = &v[6*nedofs + f*nfdofs + 2*i];
         TInv(Fo[f]).MultTranspose(v2, &v[6*nedofs + f*nfdofs + 2*i]);
      }
   }
}

void
ND_TetDofTransformation::InvTransformDual(double *v) const
{
   int nedofs = order; // number of DoFs per edge
   int nfdofs = order*(order-1); // number of DoFs per face

   double data[2];
   Vector v2(data, 2);

   // Transform face DoFs
   for (int f=0; f<4; f++)
   {
      for (int i=0; i<nfdofs/2; i++)
      {
         v2 = &v[6*nedofs + f*nfdofs + 2*i];
         T(Fo[f]).MultTranspose(v2, &v[6*nedofs + f*nfdofs + 2*i]);
      }
   }
}

ND_WedgeDofTransformation::ND_WedgeDofTransformation(int p)
   : ND_DofTransformation(3 * p * ((p + 1) * (p + 2))/2, p)
{
}

void ND_WedgeDofTransformation::TransformPrimal(double *v) const
{
<<<<<<< HEAD
=======
   // Return immediately when no face DoFs are present
   if (nfdofs < 2) { return; }

>>>>>>> aa9a4887
   MFEM_VERIFY(Fo.Size() >= 2,
               "Face orientations are unset in ND_WedgeDofTransformation");

   double data[2];
   Vector v2(data, 2);

   // Transform triangular face DoFs
   for (int f=0; f<2; f++)
   {
      for (int i=0; i<nfdofs/2; i++)
      {
         v2 = &v[9*nedofs + f*nfdofs + 2*i];
         T(Fo[f]).Mult(v2, &v[9*nedofs + f*nfdofs + 2*i]);
      }
   }
}

void
ND_WedgeDofTransformation::InvTransformPrimal(double *v) const
{
<<<<<<< HEAD
=======
   // Return immediately when no face DoFs are present
   if (nfdofs < 2) { return; }

>>>>>>> aa9a4887
   MFEM_VERIFY(Fo.Size() >= 2,
               "Face orientations are unset in ND_WedgeDofTransformation");

   double data[2];
   Vector v2(data, 2);

   // Transform triangular face DoFs
   for (int f=0; f<2; f++)
   {
      for (int i=0; i<nfdofs/2; i++)
      {
         v2 = &v[9*nedofs + f*nfdofs + 2*i];
         TInv(Fo[f]).Mult(v2, &v[9*nedofs + f*nfdofs + 2*i]);
      }
   }
}

void
ND_WedgeDofTransformation::TransformDual(double *v) const
{
<<<<<<< HEAD
=======
   // Return immediately when no face DoFs are present
   if (nfdofs < 2) { return; }

>>>>>>> aa9a4887
   MFEM_VERIFY(Fo.Size() >= 2,
               "Face orientations are unset in ND_WedgeDofTransformation");

   double data[2];
   Vector v2(data, 2);

   // Transform triangular face DoFs
   for (int f=0; f<2; f++)
   {
      for (int i=0; i<nfdofs/2; i++)
      {
         v2 = &v[9*nedofs + f*nfdofs + 2*i];
         TInv(Fo[f]).MultTranspose(v2, &v[9*nedofs + f*nfdofs + 2*i]);
      }
   }
}

void
ND_WedgeDofTransformation::InvTransformDual(double *v) const
{
<<<<<<< HEAD
=======
   // Return immediately when no face DoFs are present
   if (nfdofs < 2) { return; }

>>>>>>> aa9a4887
   MFEM_VERIFY(Fo.Size() >= 2,
               "Face orientations are unset in ND_WedgeDofTransformation");

   double data[2];
   Vector v2(data, 2);

   // Transform triangular face DoFs
   for (int f=0; f<2; f++)
   {
      for (int i=0; i<nfdofs/2; i++)
      {
         v2 = &v[9*nedofs + f*nfdofs + 2*i];
         T(Fo[f]).MultTranspose(v2, &v[9*nedofs + f*nfdofs + 2*i]);
      }
   }
}

} // namespace mfem<|MERGE_RESOLUTION|>--- conflicted
+++ resolved
@@ -270,12 +270,9 @@
 
 void ND_TriDofTransformation::TransformPrimal(double *v) const
 {
-<<<<<<< HEAD
-=======
-   // Return immediately when no face DoFs are present
-   if (nfdofs < 2) { return; }
-
->>>>>>> aa9a4887
+   // Return immediately when no face DoFs are present
+   if (nfdofs < 2) { return; }
+
    MFEM_VERIFY(Fo.Size() >= 1,
                "Face orientations are unset in ND_TriDofTransformation");
 
@@ -296,12 +293,9 @@
 void
 ND_TriDofTransformation::InvTransformPrimal(double *v) const
 {
-<<<<<<< HEAD
-=======
-   // Return immediately when no face DoFs are present
-   if (nfdofs < 2) { return; }
-
->>>>>>> aa9a4887
+   // Return immediately when no face DoFs are present
+   if (nfdofs < 2) { return; }
+
    MFEM_VERIFY(Fo.Size() >= 1,
                "Face orientations are unset in ND_TriDofTransformation");
 
@@ -322,12 +316,9 @@
 void
 ND_TriDofTransformation::TransformDual(double *v) const
 {
-<<<<<<< HEAD
-=======
-   // Return immediately when no face DoFs are present
-   if (nfdofs < 2) { return; }
-
->>>>>>> aa9a4887
+   // Return immediately when no face DoFs are present
+   if (nfdofs < 2) { return; }
+
    MFEM_VERIFY(Fo.Size() >= 1,
                "Face orientations are unset in ND_TriDofTransformation");
 
@@ -372,12 +363,9 @@
 
 void ND_TetDofTransformation::TransformPrimal(double *v) const
 {
-<<<<<<< HEAD
-=======
-   // Return immediately when no face DoFs are present
-   if (nfdofs < 2) { return; }
-
->>>>>>> aa9a4887
+   // Return immediately when no face DoFs are present
+   if (nfdofs < 2) { return; }
+
    MFEM_VERIFY(Fo.Size() >= 4,
                "Face orientations are unset in ND_TetDofTransformation");
 
@@ -398,12 +386,9 @@
 void
 ND_TetDofTransformation::InvTransformPrimal(double *v) const
 {
-<<<<<<< HEAD
-=======
-   // Return immediately when no face DoFs are present
-   if (nfdofs < 2) { return; }
-
->>>>>>> aa9a4887
+   // Return immediately when no face DoFs are present
+   if (nfdofs < 2) { return; }
+
    MFEM_VERIFY(Fo.Size() >= 4,
                "Face orientations are unset in ND_TetDofTransformation");
 
@@ -424,12 +409,9 @@
 void
 ND_TetDofTransformation::TransformDual(double *v) const
 {
-<<<<<<< HEAD
-=======
-   // Return immediately when no face DoFs are present
-   if (nfdofs < 2) { return; }
-
->>>>>>> aa9a4887
+   // Return immediately when no face DoFs are present
+   if (nfdofs < 2) { return; }
+
    MFEM_VERIFY(Fo.Size() >= 4,
                "Face orientations are unset in ND_TetDofTransformation");
 
@@ -474,12 +456,9 @@
 
 void ND_WedgeDofTransformation::TransformPrimal(double *v) const
 {
-<<<<<<< HEAD
-=======
-   // Return immediately when no face DoFs are present
-   if (nfdofs < 2) { return; }
-
->>>>>>> aa9a4887
+   // Return immediately when no face DoFs are present
+   if (nfdofs < 2) { return; }
+
    MFEM_VERIFY(Fo.Size() >= 2,
                "Face orientations are unset in ND_WedgeDofTransformation");
 
@@ -500,12 +479,9 @@
 void
 ND_WedgeDofTransformation::InvTransformPrimal(double *v) const
 {
-<<<<<<< HEAD
-=======
-   // Return immediately when no face DoFs are present
-   if (nfdofs < 2) { return; }
-
->>>>>>> aa9a4887
+   // Return immediately when no face DoFs are present
+   if (nfdofs < 2) { return; }
+
    MFEM_VERIFY(Fo.Size() >= 2,
                "Face orientations are unset in ND_WedgeDofTransformation");
 
@@ -526,12 +502,9 @@
 void
 ND_WedgeDofTransformation::TransformDual(double *v) const
 {
-<<<<<<< HEAD
-=======
-   // Return immediately when no face DoFs are present
-   if (nfdofs < 2) { return; }
-
->>>>>>> aa9a4887
+   // Return immediately when no face DoFs are present
+   if (nfdofs < 2) { return; }
+
    MFEM_VERIFY(Fo.Size() >= 2,
                "Face orientations are unset in ND_WedgeDofTransformation");
 
@@ -552,12 +525,9 @@
 void
 ND_WedgeDofTransformation::InvTransformDual(double *v) const
 {
-<<<<<<< HEAD
-=======
-   // Return immediately when no face DoFs are present
-   if (nfdofs < 2) { return; }
-
->>>>>>> aa9a4887
+   // Return immediately when no face DoFs are present
+   if (nfdofs < 2) { return; }
+
    MFEM_VERIFY(Fo.Size() >= 2,
                "Face orientations are unset in ND_WedgeDofTransformation");
 
