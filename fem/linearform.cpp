--- conflicted
+++ resolved
@@ -101,12 +101,12 @@
    interior_face_integs.Append(lfi);
 }
 
-<<<<<<< HEAD
 /* HDG */
 void LinearForm::AddSktBoundaryNeumannIntegrator(LinearFormIntegrator * lfi)
 {
    bdrsklneufi.Append (lfi);
-=======
+}
+
 bool LinearForm::SupportsDevice()
 {
    // return false for NURBS meshes, so we don’t convert it to non-NURBS
@@ -169,7 +169,6 @@
    {
       ext = new LinearFormExtension(this);
    }
->>>>>>> d84884d1
 }
 
 void LinearForm::Assemble()
