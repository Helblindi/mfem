--- conflicted
+++ resolved
@@ -1799,21 +1799,9 @@
 
    if (test_el->GetMapType() == FiniteElement::INTEGRAL)
    {
-<<<<<<< HEAD
-      geom = mesh->GetGeometricFactors(*ir, GeometricFactors::DETERMINANTS);
-      for (int i=0; i<ne*nq; ++i)
-      {
-         coeff[i] /= geom->detJ[i];
-      }
-   }
-   else
-   {
-      geom = nullptr;
-=======
       const GeometricFactors *geom =
          mesh->GetGeometricFactors(*ir, GeometricFactors::DETERMINANTS);
       coeff /= geom->detJ;
->>>>>>> 9ef3e353
    }
 
    if (trial_el->GetDerivType() == mfem::FiniteElement::DIV && dim == 3)
