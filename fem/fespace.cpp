--- conflicted
+++ resolved
@@ -305,12 +305,6 @@
    DoFTrans.SetDofTransformation(NULL);
    GetBdrElementVDofs(i, vdofs, DoFTrans);
    return DoFTrans.GetDofTransformation() ? &DoFTrans : NULL;
-}
-
-void FiniteElementSpace::GetPatchVDofs(int i, Array<int> &vdofs) const
-{
-   GetPatchDofs(i, vdofs);
-   DofsToVDofs(vdofs);
 }
 
 void FiniteElementSpace::GetPatchVDofs(int i, Array<int> &vdofs) const
@@ -2847,56 +2841,12 @@
    }
 }
 
-<<<<<<< HEAD
-void FiniteElementSpace::GetPatchDofs(int patch, Array<int> &dofs) const
-{
-   MFEM_ASSERT(NURBSext,
-               "FiniteElementSpace::GetPatchDofs needs a NURBSExtension");
-   NURBSext->GetPatchDofs(patch, dofs);
-}
-
-const FiniteElement *FiniteElementSpace::GetFE(int i) const
-{
-   if (i < 0 || i >= mesh->GetNE())
-   {
-      if (mesh->GetNE() == 0)
-      {
-         MFEM_ABORT("Empty MPI partitions are not permitted!");
-      }
-      MFEM_ABORT("Invalid element id:" << i << "; minimum allowed:" << 0 <<
-                 ", maximum allowed:" << mesh->GetNE()-1);
-   }
-
-   const FiniteElement *FE =
-      fec->GetFE(mesh->GetElementGeometry(i), GetElementOrderImpl(i));
-
-   if (NURBSext)
-   {
-      NURBSext->LoadFE(i, FE);
-   }
-   else
-   {
-#ifdef MFEM_DEBUG
-      // consistency check: fec->GetOrder() and FE->GetOrder() should return
-      // the same value (for standard, constant-order spaces)
-      if (!IsVariableOrder() && FE->GetDim() > 0)
-      {
-         MFEM_ASSERT(FE->GetOrder() == fec->GetOrder(),
-                     "internal error: " <<
-                     FE->GetOrder() << " != " << fec->GetOrder());
-      }
-#endif
-   }
-
-   return FE;
-=======
 DofTransformation *FiniteElementSpace::GetElementDofs(int elem,
                                                       Array<int> &dofs) const
 {
    DoFTrans.SetDofTransformation(NULL);
    GetElementDofs(elem, dofs, DoFTrans);
    return DoFTrans.GetDofTransformation() ? &DoFTrans : NULL;
->>>>>>> a36699b8
 }
 
 void FiniteElementSpace::GetBdrElementDofs(int bel, Array<int> &dofs,
