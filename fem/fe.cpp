--- conflicted
+++ resolved
@@ -10287,17 +10287,9 @@
 RT_QuadrilateralElement::RT_QuadrilateralElement(const int p,
                                                  const int cb_type,
                                                  const int ob_type)
-<<<<<<< HEAD
-   : VectorFiniteElement(2, Geometry::SQUARE, 2*(p + 1)*(p + 2), p + 1,
-                         H_DIV, FunctionSpace::Qk),
-     cbasis1d(poly1d.GetBasis(p + 1, VerifyClosed(cb_type))),
-     obasis1d(poly1d.GetBasis(p, VerifyOpen(ob_type))),
-     dof_map(dof), dof2nk(dof)
-=======
    : VectorTensorFiniteElement(2, 2*(p + 1)*(p + 2), p + 1, cb_type, ob_type,
                                H_DIV, DofMapType::L2_DOF_MAP),
      dof2nk(Dof)
->>>>>>> 0f067d41
 {
    dof_map.SetSize(Dof);
 
@@ -10506,17 +10498,9 @@
 RT_HexahedronElement::RT_HexahedronElement(const int p,
                                            const int cb_type,
                                            const int ob_type)
-<<<<<<< HEAD
-   : VectorFiniteElement(3, Geometry::CUBE, 3*(p + 1)*(p + 1)*(p + 2), p + 1,
-                         H_DIV, FunctionSpace::Qk),
-     cbasis1d(poly1d.GetBasis(p + 1, VerifyClosed(cb_type))),
-     obasis1d(poly1d.GetBasis(p, VerifyOpen(ob_type))),
-     dof_map(dof), dof2nk(dof)
-=======
    : VectorTensorFiniteElement(3, 3*(p + 1)*(p + 1)*(p + 2), p + 1, cb_type,
                                ob_type, H_DIV, DofMapType::L2_DOF_MAP),
      dof2nk(Dof)
->>>>>>> 0f067d41
 {
    dof_map.SetSize(Dof);
 
