--- conflicted
+++ resolved
@@ -184,10 +184,7 @@
    const int ne = kv.GetNE();
 
    IntegrationRule *kvir = new IntegrationRule(ne * np);
-<<<<<<< HEAD
-=======
    kvir->SetOrder(GetOrder());
->>>>>>> a36699b8
 
    double x0 = kv[0];
    double x1 = x0;
