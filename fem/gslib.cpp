// Copyright (c) 2010-2023, Lawrence Livermore National Security, LLC. Produced
// at the Lawrence Livermore National Laboratory. All Rights reserved. See files
// LICENSE and NOTICE for details. LLNL-CODE-806117.
//
// This file is part of the MFEM library. For more information and source code
// availability visit https://mfem.org.
//
// MFEM is free software; you can redistribute it and/or modify it under the
// terms of the BSD-3 license. We welcome feedback and contributions, see file
// CONTRIBUTING.md for details.

#include "gslib.hpp"
#include "geom.hpp"

#ifdef MFEM_USE_GSLIB

// Ignore warnings from the gslib header (GCC version)
#ifdef MFEM_HAVE_GCC_PRAGMA_DIAGNOSTIC
#pragma GCC diagnostic push
#pragma GCC diagnostic ignored "-Wunused-function"
#endif

// External GSLIB header (the MFEM header is gslib.hpp)
namespace gslib
{
#include "gslib.h"
}

#ifdef MFEM_HAVE_GCC_PRAGMA_DIAGNOSTIC
#pragma GCC diagnostic pop
#endif

namespace mfem
{

FindPointsGSLIB::FindPointsGSLIB()
   : mesh(NULL),
     fec_map_lin(NULL),
     fdata2D(NULL), fdata3D(NULL), cr(NULL), gsl_comm(NULL),
     dim(-1), points_cnt(0), setupflag(false), default_interp_value(0),
     avgtype(AvgType::ARITHMETIC), bdr_tol(1e-8)
{
   mesh_split.SetSize(4);
   ir_split.SetSize(4);
   fes_rst_map.SetSize(4);
   gf_rst_map.SetSize(4);
   for (int i = 0; i < mesh_split.Size(); i++)
   {
      mesh_split[i] = NULL;
      ir_split[i] = NULL;
      fes_rst_map[i] = NULL;
      gf_rst_map[i] = NULL;
   }

   gsl_comm = new gslib::comm;
   cr       = new gslib::crystal;
#ifdef MFEM_USE_MPI
   int initialized;
   MPI_Initialized(&initialized);
   if (!initialized) { MPI_Init(NULL, NULL); }
   MPI_Comm comm = MPI_COMM_WORLD;
   comm_init(gsl_comm, comm);
#else
   comm_init(gsl_comm, 0);
#endif
}

FindPointsGSLIB::~FindPointsGSLIB()
{
   comm_free(gsl_comm);
   delete gsl_comm;
   delete cr;
   for (int i = 0; i < 4; i++)
   {
      if (mesh_split[i]) { delete mesh_split[i]; mesh_split[i] = NULL; }
      if (ir_split[i]) { delete ir_split[i]; ir_split[i] = NULL; }
      if (fes_rst_map[i]) { delete fes_rst_map[i]; fes_rst_map[i] = NULL; }
      if (gf_rst_map[i]) { delete gf_rst_map[i]; gf_rst_map[i] = NULL; }
   }
   if (fec_map_lin) { delete fec_map_lin; fec_map_lin = NULL; }
}

#ifdef MFEM_USE_MPI
FindPointsGSLIB::FindPointsGSLIB(MPI_Comm comm_)
   : mesh(NULL),
     fec_map_lin(NULL),
     fdata2D(NULL), fdata3D(NULL), cr(NULL), gsl_comm(NULL),
     dim(-1), points_cnt(0), setupflag(false), default_interp_value(0),
     avgtype(AvgType::ARITHMETIC), bdr_tol(1e-8)
{
   mesh_split.SetSize(4);
   ir_split.SetSize(4);
   fes_rst_map.SetSize(4);
   gf_rst_map.SetSize(4);
   for (int i = 0; i < mesh_split.Size(); i++)
   {
      mesh_split[i] = NULL;
      ir_split[i] = NULL;
      fes_rst_map[i] = NULL;
      gf_rst_map[i] = NULL;
   }

   gsl_comm = new gslib::comm;
   cr      = new gslib::crystal;
   comm_init(gsl_comm, comm_);
}
#endif

void FindPointsGSLIB::Setup(Mesh &m, const double bb_t, const double newt_tol,
                            const int npt_max)
{
   MFEM_VERIFY(m.GetNodes() != NULL, "Mesh nodes are required.");
   const int meshOrder = m.GetNodes()->FESpace()->GetMaxElementOrder();

   // call FreeData if FindPointsGSLIB::Setup has been called already
   if (setupflag) { FreeData(); }

   crystal_init(cr, gsl_comm);
   mesh = &m;
   dim  = mesh->Dimension();
   unsigned dof1D = meshOrder + 1;

   setupSW.Clear();
   setupSW.Start();
   SetupSplitMeshes();
   if (dim == 2)
   {
      if (ir_split[0]) { delete ir_split[0]; ir_split[0] = NULL; }
      ir_split[0] = new IntegrationRule(3*pow(dof1D, dim));
      SetupIntegrationRuleForSplitMesh(mesh_split[0], ir_split[0], meshOrder);

      if (ir_split[1]) { delete ir_split[1]; ir_split[1] = NULL; }
      ir_split[1] = new IntegrationRule(pow(dof1D, dim));
      SetupIntegrationRuleForSplitMesh(mesh_split[1], ir_split[1], meshOrder);
   }
   else if (dim == 3)
   {
      if (ir_split[0]) { delete ir_split[0]; ir_split[0] = NULL; }
      ir_split[0] = new IntegrationRule(pow(dof1D, dim));
      SetupIntegrationRuleForSplitMesh(mesh_split[0], ir_split[0], meshOrder);

      if (ir_split[1]) { delete ir_split[1]; ir_split[1] = NULL; }
      ir_split[1] = new IntegrationRule(4*pow(dof1D, dim));
      SetupIntegrationRuleForSplitMesh(mesh_split[1], ir_split[1], meshOrder);

      if (ir_split[2]) { delete ir_split[2]; ir_split[2] = NULL; }
      ir_split[2] = new IntegrationRule(3*pow(dof1D, dim));
      SetupIntegrationRuleForSplitMesh(mesh_split[2], ir_split[2], meshOrder);

      if (ir_split[3]) { delete ir_split[3]; ir_split[3] = NULL; }
      ir_split[3] = new IntegrationRule(8*pow(dof1D, dim));
      SetupIntegrationRuleForSplitMesh(mesh_split[3], ir_split[3], meshOrder);
   }
   setupSW.Stop();
   setup_split_time = setupSW.RealTime();

   setupSW.Clear();
   setupSW.Start();
   GetNodalValues(mesh->GetNodes(), gsl_mesh);
   setupSW.Stop();
   setup_nodalmapping_time = setupSW.RealTime();

   const int pts_cnt = gsl_mesh.Size()/dim,
             NEtot = pts_cnt/(int)pow(dof1D, dim);

   setupSW.Clear();
   setupSW.Start();
   if (dim == 2)
   {
      unsigned nr[2] = { dof1D, dof1D };
      unsigned mr[2] = { 2*dof1D, 2*dof1D };
      double * const elx[2] = { &gsl_mesh(0), &gsl_mesh(pts_cnt) };
      fdata2D = findpts_setup_2(gsl_comm, elx, nr, NEtot, mr, bb_t,
                                pts_cnt, pts_cnt, npt_max, newt_tol);
   }
   else
   {
      unsigned nr[3] = { dof1D, dof1D, dof1D };
      unsigned mr[3] = { 2*dof1D, 2*dof1D, 2*dof1D };
      double * const elx[3] =
      { &gsl_mesh(0), &gsl_mesh(pts_cnt), &gsl_mesh(2*pts_cnt) };
      fdata3D = findpts_setup_3(gsl_comm, elx, nr, NEtot, mr, bb_t,
                                pts_cnt, pts_cnt, npt_max, newt_tol);
   }
   setupSW.Stop();
   setup_findpts_setup_time = setupSW.RealTime();
   setupflag = true;
}

void FindPointsGSLIB::FindPoints(const Vector &point_pos,
                                 int point_pos_ordering)
{
   MFEM_VERIFY(setupflag, "Use FindPointsGSLIB::Setup before finding points.");
   points_cnt = point_pos.Size() / dim;
   gsl_code.SetSize(points_cnt);
   gsl_proc.SetSize(points_cnt);
   gsl_elem.SetSize(points_cnt);
   gsl_ref.SetSize(points_cnt * dim);
   gsl_dist.SetSize(points_cnt);

<<<<<<< HEAD
   setupSW.Clear();
   setupSW.Start();
   auto xvFill = [&](const double *xv_base[], unsigned xv_stride[], int dim)
=======
   auto xvFill = [&](const double *xv_base[], unsigned xv_stride[])
>>>>>>> 110bec15
   {
      for (int d = 0; d < dim; d++)
      {
         if (point_pos_ordering == Ordering::byNODES)
         {
            xv_base[d] = point_pos.GetData() + d*points_cnt;
            xv_stride[d] = sizeof(double);
         }
         else
         {
            xv_base[d] = point_pos.GetData() + d;
            xv_stride[d] = dim*sizeof(double);
         }
      }
   };
   if (dim == 2)
   {
      const double *xv_base[2];
      unsigned xv_stride[2];
      xvFill(xv_base, xv_stride);
      findpts_2(gsl_code.GetData(), sizeof(unsigned int),
                gsl_proc.GetData(), sizeof(unsigned int),
                gsl_elem.GetData(), sizeof(unsigned int),
                gsl_ref.GetData(),  sizeof(double) * dim,
                gsl_dist.GetData(), sizeof(double),
                xv_base, xv_stride, points_cnt, fdata2D);
   }
   else  // dim == 3
   {
      const double *xv_base[3];
      unsigned xv_stride[3];
      xvFill(xv_base, xv_stride);
      findpts_3(gsl_code.GetData(), sizeof(unsigned int),
                gsl_proc.GetData(), sizeof(unsigned int),
                gsl_elem.GetData(), sizeof(unsigned int),
                gsl_ref.GetData(),  sizeof(double) * dim,
                gsl_dist.GetData(), sizeof(double),
                xv_base, xv_stride, points_cnt, fdata3D);
   }
   setupSW.Stop();
   findpts_findpts_time = setupSW.RealTime();


   setupSW.Clear();
   setupSW.Start();
   // Set the element number and reference position to 0 for points not found
   for (int i = 0; i < points_cnt; i++)
   {
      if (gsl_code[i] == 2 ||
          (gsl_code[i] == 1 && gsl_dist(i) > bdr_tol))
      {
         gsl_elem[i] = 0;
         for (int d = 0; d < dim; d++) { gsl_ref(i*dim + d) = -1.; }
         gsl_code[i] = 2;
      }
   }

   // Map element number for simplices, and ref_pos from [-1,1] to [0,1] for
   // both simplices and quads. Also sets code to 1 for points found on element
   // faces/edges.
   MapRefPosAndElemIndices();
   setupSW.Stop();
   findpts_mapelemrst_time = setupSW.RealTime();
}

void FindPointsGSLIB::FindPoints(Mesh &m, const Vector &point_pos,
                                 int point_pos_ordering, const double bb_t,
                                 const double newt_tol, const int npt_max)
{
   if (!setupflag || (mesh != &m) )
   {
      Setup(m, bb_t, newt_tol, npt_max);
   }
   FindPoints(point_pos, point_pos_ordering);
}

void FindPointsGSLIB::Interpolate(const Vector &point_pos,
                                  const GridFunction &field_in, Vector &field_out,
                                  int point_pos_ordering)
{
   FindPoints(point_pos, point_pos_ordering);
   Interpolate(field_in, field_out);
}

void FindPointsGSLIB::Interpolate(Mesh &m, const Vector &point_pos,
                                  const GridFunction &field_in, Vector &field_out,
                                  int point_pos_ordering)
{
   FindPoints(m, point_pos, point_pos_ordering);
   Interpolate(field_in, field_out);
}

void FindPointsGSLIB::FreeData()
{
   if (!setupflag) { return; }
   crystal_free(cr);
   if (dim == 2)
   {
      findpts_free_2(fdata2D);
   }
   else
   {
      findpts_free_3(fdata3D);
   }
   gsl_code.DeleteAll();
   gsl_proc.DeleteAll();
   gsl_elem.DeleteAll();
   gsl_mesh.Destroy();
   gsl_ref.Destroy();
   gsl_dist.Destroy();
   for (int i = 0; i < 4; i++)
   {
      if (mesh_split[i]) { delete mesh_split[i]; mesh_split[i] = NULL; }
      if (ir_split[i]) { delete ir_split[i]; ir_split[i] = NULL; }
      if (fes_rst_map[i]) { delete fes_rst_map[i]; fes_rst_map[i] = NULL; }
      if (gf_rst_map[i]) { delete gf_rst_map[i]; gf_rst_map[i] = NULL; }
   }
   if (fec_map_lin) { delete fec_map_lin; fec_map_lin = NULL; }
   setupflag = false;
}

void FindPointsGSLIB::SetupSplitMeshes()
{
   fec_map_lin = new H1_FECollection(1, dim);
   if (mesh->Dimension() == 2)
   {
      int Nvert = 7;
      int NEsplit = 3;
      mesh_split[0] = new Mesh(2, Nvert, NEsplit, 0, 2);

      const double quad_v[7][2] =
      {
         {0, 0}, {0.5, 0}, {1, 0}, {0, 0.5},
         {1./3., 1./3.}, {0.5, 0.5}, {0, 1}
      };
      const int quad_e[3][4] =
      {
         {0, 1, 4, 3}, {1, 2, 5, 4}, {3, 4, 5, 6}
      };

      for (int j = 0; j < Nvert; j++)
      {
         mesh_split[0]->AddVertex(quad_v[j]);
      }
      for (int j = 0; j < NEsplit; j++)
      {
         int attribute = j + 1;
         mesh_split[0]->AddQuad(quad_e[j], attribute);
      }
      mesh_split[0]->FinalizeQuadMesh(1, 1, true);

      fes_rst_map[0] = new FiniteElementSpace(mesh_split[0], fec_map_lin, dim);
      gf_rst_map[0] = new GridFunction(fes_rst_map[0]);
      const int npt = gf_rst_map[0]->Size()/dim;
      for (int k = 0; k < dim; k++)
      {
         for (int j = 0; j < npt; j++)
         {
            (*gf_rst_map[0])(j+k*npt) = quad_v[j][k];
         }
      }

      mesh_split[1] = new Mesh(Mesh::MakeCartesian2D(1, 1,
                                                     Element::QUADRILATERAL));
   }
   else if (mesh->Dimension() == 3)
   {
      mesh_split[0] = new Mesh(Mesh::MakeCartesian3D(1, 1, 1,
                                                     Element::HEXAHEDRON));
      // Tetrahedron
      {
         int Nvert = 15;
         int NEsplit = 4;
         mesh_split[1] = new Mesh(3, Nvert, NEsplit, 0, 3);

         const double hex_v[15][3] =
         {
            {0, 0, 0.}, {1, 0., 0.}, {0., 1., 0.}, {0, 0., 1.},
            {0.5, 0., 0.}, {0.5, 0.5, 0.}, {0., 0.5, 0.},
            {0., 0., 0.5}, {0.5, 0., 0.5}, {0., 0.5, 0.5},
            {1./3., 0., 1./3.}, {1./3., 1./3., 1./3.}, {0, 1./3., 1./3.},
            {1./3., 1./3., 0}, {0.25, 0.25, 0.25}
         };
         const int hex_e[4][8] =
         {
            {7, 10, 4, 0, 12, 14, 13, 6},
            {10, 8, 1, 4, 14, 11, 5, 13},
            {14, 11, 5, 13, 12, 9, 2, 6},
            {7, 3, 8, 10, 12, 9, 11, 14}
         };

         for (int j = 0; j < Nvert; j++)
         {
            mesh_split[1]->AddVertex(hex_v[j]);
         }
         for (int j = 0; j < NEsplit; j++)
         {
            int attribute = j + 1;
            mesh_split[1]->AddHex(hex_e[j], attribute);
         }
         mesh_split[1]->FinalizeHexMesh(1, 1, true);

         fes_rst_map[1] = new FiniteElementSpace(mesh_split[1], fec_map_lin, dim);
         gf_rst_map[1] = new GridFunction(fes_rst_map[1]);
         const int npt = gf_rst_map[1]->Size()/dim;
         for (int k = 0; k < dim; k++)
         {
            for (int j = 0; j < npt; j++)
            {
               (*gf_rst_map[1])(j+k*npt) = hex_v[j][k];
            }
         }
      }
      // Prism
      {
         int Nvert = 14;
         int NEsplit = 3;
         mesh_split[2] = new Mesh(3, Nvert, NEsplit, 0, 3);

         const double hex_v[14][3] =
         {
            {0, 0, 0}, {0.5, 0, 0}, {1, 0, 0}, {0, 0.5, 0},
            {1./3., 1./3., 0}, {0.5, 0.5, 0}, {0, 1, 0},
            {0, 0, 1}, {0.5, 0, 1}, {1, 0, 1}, {0, 0.5, 1},
            {1./3., 1./3., 1}, {0.5, 0.5, 1}, {0, 1, 1}
         };
         const int hex_e[3][8] =
         {
            {0, 1, 4, 3, 7, 8, 11, 10},
            {1, 2, 5, 4, 8, 9, 12, 11},
            {3, 4, 5, 6, 10, 11, 12, 13}
         };

         for (int j = 0; j < Nvert; j++)
         {
            mesh_split[2]->AddVertex(hex_v[j]);
         }
         for (int j = 0; j < NEsplit; j++)
         {
            int attribute = j + 1;
            mesh_split[2]->AddHex(hex_e[j], attribute);
         }
         mesh_split[2]->FinalizeHexMesh(1, 1, true);

         fes_rst_map[2] = new FiniteElementSpace(mesh_split[2], fec_map_lin, dim);
         gf_rst_map[2] = new GridFunction(fes_rst_map[2]);
         const int npt = gf_rst_map[2]->Size()/dim;
         for (int k = 0; k < dim; k++)
         {
            for (int j = 0; j < npt; j++)
            {
               (*gf_rst_map[2])(j+k*npt) = hex_v[j][k];
            }
         }
      }
      // Pyramid
      {
         int Nvert = 23;
         int NEsplit = 8;
         mesh_split[3] = new Mesh(3, Nvert, NEsplit, 0, 3);

         const double hex_v[23][3] =
         {
            {0.0000, 0.0000, 0.0000}, {0.5000, 0.0000, 0.0000},
            {0.0000, 0.0000, 0.5000}, {0.3333, 0.0000, 0.3333},
            {0.0000, 0.5000, 0.0000}, {0.3333, 0.3333, 0.0000},
            {0.0000, 0.3333, 0.3333}, {0.2500, 0.2500, 0.2500},
            {1.0000, 0.0000, 0.0000}, {0.5000, 0.0000, 0.5000},
            {0.5000, 0.5000, 0.0000}, {0.3333, 0.3333, 0.3333},
            {0.0000, 1.0000, 0.0000}, {0.0000, 0.5000, 0.5000},
            {0.0000, 0.0000, 1.0000}, {1.0000, 0.5000, 0.0000},
            {0.6667, 0.3333, 0.3333}, {0.6667, 0.6667, 0.0000},
            {0.5000, 0.5000, 0.2500}, {1.0000, 1.0000, 0.0000},
            {0.5000, 0.5000, 0.5000}, {0.5000, 1.0000, 0.0000},
            {0.3333, 0.6667, 0.3333}
         };
         const int hex_e[8][8] =
         {
            {2, 3, 1, 0, 6, 7, 5, 4}, {3, 9, 8, 1, 7, 11, 10, 5},
            {7, 11, 10, 5, 6, 13, 12, 4}, {2, 14, 9, 3, 6, 13, 11, 7},
            {9, 16, 15, 8, 11, 18, 17, 10}, {16, 20, 19, 15, 18, 22, 21, 17},
            {18, 22, 21, 17, 11, 13, 12, 10}, {9, 14, 20, 16, 11, 13, 22, 18}
         };

         for (int j = 0; j < Nvert; j++)
         {
            mesh_split[3]->AddVertex(hex_v[j]);
         }
         for (int j = 0; j < NEsplit; j++)
         {
            int attribute = j + 1;
            mesh_split[3]->AddHex(hex_e[j], attribute);
         }
         mesh_split[3]->FinalizeHexMesh(1, 1, true);

         fes_rst_map[3] = new FiniteElementSpace(mesh_split[3], fec_map_lin, dim);
         gf_rst_map[3] = new GridFunction(fes_rst_map[3]);
         const int npt = gf_rst_map[3]->Size()/dim;
         for (int k = 0; k < dim; k++)
         {
            for (int j = 0; j < npt; j++)
            {
               (*gf_rst_map[3])(j+k*npt) = hex_v[j][k];
            }
         }
      }
   }

   NE_split_total = 0;
   split_element_map.SetSize(0);
   split_element_index.SetSize(0);
   int NEsplit = 0;
   for (int e = 0; e < mesh->GetNE(); e++)
   {
      const Geometry::Type gt   = mesh->GetElement(e)->GetGeometryType();
      if (gt == Geometry::TRIANGLE || gt == Geometry::PRISM)
      {
         NEsplit = 3;
      }
      else if (gt == Geometry::TETRAHEDRON)
      {
         NEsplit = 4;
      }
      else if (gt == Geometry::PYRAMID)
      {
         NEsplit = 8;
      }
      else if (gt == Geometry::SQUARE || gt == Geometry::CUBE)
      {
         NEsplit = 1;
      }
      else
      {
         MFEM_ABORT("Unsupported geometry type.");
      }
      NE_split_total += NEsplit;
      for (int i = 0; i < NEsplit; i++)
      {
         split_element_map.Append(e);
         split_element_index.Append(i);
      }
   }
}

void FindPointsGSLIB::SetupIntegrationRuleForSplitMesh(Mesh *meshin,
                                                       IntegrationRule *irule,
                                                       int order)
{
   H1_FECollection fec(order, dim);
   FiniteElementSpace nodal_fes(meshin, &fec, dim);
   meshin->SetNodalFESpace(&nodal_fes);
   const int NEsplit = meshin->GetNE();

   const int dof_cnt = nodal_fes.GetFE(0)->GetDof(),
             pts_cnt = NEsplit * dof_cnt;
   Vector irlist(dim * pts_cnt);

   const TensorBasisElement *tbe =
      dynamic_cast<const TensorBasisElement *>(nodal_fes.GetFE(0));
   MFEM_VERIFY(tbe != NULL, "TensorBasis FiniteElement expected.");
   const Array<int> &dof_map = tbe->GetDofMap();

   DenseMatrix pos(dof_cnt, dim);
   Vector posV(pos.Data(), dof_cnt * dim);
   Array<int> xdofs(dof_cnt * dim);

   // Create an IntegrationRule on the nodes of the reference submesh.
   MFEM_ASSERT(irule->GetNPoints() == pts_cnt, "IntegrationRule does not have"
               "the correct number of points.");
   GridFunction *nodesplit = meshin->GetNodes();
   int pt_id = 0;
   for (int i = 0; i < NEsplit; i++)
   {
      nodal_fes.GetElementVDofs(i, xdofs);
      nodesplit->GetSubVector(xdofs, posV);
      for (int j = 0; j < dof_cnt; j++)
      {
         for (int d = 0; d < dim; d++)
         {
            irlist(pts_cnt * d + pt_id) = pos(dof_map[j], d);
         }
         irule->IntPoint(pt_id).x = irlist(pt_id);
         irule->IntPoint(pt_id).y = irlist(pts_cnt + pt_id);
         if (dim == 3)
         {
            irule->IntPoint(pt_id).z = irlist(2*pts_cnt + pt_id);
         }
         pt_id++;
      }
   }
}

void FindPointsGSLIB::GetNodalValues(const GridFunction *gf_in,
                                     Vector &node_vals)
{
   const GridFunction *nodes     = gf_in;
   const FiniteElementSpace *fes = nodes->FESpace();
   const int NE                  = mesh->GetNE();
   const int vdim                = fes->GetVDim();

   IntegrationRule *ir_split_temp = NULL;

   const int maxOrder = fes->GetMaxElementOrder();
   const int dof_1D =  maxOrder+1;
   const int pts_el = std::pow(dof_1D, dim);
   const int pts_cnt = NE_split_total * pts_el;
   node_vals.SetSize(vdim * pts_cnt);
   node_vals = 0.0;

   int gsl_mesh_pt_index = 0;

   for (int e = 0; e < NE; e++)
   {
      const FiniteElement *fe   = fes->GetFE(e);
      const Geometry::Type gt   = fe->GetGeomType();
      bool el_to_split = true;
      if (gt == Geometry::TRIANGLE)
      {
         ir_split_temp = ir_split[0];
      }
      else if (gt == Geometry::TETRAHEDRON)
      {
         ir_split_temp = ir_split[1];
      }
      else if (gt == Geometry::PRISM)
      {
         ir_split_temp = ir_split[2];
      }
      else if (gt == Geometry::PYRAMID)
      {
         ir_split_temp = ir_split[3];
      }
      else if (gt == Geometry::SQUARE)
      {
         ir_split_temp = ir_split[1];
         el_to_split = gf_in->FESpace()->IsVariableOrder();
      }
      else if (gt == Geometry::CUBE)
      {
         ir_split_temp = ir_split[0];
         el_to_split = gf_in->FESpace()->IsVariableOrder();
      }
      else
      {
         MFEM_ABORT("Unsupported geometry type.");
      }

      if (el_to_split) // Triangle/Tet/Prism or Quads/Hex but variable order
      {
         // Fill gsl_mesh with location of split points.
         Vector locval(vdim);
         for (int i = 0; i < ir_split_temp->GetNPoints(); i++)
         {
            const IntegrationPoint &ip = ir_split_temp->IntPoint(i);
            nodes->GetVectorValue(e, ip, locval);
            for (int d = 0; d < vdim; d++)
            {
               node_vals(pts_cnt*d + gsl_mesh_pt_index) = locval(d);
            }
            gsl_mesh_pt_index++;
         }
      }
      else // Quad/Hex and constant polynomial order
      {
         const int dof_cnt_split = fe->GetDof();

         const TensorBasisElement *tbe =
            dynamic_cast<const TensorBasisElement *>(fes->GetFE(e));
         MFEM_VERIFY(tbe != NULL, "TensorBasis FiniteElement expected.");
         MFEM_VERIFY(tbe->GetBasisType() == BasisType::GaussLobatto,
                     "Gauss Lobatto basis expected.");
         Array<int> dof_map(dof_cnt_split);
         const Array<int> &dm = tbe->GetDofMap();
         if (dm.Size() > 0) { dof_map = dm; }
         else { for (int i = 0; i < dof_cnt_split; i++) { dof_map[i] = i; } }

         DenseMatrix pos(dof_cnt_split, vdim);
         Vector posV(pos.Data(), dof_cnt_split * vdim);
         Array<int> xdofs(dof_cnt_split * vdim);

         fes->GetElementVDofs(e, xdofs);
         nodes->GetSubVector(xdofs, posV);
         for (int j = 0; j < dof_cnt_split; j++)
         {
            for (int d = 0; d < vdim; d++)
            {
               node_vals(pts_cnt * d + gsl_mesh_pt_index) = pos(dof_map[j], d);
            }
            gsl_mesh_pt_index++;
         }
      }
   }
}


void FindPointsGSLIB::MapRefPosAndElemIndices()
{
   gsl_mfem_ref = gsl_ref;
   gsl_mfem_elem = gsl_elem;

   gsl_mfem_ref -= -1.;  // map  [-1, 1] to
   gsl_mfem_ref *= 0.5;  //      [0,  1]

   int nptorig = points_cnt,
       npt = points_cnt;

<<<<<<< HEAD
   // tolerance for point to be marked as on element boundary
=======
   // tolerance for point to be marked as on element edge/face
>>>>>>> 110bec15
   double btol = 1e-12;

   GridFunction *gf_rst_map_temp = NULL;
   int nptsend = 0;

   for (int index = 0; index < npt; index++)
   {
      if (gsl_code[index] != 2 && gsl_proc[index] != gsl_comm->id)
      {
         nptsend +=1;
      }
   }

   // Pack data to send via crystal router
   struct gslib::array *outpt = new gslib::array;
   struct out_pt { double r[3]; uint index, el, proc, code; };
   struct out_pt *pt;
   array_init(struct out_pt, outpt, nptsend);
   outpt->n=nptsend;
   pt = (struct out_pt *)outpt->ptr;
   for (int index = 0; index < npt; index++)
   {
      if (gsl_code[index] == 2 || gsl_proc[index] == gsl_comm->id)
      {
         continue;
      }
      for (int d = 0; d < dim; ++d)
      {
         pt->r[d]= gsl_mfem_ref(index*dim + d);
      }
      pt->index = index;
      pt->proc  = gsl_proc[index];
      pt->el    = gsl_elem[index];
      pt->code  = gsl_code[index];
      ++pt;
   }

   // Transfer data to target MPI ranks
   sarray_transfer(struct out_pt, outpt, proc, 1, cr);
   // Map received points
   npt = outpt->n;
   pt = (struct out_pt *)outpt->ptr;
   for (int index = 0; index < npt; index++)
   {
      IntegrationPoint ip;
      ip.Set3(&pt->r[0]);
      const int elem = pt->el;
      const int mesh_elem = split_element_map[elem];
      const FiniteElement *fe = mesh->GetNodalFESpace()->GetFE(mesh_elem);
      const Geometry::Type gt = fe->GetGeomType();
      pt->el = mesh_elem;

      if (gt == Geometry::SQUARE || gt == Geometry::CUBE)
      {
         // check if it is on element boundary
         pt->code = Geometry::CheckPoint(gt, ip, -btol) ? 0 : 1;
         ++pt;
         continue;
      }
      else if (gt == Geometry::TRIANGLE)
      {
         gf_rst_map_temp = gf_rst_map[0];
      }
      else if (gt == Geometry::TETRAHEDRON)
      {
         gf_rst_map_temp = gf_rst_map[1];
      }
      else if (gt == Geometry::PRISM)
      {
         gf_rst_map_temp = gf_rst_map[2];
      }
      else if (gt == Geometry::PYRAMID)
      {
         gf_rst_map_temp = gf_rst_map[3];
      }

      int local_elem = split_element_index[elem];
      Vector mfem_ref(dim);
      // map to rst of macro element
      gf_rst_map_temp->GetVectorValue(local_elem, ip, mfem_ref);

      for (int d = 0; d < dim; d++)
      {
         pt->r[d] = mfem_ref(d);
      }

      // check if point is on element boundary
      ip.Set3(&pt->r[0]);
      pt->code = Geometry::CheckPoint(gt, ip, -btol) ? 0 : 1;
      ++pt;
   }

   // Transfer data back to source MPI rank
   sarray_transfer(struct out_pt, outpt, proc, 1, cr);
   npt = outpt->n;

   // First copy mapped information for points on other procs
   pt = (struct out_pt *)outpt->ptr;
   for (int index = 0; index < npt; index++)
   {
      gsl_mfem_elem[pt->index] = pt->el;
      for (int d = 0; d < dim; d++)
      {
         gsl_mfem_ref(d + pt->index*dim) = pt->r[d];
      }
      gsl_code[pt->index] = pt->code;
      ++pt;
   }
   array_free(outpt);
   delete outpt;

   // Now map information for points on the same proc
   for (int index = 0; index < nptorig; index++)
   {
      if (gsl_code[index] != 2 && gsl_proc[index] == gsl_comm->id)
      {

         IntegrationPoint ip;
         Vector mfem_ref(gsl_mfem_ref.GetData()+index*dim, dim);
         ip.Set2(mfem_ref.GetData());
         if (dim == 3) { ip.z = mfem_ref(2); }

         const int elem = gsl_elem[index];
         const int mesh_elem = split_element_map[elem];
         const FiniteElement *fe = mesh->GetNodalFESpace()->GetFE(mesh_elem);
         const Geometry::Type gt = fe->GetGeomType();
         gsl_mfem_elem[index] = mesh_elem;
         if (gt == Geometry::SQUARE || gt == Geometry::CUBE)
         {
            gsl_code[index] = Geometry::CheckPoint(gt, ip, -btol) ? 0 : 1;
            continue;
         }
         else if (gt == Geometry::TRIANGLE)
         {
            gf_rst_map_temp = gf_rst_map[0];
         }
         else if (gt == Geometry::TETRAHEDRON)
         {
            gf_rst_map_temp = gf_rst_map[1];
         }
         else if (gt == Geometry::PRISM)
         {
            gf_rst_map_temp = gf_rst_map[2];
         }
         else if (gt == Geometry::PYRAMID)
         {
            gf_rst_map_temp = gf_rst_map[3];
         }

         int local_elem = split_element_index[elem];
         gf_rst_map_temp->GetVectorValue(local_elem, ip, mfem_ref);

         // Check if the point is on element boundary
         ip.Set2(mfem_ref.GetData());
         if (dim == 3) { ip.z = mfem_ref(2); }
         gsl_code[index]  = Geometry::CheckPoint(gt, ip, -btol) ? 0 : 1;
      }
   }
}

void FindPointsGSLIB::Interpolate(const GridFunction &field_in,
                                  Vector &field_out)
{
   const int  gf_order   = field_in.FESpace()->GetMaxElementOrder(),
              mesh_order = mesh->GetNodalFESpace()->GetMaxElementOrder();

   const FiniteElementCollection *fec_in =  field_in.FESpace()->FEColl();
   const H1_FECollection *fec_h1 = dynamic_cast<const H1_FECollection *>(fec_in);
   const L2_FECollection *fec_l2 = dynamic_cast<const L2_FECollection *>(fec_in);

   if (fec_h1 && gf_order == mesh_order &&
       fec_h1->GetBasisType() == BasisType::GaussLobatto &&
       field_in.FESpace()->IsVariableOrder() ==
       mesh->GetNodalFESpace()->IsVariableOrder())
   {
      setupSW.Clear();
      setupSW.Start();
      InterpolateH1(field_in, field_out);
      setupSW.Stop();
      interpolate_h1_time = setupSW.RealTime();
      return;
   }
   else
   {
      setupSW.Clear();
      setupSW.Start();
      InterpolateGeneral(field_in, field_out);
      setupSW.Stop();
      interpolate_general_time = setupSW.RealTime();
      if (!fec_l2 || avgtype == AvgType::NONE) { return; }
   }

   // For points on element borders, project the L2 GridFunction to H1 and
   // re-interpolate.
   setupSW.Clear();
   setupSW.Start();
   if (fec_l2)
   {
      Array<int> indl2;
      for (int i = 0; i < points_cnt; i++)
      {
         if (gsl_code[i] == 1) { indl2.Append(i); }
      }
      int borderPts = indl2.Size();
#ifdef MFEM_USE_MPI
      MPI_Allreduce(MPI_IN_PLACE, &borderPts, 1, MPI_INT, MPI_SUM, gsl_comm->c);
#endif
      if (borderPts == 0) { return; } // no points on element borders

      Vector field_out_l2(field_out.Size());
      VectorGridFunctionCoefficient field_in_dg(&field_in);
      int gf_order_h1 = std::max(gf_order, 1); // H1 should be at least order 1
      H1_FECollection fec(gf_order_h1, dim);
      const int ncomp = field_in.FESpace()->GetVDim();
      FiniteElementSpace fes(mesh, &fec, ncomp);
      GridFunction field_in_h1(&fes);

      if (avgtype == AvgType::ARITHMETIC)
      {
         field_in_h1.ProjectDiscCoefficient(field_in_dg, GridFunction::ARITHMETIC);
      }
      else if (avgtype == AvgType::HARMONIC)
      {
         field_in_h1.ProjectDiscCoefficient(field_in_dg, GridFunction::HARMONIC);
      }
      else
      {
         MFEM_ABORT("Invalid averaging type.");
      }

      if (gf_order_h1 == mesh_order) // basis is GaussLobatto by default
      {
         InterpolateH1(field_in_h1, field_out_l2);
      }
      else
      {
         InterpolateGeneral(field_in_h1, field_out_l2);
      }

      // Copy interpolated values for the points on element border
      for (int j = 0; j < ncomp; j++)
      {
         for (int i = 0; i < indl2.Size(); i++)
         {
            int idx = field_in.FESpace()->GetOrdering() == Ordering::byNODES ?
                      indl2[i] + j*points_cnt:
                      indl2[i]*ncomp + j;
            field_out(idx) = field_out_l2(idx);
         }
      }
   }
   setupSW.Stop();
   interpolate_l2_pass2_time = setupSW.RealTime();
}

void FindPointsGSLIB::InterpolateH1(const GridFunction &field_in,
                                    Vector &field_out)
{
   FiniteElementSpace ind_fes(mesh, field_in.FESpace()->FEColl());
   if (field_in.FESpace()->IsVariableOrder())
   {
      for (int e = 0; e < ind_fes.GetMesh()->GetNE(); e++)
      {
         ind_fes.SetElementOrder(e, field_in.FESpace()->GetElementOrder(e));
      }
      ind_fes.Update(false);
   }
   GridFunction field_in_scalar(&ind_fes);
   Vector node_vals;

   const int ncomp      = field_in.FESpace()->GetVDim(),
             points_fld = field_in.Size() / ncomp;
   MFEM_VERIFY(points_cnt == gsl_code.Size(),
               "FindPointsGSLIB::InterpolateH1: Inconsistent size of gsl_code");

   field_out.SetSize(points_cnt*ncomp);
   field_out = default_interp_value;

   for (int i = 0; i < ncomp; i++)
   {
      const int dataptrin  = i*points_fld,
                dataptrout = i*points_cnt;
      if (field_in.FESpace()->GetOrdering() == Ordering::byNODES)
      {
         field_in_scalar.NewDataAndSize(field_in.GetData()+dataptrin, points_fld);
      }
      else
      {
         for (int j = 0; j < points_fld; j++)
         {
            field_in_scalar(j) = field_in(i + j*ncomp);
         }
      }
      GetNodalValues(&field_in_scalar, node_vals);

      if (dim==2)
      {
         findpts_eval_2(field_out.GetData()+dataptrout, sizeof(double),
                        gsl_code.GetData(),       sizeof(unsigned int),
                        gsl_proc.GetData(),    sizeof(unsigned int),
                        gsl_elem.GetData(),    sizeof(unsigned int),
                        gsl_ref.GetData(),     sizeof(double) * dim,
                        points_cnt, node_vals.GetData(), fdata2D);
      }
      else
      {
         findpts_eval_3(field_out.GetData()+dataptrout, sizeof(double),
                        gsl_code.GetData(),       sizeof(unsigned int),
                        gsl_proc.GetData(),    sizeof(unsigned int),
                        gsl_elem.GetData(),    sizeof(unsigned int),
                        gsl_ref.GetData(),     sizeof(double) * dim,
                        points_cnt, node_vals.GetData(), fdata3D);
      }
   }
   if (field_in.FESpace()->GetOrdering() == Ordering::byVDIM)
   {
      Vector field_out_temp = field_out;
      for (int i = 0; i < ncomp; i++)
      {
         for (int j = 0; j < points_cnt; j++)
         {
            field_out(i + j*ncomp) = field_out_temp(j + i*points_cnt);
         }
      }
   }
}

void FindPointsGSLIB::InterpolateGeneral(const GridFunction &field_in,
                                         Vector &field_out)
{
   int ncomp   = field_in.VectorDim(),
       nptorig = points_cnt,
       npt     = points_cnt;

   field_out.SetSize(points_cnt*ncomp);
   field_out = default_interp_value;

   if (gsl_comm->np == 1) // serial
   {
      for (int index = 0; index < npt; index++)
      {
         if (gsl_code[index] == 2) { continue; }
         IntegrationPoint ip;
         ip.Set2(gsl_mfem_ref.GetData()+index*dim);
         if (dim == 3) { ip.z = gsl_mfem_ref(index*dim + 2); }
         Vector localval(ncomp);
         field_in.GetVectorValue(gsl_mfem_elem[index], ip, localval);
         if (field_in.FESpace()->GetOrdering() == Ordering::byNODES)
         {
            for (int i = 0; i < ncomp; i++)
            {
               field_out(index + i*npt) = localval(i);
            }
         }
         else //byVDIM
         {
            for (int i = 0; i < ncomp; i++)
            {
               field_out(index*ncomp + i) = localval(i);
            }
         }
      }
   }
   else // parallel
   {
      // Determine number of points to be sent
      int nptsend = 0;
      for (int index = 0; index < npt; index++)
      {
         if (gsl_code[index] != 2) { nptsend +=1; }
      }

      // Pack data to send via crystal router
      struct gslib::array *outpt = new gslib::array;
      struct out_pt { double r[3], ival; uint index, el, proc; };
      struct out_pt *pt;
      array_init(struct out_pt, outpt, nptsend);
      outpt->n=nptsend;
      pt = (struct out_pt *)outpt->ptr;
      for (int index = 0; index < npt; index++)
      {
         if (gsl_code[index] == 2) { continue; }
         for (int d = 0; d < dim; ++d) { pt->r[d]= gsl_mfem_ref(index*dim + d); }
         pt->index = index;
         pt->proc  = gsl_proc[index];
         pt->el    = gsl_mfem_elem[index];
         ++pt;
      }

      // Transfer data to target MPI ranks
      sarray_transfer(struct out_pt, outpt, proc, 1, cr);

      if (ncomp == 1)
      {
         // Interpolate the grid function
         npt = outpt->n;
         pt = (struct out_pt *)outpt->ptr;
         for (int index = 0; index < npt; index++)
         {
            IntegrationPoint ip;
            ip.Set3(&pt->r[0]);
            pt->ival = field_in.GetValue(pt->el, ip, 1);
            ++pt;
         }

         // Transfer data back to source MPI rank
         sarray_transfer(struct out_pt, outpt, proc, 1, cr);
         npt = outpt->n;
         pt = (struct out_pt *)outpt->ptr;
         for (int index = 0; index < npt; index++)
         {
            field_out(pt->index) = pt->ival;
            ++pt;
         }
         array_free(outpt);
         delete outpt;
      }
      else // ncomp > 1
      {
         // Interpolate data and store in a Vector
         npt = outpt->n;
         pt = (struct out_pt *)outpt->ptr;
         Vector vec_int_vals(npt*ncomp);
         for (int index = 0; index < npt; index++)
         {
            IntegrationPoint ip;
            ip.Set3(&pt->r[0]);
            Vector localval(vec_int_vals.GetData()+index*ncomp, ncomp);
            field_in.GetVectorValue(pt->el, ip, localval);
            ++pt;
         }

         // Save index and proc data in a struct
         struct gslib::array *savpt = new gslib::array;
         struct sav_pt { uint index, proc; };
         struct sav_pt *spt;
         array_init(struct sav_pt, savpt, npt);
         savpt->n=npt;
         spt = (struct sav_pt *)savpt->ptr;
         pt  = (struct out_pt *)outpt->ptr;
         for (int index = 0; index < npt; index++)
         {
            spt->index = pt->index;
            spt->proc  = pt->proc;
            ++pt; ++spt;
         }

         array_free(outpt);
         delete outpt;

         // Copy data from save struct to send struct and send component wise
         struct gslib::array *sendpt = new gslib::array;
         struct send_pt { double ival; uint index, proc; };
         struct send_pt *sdpt;
         for (int j = 0; j < ncomp; j++)
         {
            array_init(struct send_pt, sendpt, npt);
            sendpt->n=npt;
            spt  = (struct sav_pt *)savpt->ptr;
            sdpt = (struct send_pt *)sendpt->ptr;
            for (int index = 0; index < npt; index++)
            {
               sdpt->index = spt->index;
               sdpt->proc  = spt->proc;
               sdpt->ival  = vec_int_vals(j + index*ncomp);
               ++sdpt; ++spt;
            }

            sarray_transfer(struct send_pt, sendpt, proc, 1, cr);
            sdpt = (struct send_pt *)sendpt->ptr;
            for (int index = 0; index < static_cast<int>(sendpt->n); index++)
            {
               int idx = field_in.FESpace()->GetOrdering() == Ordering::byNODES ?
                         sdpt->index + j*nptorig :
                         sdpt->index*ncomp + j;
               field_out(idx) = sdpt->ival;
               ++sdpt;
            }
            array_free(sendpt);
         }
         array_free(savpt);
         delete sendpt;
         delete savpt;
      } // ncomp > 1
   } // parallel
}

void OversetFindPointsGSLIB::Setup(Mesh &m, const int meshid,
                                   GridFunction *gfmax,
                                   const double bb_t, const double newt_tol,
                                   const int npt_max)
{
   MFEM_VERIFY(m.GetNodes() != NULL, "Mesh nodes are required.");
   const int meshOrder = m.GetNodes()->FESpace()->GetMaxElementOrder();

   // FreeData if OversetFindPointsGSLIB::Setup has been called already
   if (setupflag) { FreeData(); }

   crystal_init(cr, gsl_comm);
   mesh = &m;
   dim  = mesh->Dimension();
   const FiniteElement *fe = mesh->GetNodalFESpace()->GetFE(0);
   unsigned dof1D = fe->GetOrder() + 1;

   SetupSplitMeshes();
   if (dim == 2)
   {
      if (ir_split[0]) { delete ir_split[0]; ir_split[0] = NULL; }
      ir_split[0] = new IntegrationRule(3*pow(dof1D, dim));
      SetupIntegrationRuleForSplitMesh(mesh_split[0], ir_split[0], meshOrder);

      if (ir_split[1]) { delete ir_split[1]; ir_split[1] = NULL; }
      ir_split[1] = new IntegrationRule(pow(dof1D, dim));
      SetupIntegrationRuleForSplitMesh(mesh_split[1], ir_split[1], meshOrder);
   }
   else if (dim == 3)
   {
      if (ir_split[0]) { delete ir_split[0]; ir_split[0] = NULL; }
      ir_split[0] = new IntegrationRule(pow(dof1D, dim));
      SetupIntegrationRuleForSplitMesh(mesh_split[0], ir_split[0], meshOrder);

      if (ir_split[1]) { delete ir_split[1]; ir_split[1] = NULL; }
      ir_split[1] = new IntegrationRule(4*pow(dof1D, dim));
      SetupIntegrationRuleForSplitMesh(mesh_split[1], ir_split[1], meshOrder);

      if (ir_split[2]) { delete ir_split[2]; ir_split[2] = NULL; }
      ir_split[2] = new IntegrationRule(3*pow(dof1D, dim));
      SetupIntegrationRuleForSplitMesh(mesh_split[2], ir_split[2], meshOrder);

      if (ir_split[3]) { delete ir_split[3]; ir_split[3] = NULL; }
      ir_split[3] = new IntegrationRule(8*pow(dof1D, dim));
      SetupIntegrationRuleForSplitMesh(mesh_split[3], ir_split[3], meshOrder);
   }

   GetNodalValues(mesh->GetNodes(), gsl_mesh);

   MFEM_ASSERT(meshid>=0, " The ID should be greater than or equal to 0.");

   const int pts_cnt = gsl_mesh.Size()/dim,
             NEtot = pts_cnt/(int)pow(dof1D, dim);

   distfint.SetSize(pts_cnt);
   if (!gfmax)
   {
      distfint = 0.0;
   }
   else
   {
      GetNodalValues(gfmax, distfint);
   }
   u_meshid = (unsigned int)meshid;

   if (dim == 2)
   {
      unsigned nr[2] = { dof1D, dof1D };
      unsigned mr[2] = { 2*dof1D, 2*dof1D };
      double * const elx[2] = { &gsl_mesh(0), &gsl_mesh(pts_cnt) };
      fdata2D = findptsms_setup_2(gsl_comm, elx, nr, NEtot, mr, bb_t,
                                  pts_cnt, pts_cnt, npt_max, newt_tol,
                                  &u_meshid, &distfint(0));
   }
   else
   {
      unsigned nr[3] = { dof1D, dof1D, dof1D };
      unsigned mr[3] = { 2*dof1D, 2*dof1D, 2*dof1D };
      double * const elx[3] =
      { &gsl_mesh(0), &gsl_mesh(pts_cnt), &gsl_mesh(2*pts_cnt) };
      fdata3D = findptsms_setup_3(gsl_comm, elx, nr, NEtot, mr, bb_t,
                                  pts_cnt, pts_cnt, npt_max, newt_tol,
                                  &u_meshid, &distfint(0));
   }
   setupflag = true;
   overset   = true;
}

void OversetFindPointsGSLIB::FindPoints(const Vector &point_pos,
                                        Array<unsigned int> &point_id,
                                        int point_pos_ordering)
{
   MFEM_VERIFY(setupflag, "Use OversetFindPointsGSLIB::Setup before "
               "finding points.");
   MFEM_VERIFY(overset, " Please setup FindPoints for overlapping grids.");
   points_cnt = point_pos.Size() / dim;
   unsigned int match = 0; // Don't find points in the mesh if point_id = mesh_id

   gsl_code.SetSize(points_cnt);
   gsl_proc.SetSize(points_cnt);
   gsl_elem.SetSize(points_cnt);
   gsl_ref.SetSize(points_cnt * dim);
   gsl_dist.SetSize(points_cnt);

   auto xvFill = [&](const double *xv_base[], unsigned xv_stride[])
   {
      for (int d = 0; d < dim; d++)
      {
         if (point_pos_ordering == Ordering::byNODES)
         {
            xv_base[d] = point_pos.GetData() + d*points_cnt;
            xv_stride[d] = sizeof(double);
         }
         else
         {
            xv_base[d] = point_pos.GetData() + d;
            xv_stride[d] = dim*sizeof(double);
         }
      }
   };
   if (dim == 2)
   {
      const double *xv_base[2];
      unsigned xv_stride[2];
      xvFill(xv_base, xv_stride);
      findptsms_2(gsl_code.GetData(), sizeof(unsigned int),
                  gsl_proc.GetData(), sizeof(unsigned int),
                  gsl_elem.GetData(), sizeof(unsigned int),
                  gsl_ref.GetData(),  sizeof(double) * dim,
                  gsl_dist.GetData(), sizeof(double),
                  xv_base,            xv_stride,
                  point_id.GetData(), sizeof(unsigned int), &match,
                  points_cnt, fdata2D);
   }
   else  // dim == 3
   {
      const double *xv_base[3];
      unsigned xv_stride[3];
      xvFill(xv_base, xv_stride);
      findptsms_3(gsl_code.GetData(), sizeof(unsigned int),
                  gsl_proc.GetData(), sizeof(unsigned int),
                  gsl_elem.GetData(), sizeof(unsigned int),
                  gsl_ref.GetData(),  sizeof(double) * dim,
                  gsl_dist.GetData(), sizeof(double),
                  xv_base,            xv_stride,
                  point_id.GetData(), sizeof(unsigned int), &match,
                  points_cnt, fdata3D);
   }

   // Set the element number and reference position to 0 for points not found
   for (int i = 0; i < points_cnt; i++)
   {
      if (gsl_code[i] == 2 ||
          (gsl_code[i] == 1 && gsl_dist(i) > bdr_tol))
      {
         gsl_elem[i] = 0;
         for (int d = 0; d < dim; d++) { gsl_ref(i*dim + d) = -1.; }
         gsl_code[i] = 2;
      }
   }

   // Map element number for simplices, and ref_pos from [-1,1] to [0,1] for both
   // simplices and quads.
   MapRefPosAndElemIndices();
}

void OversetFindPointsGSLIB::Interpolate(const Vector &point_pos,
                                         Array<unsigned int> &point_id,
                                         const GridFunction &field_in,
                                         Vector &field_out,
                                         int point_pos_ordering)
{
   FindPoints(point_pos, point_id, point_pos_ordering);
   Interpolate(field_in, field_out);
}


#ifdef MFEM_USE_MPI
GSLIBCommunicator::GSLIBCommunicator(MPI_Comm comm_)
   : cr(NULL), gsl_comm(NULL)
{
   gsl_comm = new gslib::comm;
   cr      = new gslib::crystal;
   comm_init(gsl_comm, comm_);
   crystal_init(cr, gsl_comm);
}

void GSLIBCommunicator::SendInfo(Array<unsigned int> &gsl_proc,
                                 Array<unsigned int> &gsl_mfem_elem,
                                 Vector &sendinfoDoubles,
                                 Vector &gsl_mfem_ref,
                                 const int & dim)
{
   int nptsend = gsl_proc.Size();
   int nptElem   = gsl_mfem_elem.Size();
   int nptRST    = gsl_mfem_ref.Size();

   int nptD    = sendinfoDoubles.Size();

   MFEM_VERIFY(nptElem == nptsend,
               "Incompatible Elem size.");
   MFEM_VERIFY(nptsend*dim == nptD,
               "Incompatible Double size.");
   MFEM_VERIFY(dim <= 3,
               "Incompatible dimension.");

   // Pack data to send via crystal router
   struct gslib::array *outpt = new gslib::array;

   struct out_pt { double rst[3], infoD[3]; uint index, elem, proc; };
   struct out_pt *pt;
   array_init(struct out_pt, outpt, nptsend);
   outpt->n=nptsend;
   pt = (struct out_pt *)outpt->ptr;
   for (int index = 0; index < nptsend; index++)
   {
      pt->index = index;
      pt->elem = gsl_mfem_elem[index];
      pt->proc  = gsl_proc[index];
      for (int d = 0; d < dim; ++d)
      {
         pt->rst[d]= gsl_mfem_ref(index*dim + d);
         pt->infoD[d] = sendinfoDoubles(index*dim + d);
      }
      ++pt;
   }

   // Transfer data to target MPI ranks
   sarray_transfer(struct out_pt, outpt, proc, 1, cr);

   // Store received data
   int npt = outpt->n;
   recv_gsl_proc.SetSize(npt);
   recv_gsl_mfem_elem.SetSize(npt);
   recvinfoIndex.SetSize(npt);
   recv_gsl_mfem_ref.SetSize(npt*dim);
   recvinfoDoubles.SetSize(npt*dim);

   pt = (struct out_pt *)outpt->ptr;
   for (int index = 0; index < npt; index++)
   {
      recvinfoIndex[index] = pt->index;
      recv_gsl_mfem_elem[index] = pt->elem;
      recv_gsl_proc[index] = pt->proc;
      for (int d = 0; d < dim; ++d)
      {
         recv_gsl_mfem_ref(index*dim + d)= pt->rst[d];
         recvinfoDoubles(index*dim + d)= pt->infoD[d];
      }
      ++pt;
   }

   array_free(outpt);
   delete outpt;
}

void GSLIBCommunicator::FreeData()
{
   crystal_free(cr);
}

GSLIBCommunicator::~GSLIBCommunicator()
{
   delete gsl_comm;
   delete cr;
}

GSLIBGroupCommunicator::GSLIBGroupCommunicator(MPI_Comm comm_)
   : cr(NULL), gsl_comm(NULL)
{
   gsl_comm = new gslib::comm;
   cr      = new gslib::crystal;
   comm_init(gsl_comm, comm_);
   crystal_init(cr, gsl_comm);
}

void GSLIBGroupCommunicator::FreeData()
{
   crystal_free(cr);
   gslib_gs_free(gsl_data);
}

GSLIBGroupCommunicator::~GSLIBGroupCommunicator()
{
   delete gsl_comm;
   delete cr;
}

void GSLIBGroupCommunicator::Setup(Array<long long> &ids)
{
   num_ids = ids.Size();
   gsl_data = gslib_gs_setup(ids.GetData(),
                             ids.Size(),
                             gsl_comm, 0,
                             gslib::gs_crystal_router, 1);
}

void GSLIBGroupCommunicator::GOP(Vector &senddata, int op)
{
   MFEM_VERIFY(senddata.Size() == num_ids,"Incompatible setup and GOP operation.");
   if (op == 0)
   {
      gslib_gs(senddata.GetData(), gslib::gs_double, gslib::gs_add, 0, gsl_data, 0);
   }
   else if (op == 1)
   {
      gslib_gs(senddata.GetData(), gslib::gs_double, gslib::gs_mul, 0, gsl_data, 0);
   }
   else if (op == 2)
   {
      gslib_gs(senddata.GetData(), gslib::gs_double, gslib::gs_max, 0, gsl_data, 0);
   }
   else if (op == 3)
   {
      gslib_gs(senddata.GetData(), gslib::gs_double, gslib::gs_min, 0, gsl_data, 0);
   }
   else
   {
      MFEM_ABORT("Invalid GS_OP operation.");
   }
}
#endif


} // namespace mfem

#endif // MFEM_USE_GSLIB<|MERGE_RESOLUTION|>--- conflicted
+++ resolved
@@ -198,13 +198,9 @@
    gsl_ref.SetSize(points_cnt * dim);
    gsl_dist.SetSize(points_cnt);
 
-<<<<<<< HEAD
    setupSW.Clear();
    setupSW.Start();
-   auto xvFill = [&](const double *xv_base[], unsigned xv_stride[], int dim)
-=======
    auto xvFill = [&](const double *xv_base[], unsigned xv_stride[])
->>>>>>> 110bec15
    {
       for (int d = 0; d < dim; d++)
       {
@@ -220,6 +216,7 @@
          }
       }
    };
+
    if (dim == 2)
    {
       const double *xv_base[2];
@@ -711,11 +708,7 @@
    int nptorig = points_cnt,
        npt = points_cnt;
 
-<<<<<<< HEAD
-   // tolerance for point to be marked as on element boundary
-=======
    // tolerance for point to be marked as on element edge/face
->>>>>>> 110bec15
    double btol = 1e-12;
 
    GridFunction *gf_rst_map_temp = NULL;
