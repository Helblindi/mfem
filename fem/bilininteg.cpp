// Copyright (c) 2010-2024, Lawrence Livermore National Security, LLC. Produced
// at the Lawrence Livermore National Laboratory. All Rights reserved. See files
// LICENSE and NOTICE for details. LLNL-CODE-806117.
//
// This file is part of the MFEM library. For more information and source code
// availability visit https://mfem.org.
//
// MFEM is free software; you can redistribute it and/or modify it under the
// terms of the BSD-3 license. We welcome feedback and contributions, see file
// CONTRIBUTING.md for details.

// Implementation of Bilinear Form Integrators

#include "fem.hpp"
#include <cmath>
#include <algorithm>
#include <memory>

using namespace std;

namespace mfem
{

void BilinearFormIntegrator::AssemblePA(const FiniteElementSpace&)
{
   MFEM_ABORT("BilinearFormIntegrator::AssemblePA(fes)\n"
              "   is not implemented for this class.");
}

void BilinearFormIntegrator::AssembleNURBSPA(const FiniteElementSpace&)
{
   mfem_error ("BilinearFormIntegrator::AssembleNURBSPA(fes)\n"
               "   is not implemented for this class.");
}

void BilinearFormIntegrator::AssemblePA(const FiniteElementSpace&,
                                        const FiniteElementSpace&)
{
   MFEM_ABORT("BilinearFormIntegrator::AssemblePA(fes, fes)\n"
              "   is not implemented for this class.");
}

void BilinearFormIntegrator::AssemblePABoundary(const FiniteElementSpace&)
{
   MFEM_ABORT("BilinearFormIntegrator::AssemblePABoundary(fes)\n"
              "   is not implemented for this class.");
}

void BilinearFormIntegrator::AssemblePAInteriorFaces(const FiniteElementSpace&)
{
   MFEM_ABORT("BilinearFormIntegrator::AssemblePAInteriorFaces(...)\n"
              "   is not implemented for this class.");
}

void BilinearFormIntegrator::AssemblePABoundaryFaces(const FiniteElementSpace&)
{
   MFEM_ABORT("BilinearFormIntegrator::AssemblePABoundaryFaces(...)\n"
              "   is not implemented for this class.");
}

void BilinearFormIntegrator::AssembleDiagonalPA(Vector &)
{
   MFEM_ABORT("BilinearFormIntegrator::AssembleDiagonalPA(...)\n"
              "   is not implemented for this class.");
}

void BilinearFormIntegrator::AssembleEA(const FiniteElementSpace &fes,
                                        Vector &emat,
                                        const bool add)
{
   MFEM_ABORT("BilinearFormIntegrator::AssembleEA(...)\n"
              "   is not implemented for this class.");
}

void BilinearFormIntegrator::AssembleEAInteriorFaces(const FiniteElementSpace
                                                     &fes,
                                                     Vector &ea_data_int,
                                                     Vector &ea_data_ext,
                                                     const bool add)
{
   MFEM_ABORT("BilinearFormIntegrator::AssembleEAInteriorFaces(...)\n"
              "   is not implemented for this class.");
}

void BilinearFormIntegrator::AssembleEABoundaryFaces(const FiniteElementSpace
                                                     &fes,
                                                     Vector &ea_data_bdr,
                                                     const bool add)
{
   MFEM_ABORT("BilinearFormIntegrator::AssembleEABoundaryFaces(...)\n"
              "   is not implemented for this class.");
}

void BilinearFormIntegrator::AssembleDiagonalPA_ADAt(const Vector &, Vector &)
{
   MFEM_ABORT("BilinearFormIntegrator::AssembleDiagonalPA_ADAt(...)\n"
              "   is not implemented for this class.");
}

void BilinearFormIntegrator::AddMultPA(const Vector &, Vector &) const
{
   MFEM_ABORT("BilinearFormIntegrator:AddMultPA:(...)\n"
              "   is not implemented for this class.");
}

void BilinearFormIntegrator::AddMultNURBSPA(const Vector &, Vector &) const
{
   MFEM_ABORT("BilinearFormIntegrator::AddMultNURBSPA(...)\n"
              "   is not implemented for this class.");
}

void BilinearFormIntegrator::AddMultTransposePA(const Vector &, Vector &) const
{
   MFEM_ABORT("BilinearFormIntegrator::AddMultTransposePA(...)\n"
              "   is not implemented for this class.");
}

void BilinearFormIntegrator::AssembleMF(const FiniteElementSpace &fes)
{
   MFEM_ABORT("BilinearFormIntegrator::AssembleMF(...)\n"
              "   is not implemented for this class.");
}

void BilinearFormIntegrator::AddMultMF(const Vector &, Vector &) const
{
   MFEM_ABORT("BilinearFormIntegrator::AddMultMF(...)\n"
              "   is not implemented for this class.");
}

void BilinearFormIntegrator::AddMultTransposeMF(const Vector &, Vector &) const
{
   MFEM_ABORT("BilinearFormIntegrator::AddMultTransposeMF(...)\n"
              "   is not implemented for this class.");
}

void BilinearFormIntegrator::AssembleDiagonalMF(Vector &)
{
   MFEM_ABORT("BilinearFormIntegrator::AssembleDiagonalMF(...)\n"
              "   is not implemented for this class.");
}

void BilinearFormIntegrator::AssembleElementMatrix(
   const FiniteElement &el, ElementTransformation &Trans,
   DenseMatrix &elmat)
{
   MFEM_ABORT("BilinearFormIntegrator::AssembleElementMatrix(...)\n"
              "   is not implemented for this class.");
}

void BilinearFormIntegrator::AssembleElementMatrix2(
   const FiniteElement &el1, const FiniteElement &el2,
   ElementTransformation &Trans, DenseMatrix &elmat)
{
   MFEM_ABORT("BilinearFormIntegrator::AssembleElementMatrix2(...)\n"
              "   is not implemented for this class.");
}

void BilinearFormIntegrator::AssemblePatchMatrix(
   const int patch, const FiniteElementSpace &fes, SparseMatrix*& smat)
{
   mfem_error ("BilinearFormIntegrator::AssemblePatchMatrix(...)\n"
               "   is not implemented for this class.");
}

void BilinearFormIntegrator::AssembleFaceMatrix(
   const FiniteElement &el1, const FiniteElement &el2,
   FaceElementTransformations &Trans, DenseMatrix &elmat)
{
   MFEM_ABORT("BilinearFormIntegrator::AssembleFaceMatrix(...)\n"
              "   is not implemented for this class.");
}

void BilinearFormIntegrator::AssembleFaceMatrix(
   const FiniteElement &trial_fe1, const FiniteElement &test_fe1,
   const FiniteElement &trial_fe2, const FiniteElement &test_fe2,
   FaceElementTransformations &Trans,
   DenseMatrix &elmat)
{
   MFEM_ABORT("AssembleFaceMatrix (mixed form) is not implemented for this"
              " Integrator class.");
}

void BilinearFormIntegrator::AssembleFaceMatrix(
   const FiniteElement &trial_face_fe, const FiniteElement &test_fe1,
   const FiniteElement &test_fe2, FaceElementTransformations &Trans,
   DenseMatrix &elmat)
{
   MFEM_ABORT("AssembleFaceMatrix (mixed form) is not implemented for this"
              " Integrator class.");
}

void BilinearFormIntegrator::AssembleTraceFaceMatrix (int elem,
                                                      const FiniteElement &trial_face_fe,
                                                      const FiniteElement &test_fe1,
                                                      FaceElementTransformations &Trans,
                                                      DenseMatrix &elmat)
{
   MFEM_ABORT("AssembleTraceFaceMatrix (DPG form) is not implemented for this"
              " Integrator class.");
}

void BilinearFormIntegrator::AssembleHDGFaceMatrix(
   const FiniteElement &trace_el, const FiniteElement &el1,
   const FiniteElement &el2, FaceElementTransformations &Trans,
   DenseMatrix &elmat)
{
   MFEM_ABORT("AssembleHDGFaceMatrix is not implemented for this"
              " Integrator class.");
}

void BilinearFormIntegrator::AddMultPAFaceNormalDerivatives(
   const Vector &x, const Vector &dxdn, Vector &y, Vector &dydn) const
{
   MFEM_ABORT("Not implemented.");
}

void BilinearFormIntegrator::AssembleElementVector(
   const FiniteElement &el, ElementTransformation &Tr, const Vector &elfun,
   Vector &elvect)
{
   // Note: This default implementation is general but not efficient
   DenseMatrix elmat;
   AssembleElementMatrix(el, Tr, elmat);
   elvect.SetSize(elmat.Height());
   elmat.Mult(elfun, elvect);
}

void BilinearFormIntegrator::AssembleFaceVector(
   const FiniteElement &el1, const FiniteElement &el2,
   FaceElementTransformations &Tr, const Vector &elfun, Vector &elvect)
{
   // Note: This default implementation is general but not efficient
   DenseMatrix elmat;
   AssembleFaceMatrix(el1, el2, Tr, elmat);
   elvect.SetSize(elmat.Height());
   elmat.Mult(elfun, elvect);
}

void TransposeIntegrator::SetIntRule(const IntegrationRule *ir)
{
   IntRule = ir;
   bfi->SetIntRule(ir);
}

void TransposeIntegrator::AssembleElementMatrix (
   const FiniteElement &el, ElementTransformation &Trans, DenseMatrix &elmat)
{
   bfi -> AssembleElementMatrix (el, Trans, bfi_elmat);
   // elmat = bfi_elmat^t
   elmat.Transpose (bfi_elmat);
}

void TransposeIntegrator::AssembleElementMatrix2 (
   const FiniteElement &trial_fe, const FiniteElement &test_fe,
   ElementTransformation &Trans, DenseMatrix &elmat)
{
   bfi -> AssembleElementMatrix2 (test_fe, trial_fe, Trans, bfi_elmat);
   // elmat = bfi_elmat^t
   elmat.Transpose (bfi_elmat);
}

void TransposeIntegrator::AssembleFaceMatrix (
   const FiniteElement &el1, const FiniteElement &el2,
   FaceElementTransformations &Trans, DenseMatrix &elmat)
{
   bfi -> AssembleFaceMatrix (el1, el2, Trans, bfi_elmat);
   // elmat = bfi_elmat^t
   elmat.Transpose (bfi_elmat);
}

void TransposeIntegrator::AssembleFaceMatrix (
   const FiniteElement &tr_el1, const FiniteElement &te_el1,
   const FiniteElement &tr_el2, const FiniteElement &te_el2,
   FaceElementTransformations &Trans, DenseMatrix &elmat)
{
   bfi -> AssembleFaceMatrix (te_el1, tr_el1, te_el2, tr_el2, Trans, bfi_elmat);
   // elmat = bfi_elmat^t
   elmat.Transpose (bfi_elmat);
}

void LumpedIntegrator::SetIntRule(const IntegrationRule *ir)
{
   IntRule = ir;
   bfi->SetIntRule(ir);
}

void LumpedIntegrator::AssembleElementMatrix (
   const FiniteElement &el, ElementTransformation &Trans, DenseMatrix &elmat)
{
   bfi -> AssembleElementMatrix (el, Trans, elmat);
   elmat.Lump();
}

void InverseIntegrator::SetIntRule(const IntegrationRule *ir)
{
   IntRule = ir;
   integrator->SetIntRule(ir);
}

void InverseIntegrator::AssembleElementMatrix(
   const FiniteElement &el, ElementTransformation &Trans, DenseMatrix &elmat)
{
   integrator->AssembleElementMatrix(el, Trans, elmat);
   elmat.Invert();
}

void SumIntegrator::SetIntRule(const IntegrationRule *ir)
{
   IntRule = ir;
   for (int i = 0; i < integrators.Size(); i++)
   {
      integrators[i]->SetIntRule(ir);
   }
}

void SumIntegrator::AssembleElementMatrix(
   const FiniteElement &el, ElementTransformation &Trans, DenseMatrix &elmat)
{
   MFEM_ASSERT(integrators.Size() > 0, "empty SumIntegrator.");

   integrators[0]->AssembleElementMatrix(el, Trans, elmat);
   for (int i = 1; i < integrators.Size(); i++)
   {
      integrators[i]->AssembleElementMatrix(el, Trans, elem_mat);
      elmat += elem_mat;
   }
}

void SumIntegrator::AssembleElementMatrix2(
   const FiniteElement &el1, const FiniteElement &el2,
   ElementTransformation &Trans, DenseMatrix &elmat)
{
   MFEM_ASSERT(integrators.Size() > 0, "empty SumIntegrator.");

   integrators[0]->AssembleElementMatrix2(el1, el2, Trans, elmat);
   for (int i = 1; i < integrators.Size(); i++)
   {
      integrators[i]->AssembleElementMatrix2(el1, el2, Trans, elem_mat);
      elmat += elem_mat;
   }
}

void SumIntegrator::AssembleFaceMatrix(
   const FiniteElement &el1, const FiniteElement &el2,
   FaceElementTransformations &Trans, DenseMatrix &elmat)
{
   MFEM_ASSERT(integrators.Size() > 0, "empty SumIntegrator.");

   integrators[0]->AssembleFaceMatrix(el1, el2, Trans, elmat);
   for (int i = 1; i < integrators.Size(); i++)
   {
      integrators[i]->AssembleFaceMatrix(el1, el2, Trans, elem_mat);
      elmat += elem_mat;
   }
}

void SumIntegrator::AssembleFaceMatrix(
   const FiniteElement &tr_fe,
   const FiniteElement &te_fe1, const FiniteElement &te_fe2,
   FaceElementTransformations &Trans, DenseMatrix &elmat)
{
   MFEM_ASSERT(integrators.Size() > 0, "empty SumIntegrator.");

   integrators[0]->AssembleFaceMatrix(tr_fe, te_fe1, te_fe2, Trans, elmat);
   for (int i = 1; i < integrators.Size(); i++)
   {
      integrators[i]->AssembleFaceMatrix(tr_fe, te_fe1, te_fe2, Trans, elem_mat);
      elmat += elem_mat;
   }
}

void SumIntegrator::AssembleHDGFaceMatrix(
   const FiniteElement &trace_el,
   const FiniteElement &el1, const FiniteElement &el2,
   FaceElementTransformations &Trans, DenseMatrix &elmat)
{
   MFEM_ASSERT(integrators.Size() > 0, "empty SumIntegrator.");

   integrators[0]->AssembleHDGFaceMatrix(trace_el, el1, el2, Trans, elmat);
   for (int i = 1; i < integrators.Size(); i++)
   {
      integrators[i]->AssembleHDGFaceMatrix(trace_el, el1, el2, Trans, elem_mat);
      elmat += elem_mat;
   }
}

void SumIntegrator::AssemblePA(const FiniteElementSpace &fes)
{
   for (int i = 0; i < integrators.Size(); i++)
   {
      integrators[i]->AssemblePA(fes);
   }
}

void SumIntegrator::AssembleDiagonalPA(Vector &diag)
{
   for (int i = 0; i < integrators.Size(); i++)
   {
      integrators[i]->AssembleDiagonalPA(diag);
   }
}

void SumIntegrator::AssemblePAInteriorFaces(const FiniteElementSpace &fes)
{
   for (int i = 0; i < integrators.Size(); i++)
   {
      integrators[i]->AssemblePAInteriorFaces(fes);
   }
}

void SumIntegrator::AssemblePABoundaryFaces(const FiniteElementSpace &fes)
{
   for (int i = 0; i < integrators.Size(); i++)
   {
      integrators[i]->AssemblePABoundaryFaces(fes);
   }
}

void SumIntegrator::AddMultPA(const Vector& x, Vector& y) const
{
   for (int i = 0; i < integrators.Size(); i++)
   {
      integrators[i]->AddMultPA(x, y);
   }
}

void SumIntegrator::AddMultTransposePA(const Vector &x, Vector &y) const
{
   for (int i = 0; i < integrators.Size(); i++)
   {
      integrators[i]->AddMultTransposePA(x, y);
   }
}

void SumIntegrator::AssembleMF(const FiniteElementSpace &fes)
{
   for (int i = 0; i < integrators.Size(); i++)
   {
      integrators[i]->AssembleMF(fes);
   }
}

void SumIntegrator::AddMultMF(const Vector& x, Vector& y) const
{
   for (int i = 0; i < integrators.Size(); i++)
   {
      integrators[i]->AddMultTransposeMF(x, y);
   }
}

void SumIntegrator::AddMultTransposeMF(const Vector &x, Vector &y) const
{
   for (int i = 0; i < integrators.Size(); i++)
   {
      integrators[i]->AddMultMF(x, y);
   }
}

void SumIntegrator::AssembleDiagonalMF(Vector &diag)
{
   for (int i = 0; i < integrators.Size(); i++)
   {
      integrators[i]->AssembleDiagonalMF(diag);
   }
}

void SumIntegrator::AssembleEA(const FiniteElementSpace &fes, Vector &emat,
                               const bool add)
{
   for (int i = 0; i < integrators.Size(); i++)
   {
      integrators[i]->AssembleEA(fes, emat, add);
   }
}

void SumIntegrator::AssembleEAInteriorFaces(const FiniteElementSpace &fes,
                                            Vector &ea_data_int,
                                            Vector &ea_data_ext,
                                            const bool add)
{
   for (int i = 0; i < integrators.Size(); i++)
   {
      integrators[i]->AssembleEAInteriorFaces(fes,ea_data_int,ea_data_ext,add);
   }
}

void SumIntegrator::AssembleEABoundaryFaces(const FiniteElementSpace &fes,
                                            Vector &ea_data_bdr,
                                            const bool add)
{
   for (int i = 0; i < integrators.Size(); i++)
   {
      integrators[i]->AssembleEABoundaryFaces(fes, ea_data_bdr, add);
   }
}

SumIntegrator::~SumIntegrator()
{
   if (own_integrators)
   {
      for (int i = 0; i < integrators.Size(); i++)
      {
         delete integrators[i];
      }
   }
}

void MixedScalarIntegrator::AssembleElementMatrix2(
   const FiniteElement &trial_fe, const FiniteElement &test_fe,
   ElementTransformation &Trans, DenseMatrix &elmat)
{
   MFEM_ASSERT(this->VerifyFiniteElementTypes(trial_fe, test_fe),
               this->FiniteElementTypeFailureMessage());

   int trial_nd = trial_fe.GetDof(), test_nd = test_fe.GetDof(), i;
   bool same_shapes = same_calc_shape && (&trial_fe == &test_fe);

#ifdef MFEM_THREAD_SAFE
   Vector test_shape(test_nd);
   Vector trial_shape;
#else
   test_shape.SetSize(test_nd);
#endif
   if (same_shapes)
   {
      trial_shape.NewDataAndSize(test_shape.GetData(), trial_nd);
   }
   else
   {
      trial_shape.SetSize(trial_nd);
   }

   elmat.SetSize(test_nd, trial_nd);

   const IntegrationRule *ir = IntRule;
   if (ir == NULL)
   {
      int ir_order = this->GetIntegrationOrder(trial_fe, test_fe, Trans);
      ir = &IntRules.Get(trial_fe.GetGeomType(), ir_order);
   }

   elmat = 0.0;
   for (i = 0; i < ir->GetNPoints(); i++)
   {
      const IntegrationPoint &ip = ir->IntPoint(i);
      Trans.SetIntPoint(&ip);

      this->CalcTestShape(test_fe, Trans, test_shape);
      this->CalcTrialShape(trial_fe, Trans, trial_shape);

      real_t w = Trans.Weight() * ip.weight;

      if (Q)
      {
         w *= Q->Eval(Trans, ip);
      }
      AddMult_a_VWt(w, test_shape, trial_shape, elmat);
   }
#ifndef MFEM_THREAD_SAFE
   if (same_shapes)
   {
      trial_shape.SetDataAndSize(NULL, 0);
   }
#endif
}

void MixedVectorIntegrator::AssembleElementMatrix2(
   const FiniteElement &trial_fe, const FiniteElement &test_fe,
   ElementTransformation &Trans, DenseMatrix &elmat)
{
   MFEM_ASSERT(this->VerifyFiniteElementTypes(trial_fe, test_fe),
               this->FiniteElementTypeFailureMessage());

   space_dim = Trans.GetSpaceDim();
   int     trial_nd = trial_fe.GetDof(), test_nd = test_fe.GetDof(), i;
   int    test_vdim = GetTestVDim(test_fe);
   int   trial_vdim = GetTrialVDim(trial_fe);
   bool same_shapes = same_calc_shape && (&trial_fe == &test_fe);

   if (MQ)
   {
      MFEM_VERIFY(MQ->GetHeight() == test_vdim,
                  "Dimension mismatch in height of matrix coefficient.");
      MFEM_VERIFY(MQ->GetWidth() == trial_vdim,
                  "Dimension mismatch in width of matrix coefficient.");
   }
   if (DQ)
   {
      MFEM_VERIFY(trial_vdim == test_vdim,
                  "Diagonal matrix coefficient requires matching "
                  "test and trial vector dimensions.");
      MFEM_VERIFY(DQ->GetVDim() == trial_vdim,
                  "Dimension mismatch in diagonal matrix coefficient.");
   }
   if (VQ)
   {
      MFEM_VERIFY(VQ->GetVDim() == 3, "Vector coefficient must have "
                  "dimension equal to three.");
   }

#ifdef MFEM_THREAD_SAFE
   Vector V(VQ ? VQ->GetVDim() : 0);
   Vector D(DQ ? DQ->GetVDim() : 0);
   DenseMatrix M(MQ ? MQ->GetHeight() : 0, MQ ? MQ->GetWidth() : 0);
   DenseMatrix test_shape(test_nd, test_vdim);
   DenseMatrix trial_shape;
   DenseMatrix shape_tmp(test_nd, trial_vdim);
#else
   V.SetSize(VQ ? VQ->GetVDim() : 0);
   D.SetSize(DQ ? DQ->GetVDim() : 0);
   M.SetSize(MQ ? MQ->GetHeight() : 0, MQ ? MQ->GetWidth() : 0);
   test_shape.SetSize(test_nd, test_vdim);
   shape_tmp.SetSize(test_nd, trial_vdim);
#endif
   if (same_shapes)
   {
      trial_shape.Reset(test_shape.Data(), trial_nd, trial_vdim);
   }
   else
   {
      trial_shape.SetSize(trial_nd, trial_vdim);
   }

   elmat.SetSize(test_nd, trial_nd);

   const IntegrationRule *ir = IntRule;
   if (ir == NULL)
   {
      int ir_order = this->GetIntegrationOrder(trial_fe, test_fe, Trans);
      ir = &IntRules.Get(trial_fe.GetGeomType(), ir_order);
   }

   elmat = 0.0;
   for (i = 0; i < ir->GetNPoints(); i++)
   {
      const IntegrationPoint &ip = ir->IntPoint(i);
      Trans.SetIntPoint(&ip);

      this->CalcTestShape(test_fe, Trans, test_shape);
      if (!same_shapes)
      {
         this->CalcTrialShape(trial_fe, Trans, trial_shape);
      }

      real_t w = Trans.Weight() * ip.weight;

      if (MQ)
      {
         MQ->Eval(M, Trans, ip);
         M *= w;
         Mult(test_shape, M, shape_tmp);
         AddMultABt(shape_tmp, trial_shape, elmat);
      }
      else if (DQ)
      {
         DQ->Eval(D, Trans, ip);
         D *= w;
         AddMultADBt(test_shape, D, trial_shape, elmat);
      }
      else if (VQ)
      {
         VQ->Eval(V, Trans, ip);
         V *= w;

         for (int j=0; j<test_nd; j++)
         {
            // Compute shape_tmp = test_shape x V
            // V will always be of length 3
            // shape_dim and test_shape could have reduced dimension
            // i.e. 1D or 2D
            if (test_vdim == 3 && trial_vdim == 3)
            {
               shape_tmp(j,0) = test_shape(j,1) * V(2) -
                                test_shape(j,2) * V(1);
               shape_tmp(j,1) = test_shape(j,2) * V(0) -
                                test_shape(j,0) * V(2);
               shape_tmp(j,2) = test_shape(j,0) * V(1) -
                                test_shape(j,1) * V(0);
            }
            else if (test_vdim == 3 && trial_vdim == 2)
            {
               shape_tmp(j,0) = test_shape(j,1) * V(2) -
                                test_shape(j,2) * V(1);
               shape_tmp(j,1) = test_shape(j,2) * V(0) -
                                test_shape(j,0) * V(2);
            }
            else if (test_vdim == 3 && trial_vdim == 1)
            {
               shape_tmp(j,0) = test_shape(j,1) * V(2) -
                                test_shape(j,2) * V(1);
            }
            else if (test_vdim == 2 && trial_vdim == 3)
            {
               shape_tmp(j,0) = test_shape(j,1) * V(2);
               shape_tmp(j,1) = -test_shape(j,0) * V(2);
               shape_tmp(j,2) = test_shape(j,0) * V(1) -
                                test_shape(j,1) * V(0);
            }
            else if (test_vdim == 2 && trial_vdim == 2)
            {
               shape_tmp(j,0) = test_shape(j,1) * V(2);
               shape_tmp(j,1) = -test_shape(j,0) * V(2);
            }
            else if (test_vdim == 1 && trial_vdim == 3)
            {
               shape_tmp(j,0) = 0.0;
               shape_tmp(j,1) = -test_shape(j,0) * V(2);
               shape_tmp(j,2) = test_shape(j,0) * V(1);
            }
            else if (test_vdim == 1 && trial_vdim == 1)
            {
               shape_tmp(j,0) = 0.0;
            }
         }
         AddMultABt(shape_tmp, trial_shape, elmat);
      }
      else
      {
         if (Q)
         {
            w *= Q -> Eval (Trans, ip);
         }
         if (same_shapes)
         {
            AddMult_a_AAt (w, test_shape, elmat);
         }
         else
         {
            AddMult_a_ABt (w, test_shape, trial_shape, elmat);
         }
      }
   }
#ifndef MFEM_THREAD_SAFE
   if (same_shapes)
   {
      trial_shape.ClearExternalData();
   }
#endif
}

void MixedScalarVectorIntegrator::AssembleElementMatrix2(
   const FiniteElement &trial_fe, const FiniteElement &test_fe,
   ElementTransformation &Trans, DenseMatrix &elmat)
{
   MFEM_ASSERT(this->VerifyFiniteElementTypes(trial_fe, test_fe),
               this->FiniteElementTypeFailureMessage());

   MFEM_VERIFY(VQ, "MixedScalarVectorIntegrator: "
               "VectorCoefficient must be set");

   const FiniteElement * vec_fe = transpose?&trial_fe:&test_fe;
   const FiniteElement * sca_fe = transpose?&test_fe:&trial_fe;

   space_dim = Trans.GetSpaceDim();
   int trial_nd = trial_fe.GetDof(), test_nd = test_fe.GetDof(), i;
   int sca_nd = sca_fe->GetDof();
   int vec_nd = vec_fe->GetDof();
   int vdim = GetVDim(*vec_fe);
   real_t vtmp;

   MFEM_VERIFY(VQ->GetVDim() == vdim, "MixedScalarVectorIntegrator: "
               "Dimensions of VectorCoefficient and Vector-valued basis "
               "functions must match");

#ifdef MFEM_THREAD_SAFE
   Vector V(vdim);
   DenseMatrix vshape(vec_nd, vdim);
   Vector      shape(sca_nd);
   Vector      vshape_tmp(vec_nd);
#else
   V.SetSize(vdim);
   vshape.SetSize(vec_nd, vdim);
   shape.SetSize(sca_nd);
   vshape_tmp.SetSize(vec_nd);
#endif

   Vector V_test(transpose?shape.GetData():vshape_tmp.GetData(),test_nd);
   Vector W_trial(transpose?vshape_tmp.GetData():shape.GetData(),trial_nd);

   elmat.SetSize(test_nd, trial_nd);

   const IntegrationRule *ir = IntRule;
   if (ir == NULL)
   {
      int ir_order = this->GetIntegrationOrder(trial_fe, test_fe, Trans);
      ir = &IntRules.Get(trial_fe.GetGeomType(), ir_order);
   }

   elmat = 0.0;
   for (i = 0; i < ir->GetNPoints(); i++)
   {
      const IntegrationPoint &ip = ir->IntPoint(i);
      Trans.SetIntPoint(&ip);

      this->CalcShape(*sca_fe, Trans, shape);
      this->CalcVShape(*vec_fe, Trans, vshape);

      real_t w = Trans.Weight() * ip.weight;

      VQ->Eval(V, Trans, ip);
      V *= w;

      if ( vdim == 2 && cross_2d )
      {
         vtmp = V[0];
         V[0] = -V[1];
         V[1] = vtmp;
      }

      vshape.Mult(V,vshape_tmp);
      AddMultVWt(V_test, W_trial, elmat);
   }
}


void GradientIntegrator::AssembleElementMatrix2(
   const FiniteElement &trial_fe, const FiniteElement &test_fe,
   ElementTransformation &Trans,  DenseMatrix &elmat)
{
   dim = test_fe.GetDim();
   int trial_dof = trial_fe.GetDof();
   int test_dof = test_fe.GetDof();
   real_t c;
   Vector d_col;

   dshape.SetSize(trial_dof, dim);
   gshape.SetSize(trial_dof, dim);
   Jadj.SetSize(dim);
   shape.SetSize(test_dof);
   elmat.SetSize(dim * test_dof, trial_dof);

   const IntegrationRule *ir = IntRule ? IntRule : &GetRule(trial_fe, test_fe,
                                                            Trans);

   elmat = 0.0;
   elmat_comp.SetSize(test_dof, trial_dof);

   for (int i = 0; i < ir->GetNPoints(); i++)
   {
      const IntegrationPoint &ip = ir->IntPoint(i);
      Trans.SetIntPoint(&ip);

      CalcAdjugate(Trans.Jacobian(), Jadj);

      test_fe.CalcPhysShape(Trans, shape);
      trial_fe.CalcDShape(ip, dshape);

      Mult(dshape, Jadj, gshape);

      c = ip.weight;
      if (Q)
      {
         c *= Q->Eval(Trans, ip);
      }
      shape *= c;

      for (int d = 0; d < dim; ++d)
      {
         gshape.GetColumnReference(d, d_col);
         MultVWt(shape, d_col, elmat_comp);
         for (int jj = 0; jj < trial_dof; ++jj)
         {
            for (int ii = 0; ii < test_dof; ++ii)
            {
               elmat(d * test_dof + ii, jj) += elmat_comp(ii, jj);
            }
         }
      }
   }
}

const IntegrationRule &GradientIntegrator::GetRule(const FiniteElement
                                                   &trial_fe,
                                                   const FiniteElement &test_fe,
                                                   ElementTransformation &Trans)
{
   int order = Trans.OrderGrad(&trial_fe) + test_fe.GetOrder() + Trans.OrderJ();
   return IntRules.Get(trial_fe.GetGeomType(), order);
}


void DiffusionIntegrator::AssembleElementMatrix
( const FiniteElement &el, ElementTransformation &Trans,
  DenseMatrix &elmat )
{
   int nd = el.GetDof();
   dim = el.GetDim();
   int spaceDim = Trans.GetSpaceDim();
   bool square = (dim == spaceDim);
   real_t w;

   if (VQ)
   {
      MFEM_VERIFY(VQ->GetVDim() == spaceDim,
                  "Unexpected dimension for VectorCoefficient");
   }
   if (MQ)
   {
      MFEM_VERIFY(MQ->GetWidth() == spaceDim,
                  "Unexpected width for MatrixCoefficient");
      MFEM_VERIFY(MQ->GetHeight() == spaceDim,
                  "Unexpected height for MatrixCoefficient");
   }

#ifdef MFEM_THREAD_SAFE
   DenseMatrix dshape(nd, dim), dshapedxt(nd, spaceDim);
   DenseMatrix dshapedxt_m(nd, MQ ? spaceDim : 0);
   DenseMatrix M(MQ ? spaceDim : 0);
   Vector D(VQ ? VQ->GetVDim() : 0);
#else
   dshape.SetSize(nd, dim);
   dshapedxt.SetSize(nd, spaceDim);
   dshapedxt_m.SetSize(nd, MQ ? spaceDim : 0);
   M.SetSize(MQ ? spaceDim : 0);
   D.SetSize(VQ ? VQ->GetVDim() : 0);
#endif
   elmat.SetSize(nd);

   const IntegrationRule *ir = IntRule ? IntRule : &GetRule(el, el);

   const NURBSFiniteElement *NURBSFE =
      dynamic_cast<const NURBSFiniteElement *>(&el);

   bool deleteRule = false;
   if (NURBSFE && patchRules)
   {
      const int patch = NURBSFE->GetPatch();
      const int* ijk = NURBSFE->GetIJK();
      Array<const KnotVector*>& kv = NURBSFE->KnotVectors();
      ir = &patchRules->GetElementRule(NURBSFE->GetElement(), patch, ijk, kv,
                                       deleteRule);
   }

   elmat = 0.0;
   for (int i = 0; i < ir->GetNPoints(); i++)
   {
      const IntegrationPoint &ip = ir->IntPoint(i);
      el.CalcDShape(ip, dshape);

      Trans.SetIntPoint(&ip);
      w = Trans.Weight();
      w = ip.weight / (square ? w : w*w*w);
      // AdjugateJacobian = / adj(J),         if J is square
      //                    \ adj(J^t.J).J^t, otherwise
      Mult(dshape, Trans.AdjugateJacobian(), dshapedxt);
      if (MQ)
      {
         MQ->Eval(M, Trans, ip);
         M *= w;
         Mult(dshapedxt, M, dshapedxt_m);
         AddMultABt(dshapedxt_m, dshapedxt, elmat);
      }
      else if (VQ)
      {
         VQ->Eval(D, Trans, ip);
         D *= w;
         AddMultADAt(dshapedxt, D, elmat);
      }
      else
      {
         if (Q)
         {
            w *= Q->Eval(Trans, ip);
         }
         AddMult_a_AAt(w, dshapedxt, elmat);
      }
   }

   if (deleteRule)
   {
      delete ir;
   }
}

void DiffusionIntegrator::AssembleElementMatrix2(
   const FiniteElement &trial_fe, const FiniteElement &test_fe,
   ElementTransformation &Trans, DenseMatrix &elmat)
{
   int tr_nd = trial_fe.GetDof();
   int te_nd = test_fe.GetDof();
   dim = trial_fe.GetDim();
   int spaceDim = Trans.GetSpaceDim();
   bool square = (dim == spaceDim);
   real_t w;

   if (VQ)
   {
      MFEM_VERIFY(VQ->GetVDim() == spaceDim,
                  "Unexpected dimension for VectorCoefficient");
   }
   if (MQ)
   {
      MFEM_VERIFY(MQ->GetWidth() == spaceDim,
                  "Unexpected width for MatrixCoefficient");
      MFEM_VERIFY(MQ->GetHeight() == spaceDim,
                  "Unexpected height for MatrixCoefficient");
   }

#ifdef MFEM_THREAD_SAFE
   DenseMatrix dshape(tr_nd, dim), dshapedxt(tr_nd, spaceDim);
   DenseMatrix te_dshape(te_nd, dim), te_dshapedxt(te_nd, spaceDim);
   DenseMatrix invdfdx(dim, spaceDim);
   DenseMatrix dshapedxt_m(te_nd, MQ ? spaceDim : 0);
   DenseMatrix M(MQ ? spaceDim : 0);
   Vector D(VQ ? VQ->GetVDim() : 0);
#else
   dshape.SetSize(tr_nd, dim);
   dshapedxt.SetSize(tr_nd, spaceDim);
   te_dshape.SetSize(te_nd, dim);
   te_dshapedxt.SetSize(te_nd, spaceDim);
   invdfdx.SetSize(dim, spaceDim);
   dshapedxt_m.SetSize(te_nd, MQ ? spaceDim : 0);
   M.SetSize(MQ ? spaceDim : 0);
   D.SetSize(VQ ? VQ->GetVDim() : 0);
#endif
   elmat.SetSize(te_nd, tr_nd);

   const IntegrationRule *ir = IntRule ? IntRule : &GetRule(trial_fe, test_fe);

   elmat = 0.0;
   for (int i = 0; i < ir->GetNPoints(); i++)
   {
      const IntegrationPoint &ip = ir->IntPoint(i);
      trial_fe.CalcDShape(ip, dshape);
      test_fe.CalcDShape(ip, te_dshape);

      Trans.SetIntPoint(&ip);
      CalcAdjugate(Trans.Jacobian(), invdfdx);
      w = Trans.Weight();
      w = ip.weight / (square ? w : w*w*w);
      Mult(dshape, invdfdx, dshapedxt);
      Mult(te_dshape, invdfdx, te_dshapedxt);
      // invdfdx, dshape, and te_dshape no longer needed
      if (MQ)
      {
         MQ->Eval(M, Trans, ip);
         M *= w;
         Mult(te_dshapedxt, M, dshapedxt_m);
         AddMultABt(dshapedxt_m, dshapedxt, elmat);
      }
      else if (VQ)
      {
         VQ->Eval(D, Trans, ip);
         D *= w;
         AddMultADAt(dshapedxt, D, elmat);
      }
      else
      {
         if (Q)
         {
            w *= Q->Eval(Trans, ip);
         }
         dshapedxt *= w;
         AddMultABt(te_dshapedxt, dshapedxt, elmat);
      }
   }
}

void DiffusionIntegrator::AssembleElementVector(
   const FiniteElement &el, ElementTransformation &Tr, const Vector &elfun,
   Vector &elvect)
{
   int nd = el.GetDof();
   dim = el.GetDim();
   int spaceDim = Tr.GetSpaceDim();
   real_t w;

   if (VQ)
   {
      MFEM_VERIFY(VQ->GetVDim() == spaceDim,
                  "Unexpected dimension for VectorCoefficient");
   }
   if (MQ)
   {
      MFEM_VERIFY(MQ->GetWidth() == spaceDim,
                  "Unexpected width for MatrixCoefficient");
      MFEM_VERIFY(MQ->GetHeight() == spaceDim,
                  "Unexpected height for MatrixCoefficient");
   }

#ifdef MFEM_THREAD_SAFE
   DenseMatrix dshape(nd,dim), invdfdx(dim, spaceDim), M(MQ ? spaceDim : 0);
   Vector D(VQ ? VQ->GetVDim() : 0);
#else
   dshape.SetSize(nd,dim);
   invdfdx.SetSize(dim, spaceDim);
   M.SetSize(MQ ? spaceDim : 0);
   D.SetSize(VQ ? VQ->GetVDim() : 0);
#endif
   vec.SetSize(dim);
   vecdxt.SetSize((VQ || MQ) ? spaceDim : 0);
   pointflux.SetSize(spaceDim);

   elvect.SetSize(nd);

   const IntegrationRule *ir = IntRule ? IntRule : &GetRule(el, el);

   elvect = 0.0;
   for (int i = 0; i < ir->GetNPoints(); i++)
   {
      const IntegrationPoint &ip = ir->IntPoint(i);
      el.CalcDShape(ip, dshape);

      Tr.SetIntPoint(&ip);
      CalcAdjugate(Tr.Jacobian(), invdfdx); // invdfdx = adj(J)
      w = ip.weight / Tr.Weight();

      if (!MQ && !VQ)
      {
         dshape.MultTranspose(elfun, vec);
         invdfdx.MultTranspose(vec, pointflux);
         if (Q)
         {
            w *= Q->Eval(Tr, ip);
         }
      }
      else
      {
         dshape.MultTranspose(elfun, vec);
         invdfdx.MultTranspose(vec, vecdxt);
         if (MQ)
         {
            MQ->Eval(M, Tr, ip);
            M.Mult(vecdxt, pointflux);
         }
         else
         {
            VQ->Eval(D, Tr, ip);
            for (int j=0; j<spaceDim; ++j)
            {
               pointflux[j] = D[j] * vecdxt[j];
            }
         }
      }
      pointflux *= w;
      invdfdx.Mult(pointflux, vec);
      dshape.AddMult(vec, elvect);
   }
}

void DiffusionIntegrator::ComputeElementFlux
( const FiniteElement &el, ElementTransformation &Trans,
  Vector &u, const FiniteElement &fluxelem, Vector &flux, bool with_coef,
  const IntegrationRule *ir)
{
   int nd, spaceDim, fnd;

   nd = el.GetDof();
   dim = el.GetDim();
   spaceDim = Trans.GetSpaceDim();

   if (VQ)
   {
      MFEM_VERIFY(VQ->GetVDim() == spaceDim,
                  "Unexpected dimension for VectorCoefficient");
   }
   if (MQ)
   {
      MFEM_VERIFY(MQ->GetWidth() == spaceDim,
                  "Unexpected width for MatrixCoefficient");
      MFEM_VERIFY(MQ->GetHeight() == spaceDim,
                  "Unexpected height for MatrixCoefficient");
   }

#ifdef MFEM_THREAD_SAFE
   DenseMatrix dshape(nd,dim), invdfdx(dim, spaceDim);
   DenseMatrix M(MQ ? spaceDim : 0);
   Vector D(VQ ? VQ->GetVDim() : 0);
#else
   dshape.SetSize(nd,dim);
   invdfdx.SetSize(dim, spaceDim);
   M.SetSize(MQ ? spaceDim : 0);
   D.SetSize(VQ ? VQ->GetVDim() : 0);
#endif
   vec.SetSize(dim);
   vecdxt.SetSize(spaceDim);
   pointflux.SetSize(MQ || VQ ? spaceDim : 0);

   if (!ir)
   {
      ir = &fluxelem.GetNodes();
   }
   fnd = ir->GetNPoints();
   flux.SetSize( fnd * spaceDim );

   for (int i = 0; i < fnd; i++)
   {
      const IntegrationPoint &ip = ir->IntPoint(i);
      el.CalcDShape(ip, dshape);
      dshape.MultTranspose(u, vec);

      Trans.SetIntPoint (&ip);
      CalcInverse(Trans.Jacobian(), invdfdx);
      invdfdx.MultTranspose(vec, vecdxt);

      if (with_coef)
      {
         if (!MQ && !VQ)
         {
            if (Q)
            {
               vecdxt *= Q->Eval(Trans,ip);
            }
            for (int j = 0; j < spaceDim; j++)
            {
               flux(fnd*j+i) = vecdxt(j);
            }
         }
         else
         {
            if (MQ)
            {
               MQ->Eval(M, Trans, ip);
               M.Mult(vecdxt, pointflux);
            }
            else
            {
               VQ->Eval(D, Trans, ip);
               for (int j=0; j<spaceDim; ++j)
               {
                  pointflux[j] = D[j] * vecdxt[j];
               }
            }
            for (int j = 0; j < spaceDim; j++)
            {
               flux(fnd*j+i) = pointflux(j);
            }
         }
      }
      else
      {
         for (int j = 0; j < spaceDim; j++)
         {
            flux(fnd*j+i) = vecdxt(j);
         }
      }
   }
}

real_t DiffusionIntegrator::ComputeFluxEnergy
( const FiniteElement &fluxelem, ElementTransformation &Trans,
  Vector &flux, Vector* d_energy)
{
   int nd = fluxelem.GetDof();
   dim = fluxelem.GetDim();
   int spaceDim = Trans.GetSpaceDim();

#ifdef MFEM_THREAD_SAFE
   DenseMatrix M;
   Vector D(VQ ? VQ->GetVDim() : 0);
#else
   D.SetSize(VQ ? VQ->GetVDim() : 0);
#endif

   shape.SetSize(nd);
   pointflux.SetSize(spaceDim);
   if (d_energy) { vec.SetSize(spaceDim); }
   if (MQ) { M.SetSize(spaceDim); }

   int order = 2 * fluxelem.GetOrder(); // <--
   const IntegrationRule *ir = &IntRules.Get(fluxelem.GetGeomType(), order);

   real_t energy = 0.0;
   if (d_energy) { *d_energy = 0.0; }

   for (int i = 0; i < ir->GetNPoints(); i++)
   {
      const IntegrationPoint &ip = ir->IntPoint(i);
      fluxelem.CalcShape(ip, shape);

      pointflux = 0.0;
      for (int k = 0; k < spaceDim; k++)
      {
         for (int j = 0; j < nd; j++)
         {
            pointflux(k) += flux(k*nd+j)*shape(j);
         }
      }

      Trans.SetIntPoint(&ip);
      real_t w = Trans.Weight() * ip.weight;

      if (MQ)
      {
         MQ->Eval(M, Trans, ip);
         energy += w * M.InnerProduct(pointflux, pointflux);
      }
      else if (VQ)
      {
         VQ->Eval(D, Trans, ip);
         D *= pointflux;
         energy += w * (D * pointflux);
      }
      else
      {
         real_t e = (pointflux * pointflux);
         if (Q) { e *= Q->Eval(Trans, ip); }
         energy += w * e;
      }

      if (d_energy)
      {
         // transform pointflux to the ref. domain and integrate the components
         Trans.Jacobian().MultTranspose(pointflux, vec);
         for (int k = 0; k < dim; k++)
         {
            (*d_energy)[k] += w * vec[k] * vec[k];
         }
         // TODO: Q, VQ, MQ
      }
   }

   return energy;
}

const IntegrationRule &DiffusionIntegrator::GetRule(
   const FiniteElement &trial_fe, const FiniteElement &test_fe)
{
   int order;
   if (trial_fe.Space() == FunctionSpace::Pk)
   {
      order = trial_fe.GetOrder() + test_fe.GetOrder() - 2;
   }
   else
   {
      // order = 2*el.GetOrder() - 2;  // <-- this seems to work fine too
      order = trial_fe.GetOrder() + test_fe.GetOrder() + trial_fe.GetDim() - 1;
   }

   if (trial_fe.Space() == FunctionSpace::rQk)
   {
      return RefinedIntRules.Get(trial_fe.GetGeomType(), order);
   }
   return IntRules.Get(trial_fe.GetGeomType(), order);
}


void MassIntegrator::AssembleElementMatrix
( const FiniteElement &el, ElementTransformation &Trans,
  DenseMatrix &elmat )
{
   int nd = el.GetDof();
   // int dim = el.GetDim();
   real_t w;

#ifdef MFEM_THREAD_SAFE
   Vector shape;
#endif
   elmat.SetSize(nd);
   shape.SetSize(nd);

   const IntegrationRule *ir = IntRule ? IntRule : &GetRule(el, el, Trans);

   elmat = 0.0;
   for (int i = 0; i < ir->GetNPoints(); i++)
   {
      const IntegrationPoint &ip = ir->IntPoint(i);
      Trans.SetIntPoint (&ip);

      el.CalcPhysShape(Trans, shape);

      w = Trans.Weight() * ip.weight;
      if (Q)
      {
         w *= Q -> Eval(Trans, ip);
      }

      AddMult_a_VVt(w, shape, elmat);
   }
}

void MassIntegrator::AssembleElementMatrix2(
   const FiniteElement &trial_fe, const FiniteElement &test_fe,
   ElementTransformation &Trans, DenseMatrix &elmat)
{
   int tr_nd = trial_fe.GetDof();
   int te_nd = test_fe.GetDof();
   real_t w;

#ifdef MFEM_THREAD_SAFE
   Vector shape, te_shape;
#endif
   elmat.SetSize(te_nd, tr_nd);
   shape.SetSize(tr_nd);
   te_shape.SetSize(te_nd);

   const IntegrationRule *ir = IntRule ? IntRule :
                               &GetRule(trial_fe, test_fe, Trans);

   elmat = 0.0;
   for (int i = 0; i < ir->GetNPoints(); i++)
   {
      const IntegrationPoint &ip = ir->IntPoint(i);
      Trans.SetIntPoint (&ip);

      trial_fe.CalcPhysShape(Trans, shape);
      test_fe.CalcPhysShape(Trans, te_shape);

      w = Trans.Weight() * ip.weight;
      if (Q)
      {
         w *= Q -> Eval(Trans, ip);
      }

      te_shape *= w;
      AddMultVWt(te_shape, shape, elmat);
   }
}

const IntegrationRule &MassIntegrator::GetRule(const FiniteElement &trial_fe,
                                               const FiniteElement &test_fe,
                                               ElementTransformation &Trans)
{
   // int order = trial_fe.GetOrder() + test_fe.GetOrder();
   const int order = trial_fe.GetOrder() + test_fe.GetOrder() + Trans.OrderW();

   if (trial_fe.Space() == FunctionSpace::rQk)
   {
      return RefinedIntRules.Get(trial_fe.GetGeomType(), order);
   }
   return IntRules.Get(trial_fe.GetGeomType(), order);
}


void BoundaryMassIntegrator::AssembleFaceMatrix(
   const FiniteElement &el1, const FiniteElement &el2,
   FaceElementTransformations &Trans, DenseMatrix &elmat)
{
   MFEM_ASSERT(Trans.Elem2No < 0,
               "support for interior faces is not implemented");

   int nd1 = el1.GetDof();
   real_t w;

#ifdef MFEM_THREAD_SAFE
   Vector shape;
#endif
   elmat.SetSize(nd1);
   shape.SetSize(nd1);

   const IntegrationRule *ir = IntRule;
   if (ir == NULL)
   {
      int order = 2 * el1.GetOrder();

      ir = &IntRules.Get(Trans.GetGeometryType(), order);
   }

   elmat = 0.0;
   for (int i = 0; i < ir->GetNPoints(); i++)
   {
      const IntegrationPoint &ip = ir->IntPoint(i);

      // Set the integration point in the face and the neighboring element
      Trans.SetAllIntPoints(&ip);

      // Access the neighboring element's integration point
      const IntegrationPoint &eip = Trans.GetElement1IntPoint();
      el1.CalcShape(eip, shape);

      w = Trans.Weight() * ip.weight;
      if (Q)
      {
         w *= Q -> Eval(Trans, ip);
      }

      AddMult_a_VVt(w, shape, elmat);
   }
}

void ConvectionIntegrator::AssembleElementMatrix(
   const FiniteElement &el, ElementTransformation &Trans, DenseMatrix &elmat)
{
   int nd = el.GetDof();
   dim = el.GetDim();

#ifdef MFEM_THREAD_SAFE
   DenseMatrix dshape, adjJ, Q_ir;
   Vector shape, vec2, BdFidxT;
#endif
   elmat.SetSize(nd);
   dshape.SetSize(nd,dim);
   adjJ.SetSize(dim);
   shape.SetSize(nd);
   vec2.SetSize(dim);
   BdFidxT.SetSize(nd);

   Vector vec1;

   const IntegrationRule *ir = IntRule;
   if (ir == NULL)
   {
      int order = Trans.OrderGrad(&el) + Trans.Order() + el.GetOrder();
      ir = &IntRules.Get(el.GetGeomType(), order);
   }

   Q->Eval(Q_ir, Trans, *ir);

   elmat = 0.0;
   for (int i = 0; i < ir->GetNPoints(); i++)
   {
      const IntegrationPoint &ip = ir->IntPoint(i);
      el.CalcDShape(ip, dshape);
      el.CalcShape(ip, shape);

      Trans.SetIntPoint(&ip);
      CalcAdjugate(Trans.Jacobian(), adjJ);
      Q_ir.GetColumnReference(i, vec1);
      vec1 *= alpha * ip.weight;

      adjJ.Mult(vec1, vec2);
      dshape.Mult(vec2, BdFidxT);

      AddMultVWt(shape, BdFidxT, elmat);
   }
}


void GroupConvectionIntegrator::AssembleElementMatrix(
   const FiniteElement &el, ElementTransformation &Trans, DenseMatrix &elmat)
{
   int nd = el.GetDof();
   int dim = el.GetDim();

   elmat.SetSize(nd);
   dshape.SetSize(nd,dim);
   adjJ.SetSize(dim);
   shape.SetSize(nd);
   grad.SetSize(nd,dim);

   const IntegrationRule *ir = IntRule;
   if (ir == NULL)
   {
      int order = Trans.OrderGrad(&el) + el.GetOrder();
      ir = &IntRules.Get(el.GetGeomType(), order);
   }

   Q->Eval(Q_nodal, Trans, el.GetNodes()); // sets the size of Q_nodal

   elmat = 0.0;
   for (int i = 0; i < ir->GetNPoints(); i++)
   {
      const IntegrationPoint &ip = ir->IntPoint(i);
      el.CalcDShape(ip, dshape);
      el.CalcShape(ip, shape);

      Trans.SetIntPoint(&ip);
      CalcAdjugate(Trans.Jacobian(), adjJ);

      Mult(dshape, adjJ, grad);

      real_t w = alpha * ip.weight;

      // elmat(k,l) += \sum_s w*shape(k)*Q_nodal(s,k)*grad(l,s)
      for (int k = 0; k < nd; k++)
      {
         real_t wsk = w*shape(k);
         for (int l = 0; l < nd; l++)
         {
            real_t a = 0.0;
            for (int s = 0; s < dim; s++)
            {
               a += Q_nodal(s,k)*grad(l,s);
            }
            elmat(k,l) += wsk*a;
         }
      }
   }
}

const IntegrationRule &ConvectionIntegrator::GetRule(
   const FiniteElement &trial_fe, const FiniteElement &test_fe,
   ElementTransformation &Trans)
{
   int order = Trans.OrderGrad(&trial_fe) + Trans.Order() + test_fe.GetOrder();

   return IntRules.Get(trial_fe.GetGeomType(), order);
}

const IntegrationRule &ConvectionIntegrator::GetRule(
   const FiniteElement &el, ElementTransformation &Trans)
{
   return GetRule(el,el,Trans);
}

void VectorMassIntegrator::AssembleElementMatrix
( const FiniteElement &el, ElementTransformation &Trans,
  DenseMatrix &elmat )
{
   int nd = el.GetDof();
   int spaceDim = Trans.GetSpaceDim();

   real_t norm;

   // If vdim is not set, set it to the space dimension
   vdim = (vdim == -1) ? spaceDim : vdim;

   elmat.SetSize(nd*vdim);
   shape.SetSize(nd);
   partelmat.SetSize(nd);
   if (VQ)
   {
      vec.SetSize(vdim);
   }
   else if (MQ)
   {
      mcoeff.SetSize(vdim);
   }

   const IntegrationRule *ir = IntRule;
   if (ir == NULL)
   {
      int order = 2 * el.GetOrder() + Trans.OrderW() + Q_order;

      if (el.Space() == FunctionSpace::rQk)
      {
         ir = &RefinedIntRules.Get(el.GetGeomType(), order);
      }
      else
      {
         ir = &IntRules.Get(el.GetGeomType(), order);
      }
   }

   elmat = 0.0;
   for (int s = 0; s < ir->GetNPoints(); s++)
   {
      const IntegrationPoint &ip = ir->IntPoint(s);
      el.CalcShape(ip, shape);

      Trans.SetIntPoint (&ip);
      norm = ip.weight * Trans.Weight();

      MultVVt(shape, partelmat);

      if (VQ)
      {
         VQ->Eval(vec, Trans, ip);
         for (int k = 0; k < vdim; k++)
         {
            elmat.AddMatrix(norm*vec(k), partelmat, nd*k, nd*k);
         }
      }
      else if (MQ)
      {
         MQ->Eval(mcoeff, Trans, ip);
         for (int i = 0; i < vdim; i++)
            for (int j = 0; j < vdim; j++)
            {
               elmat.AddMatrix(norm*mcoeff(i,j), partelmat, nd*i, nd*j);
            }
      }
      else
      {
         if (Q)
         {
            norm *= Q->Eval(Trans, ip);
         }
         partelmat *= norm;
         for (int k = 0; k < vdim; k++)
         {
            elmat.AddMatrix(partelmat, nd*k, nd*k);
         }
      }
   }
}

void VectorMassIntegrator::AssembleElementMatrix2(
   const FiniteElement &trial_fe, const FiniteElement &test_fe,
   ElementTransformation &Trans, DenseMatrix &elmat)
{
   int tr_nd = trial_fe.GetDof();
   int te_nd = test_fe.GetDof();

   real_t norm;

   // If vdim is not set, set it to the space dimension
   vdim = (vdim == -1) ? Trans.GetSpaceDim() : vdim;

   elmat.SetSize(te_nd*vdim, tr_nd*vdim);
   shape.SetSize(tr_nd);
   te_shape.SetSize(te_nd);
   partelmat.SetSize(te_nd, tr_nd);
   if (VQ)
   {
      vec.SetSize(vdim);
   }
   else if (MQ)
   {
      mcoeff.SetSize(vdim);
   }

   const IntegrationRule *ir = IntRule;
   if (ir == NULL)
   {
      int order = (trial_fe.GetOrder() + test_fe.GetOrder() +
                   Trans.OrderW() + Q_order);

      if (trial_fe.Space() == FunctionSpace::rQk)
      {
         ir = &RefinedIntRules.Get(trial_fe.GetGeomType(), order);
      }
      else
      {
         ir = &IntRules.Get(trial_fe.GetGeomType(), order);
      }
   }

   elmat = 0.0;
   for (int s = 0; s < ir->GetNPoints(); s++)
   {
      const IntegrationPoint &ip = ir->IntPoint(s);
      trial_fe.CalcShape(ip, shape);
      test_fe.CalcShape(ip, te_shape);

      Trans.SetIntPoint(&ip);
      norm = ip.weight * Trans.Weight();

      MultVWt(te_shape, shape, partelmat);

      if (VQ)
      {
         VQ->Eval(vec, Trans, ip);
         for (int k = 0; k < vdim; k++)
         {
            elmat.AddMatrix(norm*vec(k), partelmat, te_nd*k, tr_nd*k);
         }
      }
      else if (MQ)
      {
         MQ->Eval(mcoeff, Trans, ip);
         for (int i = 0; i < vdim; i++)
            for (int j = 0; j < vdim; j++)
            {
               elmat.AddMatrix(norm*mcoeff(i,j), partelmat, te_nd*i, tr_nd*j);
            }
      }
      else
      {
         if (Q)
         {
            norm *= Q->Eval(Trans, ip);
         }
         partelmat *= norm;
         for (int k = 0; k < vdim; k++)
         {
            elmat.AddMatrix(partelmat, te_nd*k, tr_nd*k);
         }
      }
   }
}

void VectorFEDivergenceIntegrator::AssembleElementMatrix2(
   const FiniteElement &trial_fe, const FiniteElement &test_fe,
   ElementTransformation &Trans, DenseMatrix &elmat)
{
   int trial_nd = trial_fe.GetDof(), test_nd = test_fe.GetDof(), i;

#ifdef MFEM_THREAD_SAFE
   Vector divshape(trial_nd), shape(test_nd);
#else
   divshape.SetSize(trial_nd);
   shape.SetSize(test_nd);
#endif

   elmat.SetSize(test_nd, trial_nd);

   const IntegrationRule *ir = IntRule;
   if (ir == NULL)
   {
      int order = trial_fe.GetOrder() + test_fe.GetOrder() - 1; // <--
      ir = &IntRules.Get(trial_fe.GetGeomType(), order);
   }

   elmat = 0.0;
   for (i = 0; i < ir->GetNPoints(); i++)
   {
      const IntegrationPoint &ip = ir->IntPoint(i);
      trial_fe.CalcDivShape(ip, divshape);
      Trans.SetIntPoint(&ip);
      test_fe.CalcPhysShape(Trans, shape);
      real_t w = ip.weight;
      if (Q)
      {
         Trans.SetIntPoint(&ip);
         w *= Q->Eval(Trans, ip);
      }
      shape *= w;
      AddMultVWt(shape, divshape, elmat);
   }
}

void VectorFEWeakDivergenceIntegrator::AssembleElementMatrix2(
   const FiniteElement &trial_fe, const FiniteElement &test_fe,
   ElementTransformation &Trans, DenseMatrix &elmat)
{
   int trial_nd = trial_fe.GetDof(), test_nd = test_fe.GetDof(), i;
   int dim = trial_fe.GetDim();

   MFEM_ASSERT(test_fe.GetRangeType() == mfem::FiniteElement::SCALAR &&
               test_fe.GetMapType()   == mfem::FiniteElement::VALUE &&
               trial_fe.GetMapType()  == mfem::FiniteElement::H_CURL,
               "Trial space must be H(Curl) and test space must be H_1");

#ifdef MFEM_THREAD_SAFE
   DenseMatrix dshape(test_nd, dim);
   DenseMatrix dshapedxt(test_nd, dim);
   DenseMatrix vshape(trial_nd, dim);
   DenseMatrix invdfdx(dim);
#else
   dshape.SetSize(test_nd, dim);
   dshapedxt.SetSize(test_nd, dim);
   vshape.SetSize(trial_nd, dim);
   invdfdx.SetSize(dim);
#endif

   elmat.SetSize(test_nd, trial_nd);

   const IntegrationRule *ir = IntRule;
   if (ir == NULL)
   {
      // The integrand on the reference element is:
      //    -( Q/det(J) ) u_hat^T adj(J) adj(J)^T grad_hat(v_hat).
      //
      // For Trans in (P_k)^d, v_hat in P_l, u_hat in ND_m, and dim=sdim=d>=1
      // - J_{ij} is in P_{k-1}, so adj(J)_{ij} is in P_{(d-1)*(k-1)}
      // - so adj(J)^T grad_hat(v_hat) is in (P_{(d-1)*(k-1)+(l-1)})^d
      // - u_hat is in (P_m)^d
      // - adj(J)^T u_hat is in (P_{(d-1)*(k-1)+m})^d
      // - and u_hat^T adj(J) adj(J)^T grad_hat(v_hat) is in P_n with
      //   n = 2*(d-1)*(k-1)+(l-1)+m
      //
      // For Trans in (Q_k)^d, v_hat in Q_l, u_hat in ND_m, and dim=sdim=d>1
      // - J_{i*}, J's i-th row, is in ( Q_{k-1,k,k}, Q_{k,k-1,k}, Q_{k,k,k-1} )
      // - adj(J)_{*j} is in ( Q_{s,s-1,s-1}, Q_{s-1,s,s-1}, Q_{s-1,s-1,s} )
      //   with s = (d-1)*k
      // - adj(J)^T grad_hat(v_hat) is in Q_{(d-1)*k+(l-1)}
      // - u_hat is in ( Q_{m-1,m,m}, Q_{m,m-1,m}, Q_{m,m,m-1} )
      // - adj(J)^T u_hat is in Q_{(d-1)*k+(m-1)}
      // - and u_hat^T adj(J) adj(J)^T grad_hat(v_hat) is in Q_n with
      //   n = 2*(d-1)*k+(l-1)+(m-1)
      //
      // In the next formula we use the expressions for n with k=1, which means
      // that the term Q/det(J) is disregarded:
      int ir_order = (trial_fe.Space() == FunctionSpace::Pk) ?
                     (trial_fe.GetOrder() + test_fe.GetOrder() - 1) :
                     (trial_fe.GetOrder() + test_fe.GetOrder() + 2*(dim-2));
      ir = &IntRules.Get(trial_fe.GetGeomType(), ir_order);
   }

   elmat = 0.0;
   for (i = 0; i < ir->GetNPoints(); i++)
   {
      const IntegrationPoint &ip = ir->IntPoint(i);
      test_fe.CalcDShape(ip, dshape);

      Trans.SetIntPoint(&ip);
      CalcAdjugate(Trans.Jacobian(), invdfdx);
      Mult(dshape, invdfdx, dshapedxt);

      trial_fe.CalcVShape(Trans, vshape);

      real_t w = ip.weight;

      if (Q)
      {
         w *= Q->Eval(Trans, ip);
      }
      dshapedxt *= -w;

      AddMultABt(dshapedxt, vshape, elmat);
   }
}

void VectorFECurlIntegrator::AssembleElementMatrix2(
   const FiniteElement &trial_fe, const FiniteElement &test_fe,
   ElementTransformation &Trans, DenseMatrix &elmat)
{
   int trial_nd = trial_fe.GetDof(), test_nd = test_fe.GetDof(), i;
   int dim = trial_fe.GetDim();
   int dimc = (dim == 3) ? 3 : 1;

   MFEM_ASSERT(trial_fe.GetMapType() == mfem::FiniteElement::H_CURL ||
               test_fe.GetMapType() == mfem::FiniteElement::H_CURL,
               "At least one of the finite elements must be in H(Curl)");

   int curl_nd, vec_nd;
   if ( trial_fe.GetMapType() == mfem::FiniteElement::H_CURL )
   {
      curl_nd = trial_nd;
      vec_nd  = test_nd;
   }
   else
   {
      curl_nd = test_nd;
      vec_nd  = trial_nd;
   }

#ifdef MFEM_THREAD_SAFE
   DenseMatrix curlshapeTrial(curl_nd, dimc);
   DenseMatrix curlshapeTrial_dFT(curl_nd, dimc);
   DenseMatrix vshapeTest(vec_nd, dimc);
#else
   curlshapeTrial.SetSize(curl_nd, dimc);
   curlshapeTrial_dFT.SetSize(curl_nd, dimc);
   vshapeTest.SetSize(vec_nd, dimc);
#endif
   Vector shapeTest(vshapeTest.GetData(), vec_nd);

   elmat.SetSize(test_nd, trial_nd);

   const IntegrationRule *ir = IntRule;
   if (ir == NULL)
   {
      int order = trial_fe.GetOrder() + test_fe.GetOrder() - 1; // <--
      ir = &IntRules.Get(trial_fe.GetGeomType(), order);
   }

   elmat = 0.0;
   for (i = 0; i < ir->GetNPoints(); i++)
   {
      const IntegrationPoint &ip = ir->IntPoint(i);

      Trans.SetIntPoint(&ip);
      if (dim == 3)
      {
         if ( trial_fe.GetMapType() == mfem::FiniteElement::H_CURL )
         {
            trial_fe.CalcCurlShape(ip, curlshapeTrial);
            test_fe.CalcVShape(Trans, vshapeTest);
         }
         else
         {
            test_fe.CalcCurlShape(ip, curlshapeTrial);
            trial_fe.CalcVShape(Trans, vshapeTest);
         }
         MultABt(curlshapeTrial, Trans.Jacobian(), curlshapeTrial_dFT);
      }
      else
      {
         if ( trial_fe.GetMapType() == mfem::FiniteElement::H_CURL )
         {
            trial_fe.CalcCurlShape(ip, curlshapeTrial_dFT);
            test_fe.CalcShape(ip, shapeTest);
         }
         else
         {
            test_fe.CalcCurlShape(ip, curlshapeTrial_dFT);
            trial_fe.CalcShape(ip, shapeTest);
         }
      }

      real_t w = ip.weight;

      if (Q)
      {
         w *= Q->Eval(Trans, ip);
      }
      // Note: shapeTest points to the same data as vshapeTest
      vshapeTest *= w;
      if ( trial_fe.GetMapType() == mfem::FiniteElement::H_CURL )
      {
         AddMultABt(vshapeTest, curlshapeTrial_dFT, elmat);
      }
      else
      {
         AddMultABt(curlshapeTrial_dFT, vshapeTest, elmat);
      }
   }
}

void VectorFEBoundaryFluxIntegrator::AssembleElementMatrix(
   const FiniteElement &el, ElementTransformation &Tr,
   DenseMatrix &elmat)
{
   int nd = el.GetDof();
   real_t w;

#ifdef MFEM_THREAD_SAFE
   Vector shape;
#endif
   elmat.SetSize(nd);
   shape.SetSize(nd);

   const IntegrationRule *ir = IntRule;
   if (ir == NULL)
   {
      int intorder = 2*el.GetOrder() + Tr.OrderW();  // <----------
      ir = &IntRules.Get(el.GetGeomType(), intorder);
   }

   elmat = 0.0;
   for (int i = 0; i < ir->GetNPoints(); i++)
   {
      const IntegrationPoint &ip = ir->IntPoint(i);
      el.CalcShape(ip, shape);

      Tr.SetIntPoint (&ip);
      w = ip.weight / Tr.Weight();

      if (Q)
      {
         w *= Q->Eval(Tr, ip);
      }

      AddMult_a_VVt(w, shape, elmat);
   }
}

void VectorFEBoundaryFluxIntegrator::AssembleElementMatrix2(
   const FiniteElement &trial_fe,
   const FiniteElement &test_fe,
   ElementTransformation &Tr,
   DenseMatrix &elmat)
{
   int tr_nd = trial_fe.GetDof();
   int te_nd = test_fe.GetDof();
   real_t w;

#ifdef MFEM_THREAD_SAFE
   Vector shape, te_shape;
#endif
   elmat.SetSize(te_nd, tr_nd);
   shape.SetSize(tr_nd);
   te_shape.SetSize(te_nd);

   const IntegrationRule *ir = IntRule;
   if (ir == NULL)
   {
      int order = trial_fe.GetOrder() + test_fe.GetOrder() + Tr.OrderW();

      ir = &IntRules.Get(trial_fe.GetGeomType(), order);
   }

   elmat = 0.0;
   for (int i = 0; i < ir->GetNPoints(); i++)
   {
      const IntegrationPoint &ip = ir->IntPoint(i);
      trial_fe.CalcShape(ip, shape);
      test_fe.CalcShape(ip, te_shape);

      Tr.SetIntPoint (&ip);
      w = ip.weight / Tr.Weight();

      if (Q)
      {
         w *= Q->Eval(Tr, ip);
      }

      te_shape *= w;
      AddMultVWt(te_shape, shape, elmat);
   }
}

void DerivativeIntegrator::AssembleElementMatrix2 (
   const FiniteElement &trial_fe,
   const FiniteElement &test_fe,
   ElementTransformation &Trans,
   DenseMatrix &elmat)
{
   int dim = trial_fe.GetDim();
   int trial_nd = trial_fe.GetDof();
   int test_nd = test_fe.GetDof();
   int spaceDim = Trans.GetSpaceDim();

   int i, l;
   real_t det;

   elmat.SetSize (test_nd,trial_nd);
   dshape.SetSize (trial_nd,dim);
   dshapedxt.SetSize(trial_nd, spaceDim);
   dshapedxi.SetSize(trial_nd);
   invdfdx.SetSize(dim, spaceDim);
   shape.SetSize (test_nd);

   const IntegrationRule *ir = IntRule;
   if (ir == NULL)
   {
      int order;
      if (trial_fe.Space() == FunctionSpace::Pk)
      {
         order = trial_fe.GetOrder() + test_fe.GetOrder() - 1;
      }
      else
      {
         order = trial_fe.GetOrder() + test_fe.GetOrder() + dim;
      }

      if (trial_fe.Space() == FunctionSpace::rQk)
      {
         ir = &RefinedIntRules.Get(trial_fe.GetGeomType(), order);
      }
      else
      {
         ir = &IntRules.Get(trial_fe.GetGeomType(), order);
      }
   }

   elmat = 0.0;
   for (i = 0; i < ir->GetNPoints(); i++)
   {
      const IntegrationPoint &ip = ir->IntPoint(i);

      trial_fe.CalcDShape(ip, dshape);

      Trans.SetIntPoint (&ip);
      CalcInverse (Trans.Jacobian(), invdfdx);
      det = Trans.Weight();
      Mult (dshape, invdfdx, dshapedxt);

      test_fe.CalcShape(ip, shape);

      for (l = 0; l < trial_nd; l++)
      {
         dshapedxi(l) = dshapedxt(l,xi);
      }

      shape *= Q->Eval(Trans,ip) * det * ip.weight;
      AddMultVWt (shape, dshapedxi, elmat);
   }
}

void CurlCurlIntegrator::AssembleElementMatrix
( const FiniteElement &el, ElementTransformation &Trans,
  DenseMatrix &elmat )
{
   int nd = el.GetDof();
   dim = el.GetDim();
   int dimc = el.GetCurlDim();
   real_t w;

#ifdef MFEM_THREAD_SAFE
   Vector D;
   DenseMatrix curlshape(nd,dimc), curlshape_dFt(nd,dimc), M;
#else
   curlshape.SetSize(nd,dimc);
   curlshape_dFt.SetSize(nd,dimc);
#endif
   elmat.SetSize(nd);
   if (MQ) { M.SetSize(dimc); }
   if (DQ) { D.SetSize(dimc); }

   const IntegrationRule *ir = IntRule;
   if (ir == NULL)
   {
      int order;
      if (el.Space() == FunctionSpace::Pk)
      {
         order = 2*el.GetOrder() - 2;
      }
      else
      {
         order = 2*el.GetOrder();
      }

      ir = &IntRules.Get(el.GetGeomType(), order);
   }

   elmat = 0.0;
   for (int i = 0; i < ir->GetNPoints(); i++)
   {
      const IntegrationPoint &ip = ir->IntPoint(i);

      Trans.SetIntPoint (&ip);

      w = ip.weight * Trans.Weight();
      el.CalcPhysCurlShape(Trans, curlshape_dFt);

      if (MQ)
      {
         MQ->Eval(M, Trans, ip);
         M *= w;
         Mult(curlshape_dFt, M, curlshape);
         AddMultABt(curlshape, curlshape_dFt, elmat);
      }
      else if (DQ)
      {
         DQ->Eval(D, Trans, ip);
         D *= w;
         AddMultADAt(curlshape_dFt, D, elmat);
      }
      else if (Q)
      {
         w *= Q->Eval(Trans, ip);
         AddMult_a_AAt(w, curlshape_dFt, elmat);
      }
      else
      {
         AddMult_a_AAt(w, curlshape_dFt, elmat);
      }
   }
}

void CurlCurlIntegrator::AssembleElementMatrix2(const FiniteElement &trial_fe,
                                                const FiniteElement &test_fe,
                                                ElementTransformation &Trans,
                                                DenseMatrix &elmat)
{
   int tr_nd = trial_fe.GetDof();
   int te_nd = test_fe.GetDof();
   dim = trial_fe.GetDim();
   int dimc = trial_fe.GetCurlDim();
   real_t w;

#ifdef MFEM_THREAD_SAFE
   Vector D;
   DenseMatrix curlshape(tr_nd,dimc), curlshape_dFt(tr_nd,dimc), M;
   DenseMatrix te_curlshape(te_nd,dimc), te_curlshape_dFt(te_nd,dimc);
#else
   curlshape.SetSize(tr_nd,dimc);
   curlshape_dFt.SetSize(tr_nd,dimc);
   te_curlshape.SetSize(te_nd,dimc);
   te_curlshape_dFt.SetSize(te_nd,dimc);
#endif
   elmat.SetSize(te_nd, tr_nd);

   if (MQ) { M.SetSize(dimc); }
   if (DQ) { D.SetSize(dimc); }

   const IntegrationRule *ir = IntRule;
   if (ir == NULL)
   {
      int order;
      if (trial_fe.Space() == FunctionSpace::Pk)
      {
         order = test_fe.GetOrder() + trial_fe.GetOrder() - 2;
      }
      else
      {
         order = test_fe.GetOrder() + trial_fe.GetOrder() + trial_fe.GetDim() - 1;
      }
      ir = &IntRules.Get(trial_fe.GetGeomType(), order);
   }

   elmat = 0.0;
   for (int i = 0; i < ir->GetNPoints(); i++)
   {
      const IntegrationPoint &ip = ir->IntPoint(i);

      Trans.SetIntPoint(&ip);

      w = ip.weight * Trans.Weight();
      trial_fe.CalcPhysCurlShape(Trans, curlshape_dFt);
      test_fe.CalcPhysCurlShape(Trans, te_curlshape_dFt);

      if (MQ)
      {
         MQ->Eval(M, Trans, ip);
         M *= w;
         Mult(te_curlshape_dFt, M, te_curlshape);
         AddMultABt(te_curlshape, curlshape_dFt, elmat);
      }
      else if (DQ)
      {
         DQ->Eval(D, Trans, ip);
         D *= w;
         AddMultADBt(te_curlshape_dFt,D,curlshape_dFt,elmat);
      }
      else
      {
         if (Q)
         {
            w *= Q->Eval(Trans, ip);
         }
         curlshape_dFt *= w;
         AddMultABt(te_curlshape_dFt, curlshape_dFt, elmat);
      }
   }
}

void CurlCurlIntegrator
::ComputeElementFlux(const FiniteElement &el, ElementTransformation &Trans,
                     Vector &u, const FiniteElement &fluxelem, Vector &flux,
                     bool with_coef, const IntegrationRule *ir)
{
#ifdef MFEM_THREAD_SAFE
   DenseMatrix projcurl;
#endif

   MFEM_VERIFY(ir == NULL, "Integration rule (ir) must be NULL")

   fluxelem.ProjectCurl(el, Trans, projcurl);

   flux.SetSize(projcurl.Height());
   projcurl.Mult(u, flux);

   // TODO: Q, wcoef?
}

real_t CurlCurlIntegrator::ComputeFluxEnergy(const FiniteElement &fluxelem,
                                             ElementTransformation &Trans,
                                             Vector &flux, Vector *d_energy)
{
   int nd = fluxelem.GetDof();
   dim = fluxelem.GetDim();

#ifdef MFEM_THREAD_SAFE
   DenseMatrix vshape;
#endif
   vshape.SetSize(nd, dim);
   pointflux.SetSize(dim);
   if (d_energy) { vec.SetSize(dim); }

   int order = 2 * fluxelem.GetOrder(); // <--
   const IntegrationRule &ir = IntRules.Get(fluxelem.GetGeomType(), order);

   real_t energy = 0.0;
   if (d_energy) { *d_energy = 0.0; }

   Vector* pfluxes = NULL;
   if (d_energy)
   {
      pfluxes = new Vector[ir.GetNPoints()];
   }

   for (int i = 0; i < ir.GetNPoints(); i++)
   {
      const IntegrationPoint &ip = ir.IntPoint(i);
      Trans.SetIntPoint(&ip);

      fluxelem.CalcVShape(Trans, vshape);
      // fluxelem.CalcVShape(ip, vshape);
      vshape.MultTranspose(flux, pointflux);

      real_t w = Trans.Weight() * ip.weight;

      real_t e = w * (pointflux * pointflux);

      if (Q)
      {
         // TODO
      }

      energy += e;

#if ANISO_EXPERIMENTAL
      if (d_energy)
      {
         pfluxes[i].SetSize(dim);
         Trans.Jacobian().MultTranspose(pointflux, pfluxes[i]);

         /*
           DenseMatrix Jadj(dim, dim);
           CalcAdjugate(Trans.Jacobian(), Jadj);
           pfluxes[i].SetSize(dim);
           Jadj.Mult(pointflux, pfluxes[i]);
         */

         // pfluxes[i] = pointflux;
      }
#endif
   }

   if (d_energy)
   {
#if ANISO_EXPERIMENTAL
      *d_energy = 0.0;
      Vector tmp;

      int n = (int) round(pow(ir.GetNPoints(), 1.0/3.0));
      MFEM_ASSERT(n*n*n == ir.GetNPoints(), "");

      // hack: get total variation of 'pointflux' in the x,y,z directions
      for (int k = 0; k < n; k++)
         for (int l = 0; l < n; l++)
            for (int m = 0; m < n; m++)
            {
               Vector &vec = pfluxes[(k*n + l)*n + m];
               if (m > 0)
               {
                  tmp = vec; tmp -= pfluxes[(k*n + l)*n + (m-1)];
                  (*d_energy)[0] += (tmp * tmp);
               }
               if (l > 0)
               {
                  tmp = vec; tmp -= pfluxes[(k*n + (l-1))*n + m];
                  (*d_energy)[1] += (tmp * tmp);
               }
               if (k > 0)
               {
                  tmp = vec; tmp -= pfluxes[((k-1)*n + l)*n + m];
                  (*d_energy)[2] += (tmp * tmp);
               }
            }
#else
      *d_energy = 1.0;
#endif

      delete [] pfluxes;
   }

   return energy;
}

void VectorCurlCurlIntegrator::AssembleElementMatrix(
   const FiniteElement &el, ElementTransformation &Trans, DenseMatrix &elmat)
{
   int dim = el.GetDim();
   int dof = el.GetDof();
   int cld = (dim*(dim-1))/2;

#ifdef MFEM_THREAD_SAFE
   DenseMatrix dshape_hat(dof, dim), dshape(dof, dim);
   DenseMatrix curlshape(dim*dof, cld), Jadj(dim);
#else
   dshape_hat.SetSize(dof, dim);
   dshape.SetSize(dof, dim);
   curlshape.SetSize(dim*dof, cld);
   Jadj.SetSize(dim);
#endif

   const IntegrationRule *ir = IntRule;
   if (ir == NULL)
   {
      // use the same integration rule as diffusion
      int order = 2 * Trans.OrderGrad(&el);
      ir = &IntRules.Get(el.GetGeomType(), order);
   }

   elmat.SetSize(dof*dim);
   elmat = 0.0;
   for (int i = 0; i < ir->GetNPoints(); i++)
   {
      const IntegrationPoint &ip = ir->IntPoint(i);
      el.CalcDShape(ip, dshape_hat);

      Trans.SetIntPoint(&ip);
      CalcAdjugate(Trans.Jacobian(), Jadj);
      real_t w = ip.weight / Trans.Weight();

      Mult(dshape_hat, Jadj, dshape);
      dshape.GradToCurl(curlshape);

      if (Q)
      {
         w *= Q->Eval(Trans, ip);
      }

      AddMult_a_AAt(w, curlshape, elmat);
   }
}

real_t VectorCurlCurlIntegrator::GetElementEnergy(
   const FiniteElement &el, ElementTransformation &Tr, const Vector &elfun)
{
   int dim = el.GetDim();
   int dof = el.GetDof();

#ifdef MFEM_THREAD_SAFE
   DenseMatrix dshape_hat(dof, dim), Jadj(dim), grad_hat(dim), grad(dim);
#else
   dshape_hat.SetSize(dof, dim);

   Jadj.SetSize(dim);
   grad_hat.SetSize(dim);
   grad.SetSize(dim);
#endif
   DenseMatrix elfun_mat(elfun.GetData(), dof, dim);

   const IntegrationRule *ir = IntRule;
   if (ir == NULL)
   {
      // use the same integration rule as diffusion
      int order = 2 * Tr.OrderGrad(&el);
      ir = &IntRules.Get(el.GetGeomType(), order);
   }

   real_t energy = 0.;
   for (int i = 0; i < ir->GetNPoints(); i++)
   {
      const IntegrationPoint &ip = ir->IntPoint(i);
      el.CalcDShape(ip, dshape_hat);

      MultAtB(elfun_mat, dshape_hat, grad_hat);

      Tr.SetIntPoint(&ip);
      CalcAdjugate(Tr.Jacobian(), Jadj);
      real_t w = ip.weight / Tr.Weight();

      Mult(grad_hat, Jadj, grad);

      if (dim == 2)
      {
         real_t curl = grad(0,1) - grad(1,0);
         w *= curl * curl;
      }
      else
      {
         real_t curl_x = grad(2,1) - grad(1,2);
         real_t curl_y = grad(0,2) - grad(2,0);
         real_t curl_z = grad(1,0) - grad(0,1);
         w *= curl_x * curl_x + curl_y * curl_y + curl_z * curl_z;
      }

      if (Q)
      {
         w *= Q->Eval(Tr, ip);
      }

      energy += w;
   }

   elfun_mat.ClearExternalData();

   return 0.5 * energy;
}

void MixedCurlIntegrator::AssembleElementMatrix2(
   const FiniteElement &trial_fe, const FiniteElement &test_fe,
   ElementTransformation &Trans, DenseMatrix &elmat)
{
   int dim = trial_fe.GetDim();
   int trial_dof = trial_fe.GetDof();
   int test_dof = test_fe.GetDof();
   int dimc = (dim == 3) ? 3 : 1;

   MFEM_VERIFY(trial_fe.GetMapType() == mfem::FiniteElement::H_CURL ||
               (dim == 2 && trial_fe.GetMapType() == mfem::FiniteElement::VALUE),
               "Trial finite element must be either 2D/3D H(Curl) or 2D H1");
   MFEM_VERIFY(test_fe.GetMapType() == mfem::FiniteElement::VALUE ||
               test_fe.GetMapType() == mfem::FiniteElement::INTEGRAL,
               "Test finite element must be in H1/L2");

   bool spaceH1 = (trial_fe.GetMapType() == mfem::FiniteElement::VALUE);

   if (spaceH1)
   {
      dshape.SetSize(trial_dof,dim);
      curlshape.SetSize(trial_dof,dim);
      dimc = dim;
   }
   else
   {
      curlshape.SetSize(trial_dof,dimc);
      elmat_comp.SetSize(test_dof, trial_dof);
   }
   elmat.SetSize(dimc * test_dof, trial_dof);
   shape.SetSize(test_dof);
   elmat = 0.0;

   real_t c;
   Vector d_col;
   const IntegrationRule *ir = IntRule;

   if (ir == NULL)
   {
      int order = trial_fe.GetOrder() + test_fe.GetOrder() + Trans.OrderJ();
      ir = &IntRules.Get(trial_fe.GetGeomType(), order);
   }

   for (int i = 0; i < ir->GetNPoints(); i++)
   {
      const IntegrationPoint &ip = ir->IntPoint(i);
      Trans.SetIntPoint(&ip);
      if (spaceH1)
      {
         trial_fe.CalcPhysDShape(Trans, dshape);
         dshape.GradToVectorCurl2D(curlshape);
      }
      else
      {
         trial_fe.CalcPhysCurlShape(Trans, curlshape);
      }
      test_fe.CalcPhysShape(Trans, shape);
      c = ip.weight*Trans.Weight();
      if (Q)
      {
         c *= Q->Eval(Trans, ip);
      }
      shape *= c;

      for (int d = 0; d < dimc; ++d)
      {
         real_t * curldata = &(curlshape.GetData())[d*trial_dof];
         for (int jj = 0; jj < trial_dof; ++jj)
         {
            for (int ii = 0; ii < test_dof; ++ii)
            {
               elmat(d * test_dof + ii, jj) += shape(ii) * curldata[jj];
            }
         }
      }
   }
}


void VectorFEMassIntegrator::AssembleElementMatrix(
   const FiniteElement &el,
   ElementTransformation &Trans,
   DenseMatrix &elmat)
{
   int dof = el.GetDof();
   int spaceDim = Trans.GetSpaceDim();
   int vdim = std::max(spaceDim, el.GetRangeDim());

   real_t w;

#ifdef MFEM_THREAD_SAFE
   Vector D(DQ ? DQ->GetVDim() : 0);
   DenseMatrix trial_vshape(dof, vdim);
   DenseMatrix K(MQ ? MQ->GetVDim() : 0, MQ ? MQ->GetVDim() : 0);
#else
   trial_vshape.SetSize(dof, vdim);
   D.SetSize(DQ ? DQ->GetVDim() : 0);
   K.SetSize(MQ ? MQ->GetVDim() : 0, MQ ? MQ->GetVDim() : 0);
#endif
   DenseMatrix tmp(trial_vshape.Height(), K.Width());

   elmat.SetSize(dof);
   elmat = 0.0;

   const IntegrationRule *ir = IntRule;
   if (ir == NULL)
   {
      // int order = 2 * el.GetOrder();
      int order = Trans.OrderW() + 2 * el.GetOrder();
      ir = &IntRules.Get(el.GetGeomType(), order);
   }

   for (int i = 0; i < ir->GetNPoints(); i++)
   {
      const IntegrationPoint &ip = ir->IntPoint(i);

      Trans.SetIntPoint (&ip);

      el.CalcVShape(Trans, trial_vshape);

      w = ip.weight * Trans.Weight();
      if (MQ)
      {
         MQ->Eval(K, Trans, ip);
         K *= w;
         Mult(trial_vshape,K,tmp);
         AddMultABt(tmp,trial_vshape,elmat);
      }
      else if (DQ)
      {
         DQ->Eval(D, Trans, ip);
         D *= w;
         AddMultADAt(trial_vshape, D, elmat);
      }
      else
      {
         if (Q)
         {
            w *= Q -> Eval (Trans, ip);
         }
         AddMult_a_AAt (w, trial_vshape, elmat);
      }
   }
}

void VectorFEMassIntegrator::AssembleElementMatrix2(
   const FiniteElement &trial_fe, const FiniteElement &test_fe,
   ElementTransformation &Trans, DenseMatrix &elmat)
{
   if (test_fe.GetRangeType() == FiniteElement::SCALAR
       && trial_fe.GetRangeType() == FiniteElement::VECTOR)
   {
      // assume test_fe is scalar FE and trial_fe is vector FE
      int spaceDim = Trans.GetSpaceDim();
      int vdim = std::max(spaceDim, trial_fe.GetRangeDim());
      int trial_dof = trial_fe.GetDof();
      int test_dof = test_fe.GetDof();
      real_t w;

#ifdef MFEM_THREAD_SAFE
      DenseMatrix trial_vshape(trial_dof, spaceDim);
      Vector shape(test_dof);
      Vector D(DQ ? DQ->GetVDim() : 0);
      DenseMatrix K(MQ ? MQ->GetVDim() : 0, MQ ? MQ->GetVDim() : 0);
#else
      trial_vshape.SetSize(trial_dof, spaceDim);
      shape.SetSize(test_dof);
      D.SetSize(DQ ? DQ->GetVDim() : 0);
      K.SetSize(MQ ? MQ->GetVDim() : 0, MQ ? MQ->GetVDim() : 0);
#endif

      elmat.SetSize(vdim*test_dof, trial_dof);

      const IntegrationRule *ir = IntRule;
      if (ir == NULL)
      {
         int order = (Trans.OrderW() + test_fe.GetOrder() + trial_fe.GetOrder());
         ir = &IntRules.Get(test_fe.GetGeomType(), order);
      }

      elmat = 0.0;
      for (int i = 0; i < ir->GetNPoints(); i++)
      {
         const IntegrationPoint &ip = ir->IntPoint(i);

         Trans.SetIntPoint (&ip);

         trial_fe.CalcVShape(Trans, trial_vshape);
         test_fe.CalcShape(ip, shape);

         w = ip.weight * Trans.Weight();
         if (DQ)
         {
            DQ->Eval(D, Trans, ip);
            D *= w;
            for (int d = 0; d < vdim; d++)
            {
               for (int j = 0; j < test_dof; j++)
               {
                  for (int k = 0; k < trial_dof; k++)
                  {
                     elmat(d * test_dof + j, k) +=
                        shape(j) * D(d) * trial_vshape(k, d);
                  }
               }
            }
         }
         else if (MQ)
         {
            MQ->Eval(K, Trans, ip);
            K *= w;
            for (int d = 0; d < vdim; d++)
            {
               for (int j = 0; j < test_dof; j++)
               {
                  for (int k = 0; k < trial_dof; k++)
                  {
                     real_t Kv = 0.0;
                     for (int vd = 0; vd < spaceDim; vd++)
                     {
                        Kv += K(d, vd) * trial_vshape(k, vd);
                     }
                     elmat(d * test_dof + j, k) += shape(j) * Kv;
                  }
               }
            }
         }
         else
         {
            if (Q)
            {
               w *= Q->Eval(Trans, ip);
            }
            for (int d = 0; d < vdim; d++)
            {
               for (int j = 0; j < test_dof; j++)
               {
                  for (int k = 0; k < trial_dof; k++)
                  {
                     elmat(d * test_dof + j, k) +=
                        w * shape(j) * trial_vshape(k, d);
                  }
               }
            }
         }
      }
   }
   else if (test_fe.GetRangeType() == FiniteElement::VECTOR
            && trial_fe.GetRangeType() == FiniteElement::VECTOR)
   {
      // assume both test_fe and trial_fe are vector FE
      int spaceDim = Trans.GetSpaceDim();
      int trial_vdim = std::max(spaceDim, trial_fe.GetRangeDim());
      int test_vdim = std::max(spaceDim, test_fe.GetRangeDim());
      int trial_dof = trial_fe.GetDof();
      int test_dof = test_fe.GetDof();
      real_t w;

#ifdef MFEM_THREAD_SAFE
      DenseMatrix trial_vshape(trial_dof,trial_vdim);
      DenseMatrix test_vshape(test_dof,test_vdim);
      Vector D(DQ ? DQ->GetVDim() : 0);
      DenseMatrix K(MQ ? MQ->GetVDim() : 0, MQ ? MQ->GetVDim() : 0);
#else
      trial_vshape.SetSize(trial_dof,trial_vdim);
      test_vshape.SetSize(test_dof,test_vdim);
      D.SetSize(DQ ? DQ->GetVDim() : 0);
      K.SetSize(MQ ? MQ->GetVDim() : 0, MQ ? MQ->GetVDim() : 0);
#endif
      DenseMatrix tmp(test_vshape.Height(), K.Width());

      elmat.SetSize (test_dof, trial_dof);

      const IntegrationRule *ir = IntRule;
      if (ir == NULL)
      {
         int order = (Trans.OrderW() + test_fe.GetOrder() + trial_fe.GetOrder());
         ir = &IntRules.Get(test_fe.GetGeomType(), order);
      }

      elmat = 0.0;
      for (int i = 0; i < ir->GetNPoints(); i++)
      {
         const IntegrationPoint &ip = ir->IntPoint(i);

         Trans.SetIntPoint (&ip);

         trial_fe.CalcVShape(Trans, trial_vshape);
         test_fe.CalcVShape(Trans, test_vshape);

         w = ip.weight * Trans.Weight();
         if (MQ)
         {
            MQ->Eval(K, Trans, ip);
            K *= w;
            Mult(test_vshape,K,tmp);
            AddMultABt(tmp,trial_vshape,elmat);
         }
         else if (DQ)
         {
            DQ->Eval(D, Trans, ip);
            D *= w;
            AddMultADBt(test_vshape,D,trial_vshape,elmat);
         }
         else
         {
            if (Q)
            {
               w *= Q -> Eval (Trans, ip);
            }
            AddMult_a_ABt(w,test_vshape,trial_vshape,elmat);
         }
      }
   }
   else
   {
      MFEM_ABORT("VectorFEMassIntegrator::AssembleElementMatrix2(...)\n"
                 "   is not implemented for given trial and test bases.");
   }
}

void VectorDivergenceIntegrator::AssembleElementMatrix2(
   const FiniteElement &trial_fe,
   const FiniteElement &test_fe,
   ElementTransformation &Trans,
   DenseMatrix &elmat)
{
   dim  = trial_fe.GetDim();
   int trial_dof = trial_fe.GetDof();
   int test_dof = test_fe.GetDof();
   real_t c;

   dshape.SetSize (trial_dof, dim);
   gshape.SetSize (trial_dof, dim);
   Jadj.SetSize (dim);
   divshape.SetSize (dim*trial_dof);
   shape.SetSize (test_dof);

   elmat.SetSize (test_dof, dim*trial_dof);

   const IntegrationRule *ir = IntRule ? IntRule : &GetRule(trial_fe, test_fe,
                                                            Trans);

   elmat = 0.0;

   for (int i = 0; i < ir -> GetNPoints(); i++)
   {
      const IntegrationPoint &ip = ir->IntPoint(i);

      trial_fe.CalcDShape (ip, dshape);
      test_fe.CalcShape (ip, shape);

      Trans.SetIntPoint (&ip);
      CalcAdjugate(Trans.Jacobian(), Jadj);

      Mult (dshape, Jadj, gshape);

      gshape.GradToDiv (divshape);

      c = ip.weight;
      if (Q)
      {
         c *= Q -> Eval (Trans, ip);
      }

      // elmat += c * shape * divshape ^ t
      shape *= c;
      AddMultVWt (shape, divshape, elmat);
   }
}

const IntegrationRule &VectorDivergenceIntegrator::GetRule(
   const FiniteElement &trial_fe,
   const FiniteElement &test_fe,
   ElementTransformation &Trans)
{
   int order = Trans.OrderGrad(&trial_fe) + test_fe.GetOrder() + Trans.OrderJ();
   return IntRules.Get(trial_fe.GetGeomType(), order);
}


void DivDivIntegrator::AssembleElementMatrix(
   const FiniteElement &el,
   ElementTransformation &Trans,
   DenseMatrix &elmat)
{
   int dof = el.GetDof();
   real_t c;

#ifdef MFEM_THREAD_SAFE
   Vector divshape(dof);
#else
   divshape.SetSize(dof);
#endif
   elmat.SetSize(dof);

   const IntegrationRule *ir = IntRule;
   if (ir == NULL)
   {
      int order = 2 * el.GetOrder() - 2; // <--- OK for RTk
      ir = &IntRules.Get(el.GetGeomType(), order);
   }

   elmat = 0.0;

   for (int i = 0; i < ir -> GetNPoints(); i++)
   {
      const IntegrationPoint &ip = ir->IntPoint(i);

      el.CalcDivShape (ip, divshape);

      Trans.SetIntPoint (&ip);
      c = ip.weight / Trans.Weight();

      if (Q)
      {
         c *= Q -> Eval (Trans, ip);
      }

      // elmat += c * divshape * divshape ^ t
      AddMult_a_VVt (c, divshape, elmat);
   }
}

void DivDivIntegrator::AssembleElementMatrix2(
   const FiniteElement &trial_fe,
   const FiniteElement &test_fe,
   ElementTransformation &Trans,
   DenseMatrix &elmat)
{
   int tr_nd = trial_fe.GetDof();
   int te_nd = test_fe.GetDof();
   real_t c;

#ifdef MFEM_THREAD_SAFE
   Vector divshape(tr_nd);
   Vector te_divshape(te_nd);
#else
   divshape.SetSize(tr_nd);
   te_divshape.SetSize(te_nd);
#endif
   elmat.SetSize(te_nd,tr_nd);

   const IntegrationRule *ir = IntRule;
   if (ir == NULL)
   {
      int order = 2 * max(test_fe.GetOrder(),
                          trial_fe.GetOrder()) - 2; // <--- OK for RTk
      ir = &IntRules.Get(test_fe.GetGeomType(), order);
   }

   elmat = 0.0;

   for (int i = 0; i < ir -> GetNPoints(); i++)
   {
      const IntegrationPoint &ip = ir->IntPoint(i);

      trial_fe.CalcDivShape(ip,divshape);
      test_fe.CalcDivShape(ip,te_divshape);

      Trans.SetIntPoint (&ip);
      c = ip.weight / Trans.Weight();

      if (Q)
      {
         c *= Q -> Eval (Trans, ip);
      }

      te_divshape *= c;
      AddMultVWt(te_divshape, divshape, elmat);
   }
}

void VectorDiffusionIntegrator::AssembleElementMatrix(
   const FiniteElement &el,
   ElementTransformation &Trans,
   DenseMatrix &elmat)
{
   const int dof = el.GetDof();
   dim = el.GetDim();
   sdim = Trans.GetSpaceDim();

   // If vdim is not set, set it to the space dimension;
   vdim = (vdim <= 0) ? sdim : vdim;
   const bool square = (dim == sdim);

   if (VQ)
   {
      vcoeff.SetSize(vdim);
   }
   else if (MQ)
   {
      mcoeff.SetSize(vdim);
   }

   dshape.SetSize(dof, dim);
   dshapedxt.SetSize(dof, sdim);

   elmat.SetSize(vdim * dof);
   pelmat.SetSize(dof);

   const IntegrationRule *ir = IntRule;
   if (ir == NULL)
   {
      ir = &DiffusionIntegrator::GetRule(el,el);
   }

   elmat = 0.0;

   for (int i = 0; i < ir -> GetNPoints(); i++)
   {

      const IntegrationPoint &ip = ir->IntPoint(i);
      el.CalcDShape(ip, dshape);

      Trans.SetIntPoint(&ip);
      real_t w = Trans.Weight();
      w = ip.weight / (square ? w : w*w*w);
      // AdjugateJacobian = / adj(J),         if J is square
      //                    \ adj(J^t.J).J^t, otherwise
      Mult(dshape, Trans.AdjugateJacobian(), dshapedxt);

      if (VQ)
      {
         VQ->Eval(vcoeff, Trans, ip);
         for (int k = 0; k < vdim; ++k)
         {
            Mult_a_AAt(w*vcoeff(k), dshapedxt, pelmat);
            elmat.AddMatrix(pelmat, dof*k, dof*k);
         }
      }
      else if (MQ)
      {
         MQ->Eval(mcoeff, Trans, ip);
         for (int ii = 0; ii < vdim; ++ii)
         {
            for (int jj = 0; jj < vdim; ++jj)
            {
               Mult_a_AAt(w*mcoeff(ii,jj), dshapedxt, pelmat);
               elmat.AddMatrix(pelmat, dof*ii, dof*jj);
            }
         }
      }
      else
      {
         if (Q) { w *= Q->Eval(Trans, ip); }
         Mult_a_AAt(w, dshapedxt, pelmat);
         for (int k = 0; k < vdim; ++k)
         {
            elmat.AddMatrix(pelmat, dof*k, dof*k);
         }
      }
   }
}

void VectorDiffusionIntegrator::AssembleElementVector(
   const FiniteElement &el, ElementTransformation &Tr,
   const Vector &elfun, Vector &elvect)
{
   const int dof = el.GetDof();
   dim = el.GetDim();
   sdim = Tr.GetSpaceDim();

   // If vdim is not set, set it to the space dimension;
   vdim = (vdim <= 0) ? sdim : vdim;
   const bool square = (dim == sdim);

   if (VQ)
   {
      vcoeff.SetSize(vdim);
   }
   else if (MQ)
   {
      mcoeff.SetSize(vdim);
   }

   dshape.SetSize(dof, dim);
   dshapedxt.SetSize(dof, sdim);
   pelmat.SetSize(dof);

   elvect.SetSize(vdim*dof);

   // NOTE: DenseMatrix is in column-major order. This is consistent with
   // vectors ordered byNODES. In the resulting DenseMatrix, each column
   // corresponds to a particular vdim.
   DenseMatrix mat_in(elfun.GetData(), dof, vdim);
   DenseMatrix mat_out(elvect.GetData(), dof, vdim);

   const IntegrationRule *ir = IntRule;
   if (ir == NULL)
   {
      ir = &DiffusionIntegrator::GetRule(el,el);
   }

   elvect = 0.0;
   for (int i = 0; i < ir->GetNPoints(); i++)
   {
      const IntegrationPoint &ip = ir->IntPoint(i);
      el.CalcDShape(ip, dshape);

      Tr.SetIntPoint(&ip);
      real_t w = Tr.Weight();
      w = ip.weight / (square ? w : w*w*w);
      Mult(dshape, Tr.AdjugateJacobian(), dshapedxt);
      MultAAt(dshapedxt, pelmat);

      if (VQ)
      {
         VQ->Eval(vcoeff, Tr, ip);
         for (int k = 0; k < vdim; ++k)
         {
            pelmat *= w*vcoeff(k);
            const Vector vec_in(mat_in.GetColumn(k), dof);
            Vector vec_out(mat_out.GetColumn(k), dof);
            pelmat.AddMult(vec_in, vec_out);
         }
      }
      else if (MQ)
      {
         MQ->Eval(mcoeff, Tr, ip);
         for (int ii = 0; ii < vdim; ++ii)
         {
            Vector vec_out(mat_out.GetColumn(ii), dof);
            for (int jj = 0; jj < vdim; ++jj)
            {
               pelmat *= w*mcoeff(ii,jj);
               const Vector vec_in(mat_in.GetColumn(jj), dof);
               pelmat.Mult(vec_in, vec_out);
            }
         }
      }
      else
      {
         if (Q) { w *= Q->Eval(Tr, ip); }
         pelmat *= w;
         for (int k = 0; k < vdim; ++k)
         {
            const Vector vec_in(mat_in.GetColumn(k), dof);
            Vector vec_out(mat_out.GetColumn(k), dof);
            pelmat.AddMult(vec_in, vec_out);
         }
      }
   }
}

ElasticityComponentIntegrator::ElasticityComponentIntegrator(
   ElasticityIntegrator &parent_, int i_, int j_)
   : parent(parent_),
     i_block(i_),
     j_block(j_)
{ }

void ElasticityIntegrator::AssembleElementMatrix(
   const FiniteElement &el, ElementTransformation &Trans, DenseMatrix &elmat)
{
   int dof = el.GetDof();
   int dim = el.GetDim();
   real_t w, L, M;

   MFEM_ASSERT(dim == Trans.GetSpaceDim(), "");

#ifdef MFEM_THREAD_SAFE
   DenseMatrix dshape(dof, dim), gshape(dof, dim), pelmat(dof);
   Vector divshape(dim*dof);
#else
   dshape.SetSize(dof, dim);
   gshape.SetSize(dof, dim);
   pelmat.SetSize(dof);
   divshape.SetSize(dim*dof);
#endif

   elmat.SetSize(dof * dim);

   const IntegrationRule *ir = IntRule;
   if (ir == NULL)
   {
      int order = 2 * Trans.OrderGrad(&el); // correct order?
      ir = &IntRules.Get(el.GetGeomType(), order);
   }

   elmat = 0.0;

   for (int i = 0; i < ir -> GetNPoints(); i++)
   {
      const IntegrationPoint &ip = ir->IntPoint(i);

      el.CalcDShape(ip, dshape);

      Trans.SetIntPoint(&ip);
      w = ip.weight * Trans.Weight();
      Mult(dshape, Trans.InverseJacobian(), gshape);
      MultAAt(gshape, pelmat);
      gshape.GradToDiv (divshape);

      M = mu->Eval(Trans, ip);
      if (lambda)
      {
         L = lambda->Eval(Trans, ip);
      }
      else
      {
         L = q_lambda * M;
         M = q_mu * M;
      }

      if (L != 0.0)
      {
         AddMult_a_VVt(L * w, divshape, elmat);
      }

      if (M != 0.0)
      {
         for (int d = 0; d < dim; d++)
         {
            for (int k = 0; k < dof; k++)
               for (int l = 0; l < dof; l++)
               {
                  elmat (dof*d+k, dof*d+l) += (M * w) * pelmat(k, l);
               }
         }
         for (int ii = 0; ii < dim; ii++)
            for (int jj = 0; jj < dim; jj++)
            {
               for (int kk = 0; kk < dof; kk++)
                  for (int ll = 0; ll < dof; ll++)
                  {
                     elmat(dof*ii+kk, dof*jj+ll) +=
                        (M * w) * gshape(kk, jj) * gshape(ll, ii);
                  }
            }
      }
   }
}

void ElasticityIntegrator::ComputeElementFlux(
   const mfem::FiniteElement &el, ElementTransformation &Trans,
   Vector &u, const mfem::FiniteElement &fluxelem, Vector &flux,
   bool with_coef, const IntegrationRule *ir)
{
   const int dof = el.GetDof();
   const int dim = el.GetDim();
   const int tdim = dim*(dim+1)/2; // num. entries in a symmetric tensor
   real_t L, M;

   MFEM_ASSERT(dim == 2 || dim == 3,
               "dimension is not supported: dim = " << dim);
   MFEM_ASSERT(dim == Trans.GetSpaceDim(), "");
   MFEM_ASSERT(fluxelem.GetMapType() == FiniteElement::VALUE, "");
   MFEM_ASSERT(dynamic_cast<const NodalFiniteElement*>(&fluxelem), "");

#ifdef MFEM_THREAD_SAFE
   DenseMatrix dshape(dof, dim);
#else
   dshape.SetSize(dof, dim);
#endif

   real_t gh_data[9], grad_data[9];
   DenseMatrix gh(gh_data, dim, dim);
   DenseMatrix grad(grad_data, dim, dim);

   if (!ir)
   {
      ir = &fluxelem.GetNodes();
   }
   const int fnd = ir->GetNPoints();
   flux.SetSize(fnd * tdim);

   DenseMatrix loc_data_mat(u.GetData(), dof, dim);
   for (int i = 0; i < fnd; i++)
   {
      const IntegrationPoint &ip = ir->IntPoint(i);
      el.CalcDShape(ip, dshape);
      MultAtB(loc_data_mat, dshape, gh);

      Trans.SetIntPoint(&ip);
      Mult(gh, Trans.InverseJacobian(), grad);

      M = mu->Eval(Trans, ip);
      if (lambda)
      {
         L = lambda->Eval(Trans, ip);
      }
      else
      {
         L = q_lambda * M;
         M = q_mu * M;
      }

      // stress = 2*M*e(u) + L*tr(e(u))*I, where
      //   e(u) = (1/2)*(grad(u) + grad(u)^T)
      const real_t M2 = 2.0*M;
      if (dim == 2)
      {
         L *= (grad(0,0) + grad(1,1));
         // order of the stress entries: s_xx, s_yy, s_xy
         flux(i+fnd*0) = M2*grad(0,0) + L;
         flux(i+fnd*1) = M2*grad(1,1) + L;
         flux(i+fnd*2) = M*(grad(0,1) + grad(1,0));
      }
      else if (dim == 3)
      {
         L *= (grad(0,0) + grad(1,1) + grad(2,2));
         // order of the stress entries: s_xx, s_yy, s_zz, s_xy, s_xz, s_yz
         flux(i+fnd*0) = M2*grad(0,0) + L;
         flux(i+fnd*1) = M2*grad(1,1) + L;
         flux(i+fnd*2) = M2*grad(2,2) + L;
         flux(i+fnd*3) = M*(grad(0,1) + grad(1,0));
         flux(i+fnd*4) = M*(grad(0,2) + grad(2,0));
         flux(i+fnd*5) = M*(grad(1,2) + grad(2,1));
      }
   }
}

real_t ElasticityIntegrator::ComputeFluxEnergy(const FiniteElement &fluxelem,
                                               ElementTransformation &Trans,
                                               Vector &flux, Vector *d_energy)
{
   const int dof = fluxelem.GetDof();
   const int dim = fluxelem.GetDim();
   const int tdim = dim*(dim+1)/2; // num. entries in a symmetric tensor
   real_t L, M;

   // The MFEM_ASSERT constraints in ElasticityIntegrator::ComputeElementFlux
   // are assumed here too.
   MFEM_ASSERT(d_energy == NULL, "anisotropic estimates are not supported");
   MFEM_ASSERT(flux.Size() == dof*tdim, "invalid 'flux' vector");

#ifndef MFEM_THREAD_SAFE
   shape.SetSize(dof);
#else
   Vector shape(dof);
#endif
   real_t pointstress_data[6];
   Vector pointstress(pointstress_data, tdim);

   // View of the 'flux' vector as a (dof x tdim) matrix
   DenseMatrix flux_mat(flux.GetData(), dof, tdim);

   // Use the same integration rule as in AssembleElementMatrix, replacing 'el'
   // with 'fluxelem' when 'IntRule' is not set.
   // Should we be using a different (more accurate) rule here?
   const IntegrationRule *ir = IntRule;
   if (ir == NULL)
   {
      int order = 2 * Trans.OrderGrad(&fluxelem);
      ir = &IntRules.Get(fluxelem.GetGeomType(), order);
   }

   real_t energy = 0.0;

   for (int i = 0; i < ir->GetNPoints(); i++)
   {
      const IntegrationPoint &ip = ir->IntPoint(i);
      fluxelem.CalcShape(ip, shape);

      flux_mat.MultTranspose(shape, pointstress);

      Trans.SetIntPoint(&ip);
      real_t w = Trans.Weight() * ip.weight;

      M = mu->Eval(Trans, ip);
      if (lambda)
      {
         L = lambda->Eval(Trans, ip);
      }
      else
      {
         L = q_lambda * M;
         M = q_mu * M;
      }

      // The strain energy density at a point is given by (1/2)*(s : e) where s
      // and e are the stress and strain tensors, respectively. Since we only
      // have the stress, we need to compute the strain from the stress:
      //    s = 2*mu*e + lambda*tr(e)*I
      // Taking trace on both sides we find:
      //    tr(s) = 2*mu*tr(e) + lambda*tr(e)*dim = (2*mu + dim*lambda)*tr(e)
      // which gives:
      //    tr(e) = tr(s)/(2*mu + dim*lambda)
      // Then from the first identity above we can find the strain:
      //    e = (1/(2*mu))*(s - lambda*tr(e)*I)

      real_t pt_e; // point strain energy density
      const real_t *s = pointstress_data;
      if (dim == 2)
      {
         // s entries: s_xx, s_yy, s_xy
         const real_t tr_e = (s[0] + s[1])/(2*(M + L));
         L *= tr_e;
         pt_e = (0.25/M)*(s[0]*(s[0] - L) + s[1]*(s[1] - L) + 2*s[2]*s[2]);
      }
      else // (dim == 3)
      {
         // s entries: s_xx, s_yy, s_zz, s_xy, s_xz, s_yz
         const real_t tr_e = (s[0] + s[1] + s[2])/(2*M + 3*L);
         L *= tr_e;
         pt_e = (0.25/M)*(s[0]*(s[0] - L) + s[1]*(s[1] - L) + s[2]*(s[2] - L) +
                          2*(s[3]*s[3] + s[4]*s[4] + s[5]*s[5]));
      }

      energy += w * pt_e;
   }

   return energy;
}

void DGTraceIntegrator::AssembleFaceMatrix(const FiniteElement &el1,
                                           const FiniteElement &el2,
                                           FaceElementTransformations &Trans,
                                           DenseMatrix &elmat)
{
   int ndof1, ndof2;

   real_t un, a, b, w;

   dim = el1.GetDim();
   ndof1 = el1.GetDof();
   Vector vu(dim), nor(dim);

   if (Trans.Elem2No >= 0)
   {
      ndof2 = el2.GetDof();
   }
   else
   {
      ndof2 = 0;
   }

   shape1.SetSize(ndof1);
   shape2.SetSize(ndof2);
   elmat.SetSize(ndof1 + ndof2);
   elmat = 0.0;

   const IntegrationRule *ir = IntRule;
   if (ir == NULL)
   {
      int order;
      // Assuming order(u)==order(mesh)
      if (Trans.Elem2No >= 0)
         order = (min(Trans.Elem1->OrderW(), Trans.Elem2->OrderW()) +
                  2*max(el1.GetOrder(), el2.GetOrder()));
      else
      {
         order = Trans.Elem1->OrderW() + 2*el1.GetOrder();
      }
      if (el1.Space() == FunctionSpace::Pk)
      {
         order++;
      }
      ir = &IntRules.Get(Trans.GetGeometryType(), order);
   }

   for (int p = 0; p < ir->GetNPoints(); p++)
   {
      const IntegrationPoint &ip = ir->IntPoint(p);

      // Set the integration point in the face and the neighboring elements
      Trans.SetAllIntPoints(&ip);

      // Access the neighboring elements' integration points
      // Note: eip2 will only contain valid data if Elem2 exists
      const IntegrationPoint &eip1 = Trans.GetElement1IntPoint();
      const IntegrationPoint &eip2 = Trans.GetElement2IntPoint();

      el1.CalcShape(eip1, shape1);

      u->Eval(vu, *Trans.Elem1, eip1);

      if (dim == 1)
      {
         nor(0) = 2*eip1.x - 1.0;
      }
      else
      {
         CalcOrtho(Trans.Jacobian(), nor);
      }

      un = vu * nor;
      a = 0.5 * alpha * un;
      b = beta * fabs(un);
      // note: if |alpha/2|==|beta| then |a|==|b|, i.e. (a==b) or (a==-b)
      //       and therefore two blocks in the element matrix contribution
      //       (from the current quadrature point) are 0

      if (rho)
      {
         real_t rho_p;
         if (un >= 0.0 && ndof2)
         {
            rho_p = rho->Eval(*Trans.Elem2, eip2);
         }
         else
         {
            rho_p = rho->Eval(*Trans.Elem1, eip1);
         }
         a *= rho_p;
         b *= rho_p;
      }

      w = ip.weight * (a+b);
      if (w != 0.0)
      {
         for (int i = 0; i < ndof1; i++)
            for (int j = 0; j < ndof1; j++)
            {
               elmat(i, j) += w * shape1(i) * shape1(j);
            }
      }

      if (ndof2)
      {
         el2.CalcShape(eip2, shape2);

         if (w != 0.0)
            for (int i = 0; i < ndof2; i++)
               for (int j = 0; j < ndof1; j++)
               {
                  elmat(ndof1+i, j) -= w * shape2(i) * shape1(j);
               }

         w = ip.weight * (b-a);
         if (w != 0.0)
         {
            for (int i = 0; i < ndof2; i++)
               for (int j = 0; j < ndof2; j++)
               {
                  elmat(ndof1+i, ndof1+j) += w * shape2(i) * shape2(j);
               }

            for (int i = 0; i < ndof1; i++)
               for (int j = 0; j < ndof2; j++)
               {
                  elmat(i, ndof1+j) -= w * shape1(i) * shape2(j);
               }
         }
      }
   }
}

void DGTraceIntegrator::AssembleFaceMatrix(const FiniteElement &trial_fe1,
                                           const FiniteElement &test_fe1,
                                           const FiniteElement &trial_fe2,
                                           const FiniteElement &test_fe2,
                                           FaceElementTransformations &Trans,
                                           DenseMatrix &elmat)
<<<<<<< HEAD
=======
{
   int tr_ndof1, te_ndof1, tr_ndof2, te_ndof2;

   real_t un, a, b, w;

   dim = test_fe1.GetDim();
   tr_ndof1 = trial_fe1.GetDof();
   te_ndof1 = test_fe1.GetDof();
   Vector vu(dim), nor(dim);

   if (Trans.Elem2No >= 0)
   {
      tr_ndof2 = trial_fe2.GetDof();
      te_ndof2 = test_fe2.GetDof();
   }
   else
   {
      tr_ndof2 = 0;
      te_ndof2 = 0;
   }

   tr_shape1.SetSize(tr_ndof1);
   te_shape1.SetSize(te_ndof1);
   tr_shape2.SetSize(tr_ndof2);
   te_shape2.SetSize(te_ndof2);
   elmat.SetSize(te_ndof1 + te_ndof2, tr_ndof1 + tr_ndof2);
   elmat = 0.0;

   const IntegrationRule *ir = IntRule;
   if (ir == NULL)
   {
      int order;
      // Assuming order(u)==order(mesh)
      if (Trans.Elem2No >= 0)
         order = (min(Trans.Elem1->OrderW(), Trans.Elem2->OrderW()) +
                  max(trial_fe1.GetOrder(), trial_fe2.GetOrder()) +
                  max(test_fe1.GetOrder(), test_fe2.GetOrder()));
      else
      {
         order = Trans.Elem1->OrderW() + trial_fe1.GetOrder() + test_fe1.GetOrder();
      }
      if (trial_fe1.Space() == FunctionSpace::Pk)
      {
         order++;
      }
      ir = &IntRules.Get(Trans.FaceGeom, order);
   }

   for (int p = 0; p < ir->GetNPoints(); p++)
   {
      const IntegrationPoint &ip = ir->IntPoint(p);
      IntegrationPoint eip1, eip2;
      Trans.Loc1.Transform(ip, eip1);
      Trans.Elem1->SetIntPoint(&eip1);
      if (tr_ndof2 && te_ndof2)
      {
         Trans.Loc2.Transform(ip, eip2);
         Trans.Elem2->SetIntPoint(&eip2);
      }
      trial_fe1.CalcPhysShape(*Trans.Elem1, tr_shape1);
      test_fe1.CalcPhysShape(*Trans.Elem1, te_shape1);

      Trans.Face->SetIntPoint(&ip);

      u->Eval(vu, *Trans.Elem1, eip1);

      if (dim == 1)
      {
         nor(0) = 2*eip1.x - 1.0;
      }
      else
      {
         CalcOrtho(Trans.Face->Jacobian(), nor);
      }

      un = vu * nor;
      a = 0.5 * alpha * un;
      b = beta * fabs(un);
      // note: if |alpha/2|==|beta| then |a|==|b|, i.e. (a==b) or (a==-b)
      //       and therefore two blocks in the element matrix contribution
      //       (from the current quadrature point) are 0

      if (rho)
      {
         real_t rho_p;
         if (un >= 0.0 && tr_ndof2 && te_ndof2)
         {
            Trans.Elem2->SetIntPoint(&eip2);
            rho_p = rho->Eval(*Trans.Elem2, eip2);
         }
         else
         {
            rho_p = rho->Eval(*Trans.Elem1, eip1);
         }
         a *= rho_p;
         b *= rho_p;
      }

      w = ip.weight * (a+b);
      if (w != 0.0)
      {
         for (int i = 0; i < te_ndof1; i++)
            for (int j = 0; j < tr_ndof1; j++)
            {
               elmat(i, j) += w * te_shape1(i) * tr_shape1(j);
            }
      }

      if (tr_ndof2 && te_ndof2)
      {
         trial_fe2.CalcPhysShape(*Trans.Elem2, tr_shape2);
         test_fe2.CalcPhysShape(*Trans.Elem2, te_shape2);

         if (w != 0.0)
            for (int i = 0; i < te_ndof2; i++)
               for (int j = 0; j < tr_ndof1; j++)
               {
                  elmat(te_ndof1+i, j) -= w * te_shape2(i) * tr_shape1(j);
               }

         w = ip.weight * (b-a);
         if (w != 0.0)
         {
            for (int i = 0; i < te_ndof2; i++)
               for (int j = 0; j < tr_ndof2; j++)
               {
                  elmat(te_ndof1+i, tr_ndof1+j) += w * te_shape2(i) * tr_shape2(j);
               }

            for (int i = 0; i < te_ndof1; i++)
               for (int j = 0; j < tr_ndof2; j++)
               {
                  elmat(i, tr_ndof1+j) -= w * te_shape1(i) * tr_shape2(j);
               }
         }
      }
   }
}

const IntegrationRule &DGTraceIntegrator::GetRule(
   Geometry::Type geom, int order, FaceElementTransformations &T)
{
   int int_order = T.Elem1->OrderW() + 2*order;
   return IntRules.Get(geom, int_order);
}

void DGDiffusionIntegrator::AssembleFaceMatrix(
   const FiniteElement &el1, const FiniteElement &el2,
   FaceElementTransformations &Trans, DenseMatrix &elmat)
>>>>>>> c6a3ccba
{
   int tr_ndof1, te_ndof1, tr_ndof2, te_ndof2;

   double un, a, b, w;

   dim = test_fe1.GetDim();
   tr_ndof1 = trial_fe1.GetDof();
   te_ndof1 = test_fe1.GetDof();
   Vector vu(dim), nor(dim);

   if (Trans.Elem2No >= 0)
   {
      tr_ndof2 = trial_fe2.GetDof();
      te_ndof2 = test_fe2.GetDof();
   }
   else
   {
      tr_ndof2 = 0;
      te_ndof2 = 0;
   }

   tr_shape1.SetSize(tr_ndof1);
   te_shape1.SetSize(te_ndof1);
   tr_shape2.SetSize(tr_ndof2);
   te_shape2.SetSize(te_ndof2);
   elmat.SetSize(te_ndof1 + te_ndof2, tr_ndof1 + tr_ndof2);
   elmat = 0.0;

   const IntegrationRule *ir = IntRule;
   if (ir == NULL)
   {
      int order;
      // Assuming order(u)==order(mesh)
      if (Trans.Elem2No >= 0)
         order = (min(Trans.Elem1->OrderW(), Trans.Elem2->OrderW()) +
                  max(trial_fe1.GetOrder(), trial_fe2.GetOrder()) +
                  max(test_fe1.GetOrder(), test_fe2.GetOrder()));
      else
      {
         order = Trans.Elem1->OrderW() + trial_fe1.GetOrder() + test_fe1.GetOrder();
      }
      if (trial_fe1.Space() == FunctionSpace::Pk)
      {
         order++;
      }
      ir = &IntRules.Get(Trans.FaceGeom, order);
   }

   for (int p = 0; p < ir->GetNPoints(); p++)
   {
      const IntegrationPoint &ip = ir->IntPoint(p);
      IntegrationPoint eip1, eip2;
      Trans.Loc1.Transform(ip, eip1);
      Trans.Elem1->SetIntPoint(&eip1);
      if (tr_ndof2 && te_ndof2)
      {
         Trans.Loc2.Transform(ip, eip2);
         Trans.Elem2->SetIntPoint(&eip2);
      }
      trial_fe1.CalcPhysShape(*Trans.Elem1, tr_shape1);
      test_fe1.CalcPhysShape(*Trans.Elem1, te_shape1);

      Trans.Face->SetIntPoint(&ip);

      u->Eval(vu, *Trans.Elem1, eip1);

      if (dim == 1)
      {
         nor(0) = 2*eip1.x - 1.0;
      }
      else
      {
         CalcOrtho(Trans.Face->Jacobian(), nor);
      }

      un = vu * nor;
      a = 0.5 * alpha * un;
      b = beta * fabs(un);
      // note: if |alpha/2|==|beta| then |a|==|b|, i.e. (a==b) or (a==-b)
      //       and therefore two blocks in the element matrix contribution
      //       (from the current quadrature point) are 0

      if (rho)
      {
         double rho_p;
         if (un >= 0.0 && tr_ndof2 && te_ndof2)
         {
            Trans.Elem2->SetIntPoint(&eip2);
            rho_p = rho->Eval(*Trans.Elem2, eip2);
         }
         else
         {
            rho_p = rho->Eval(*Trans.Elem1, eip1);
         }
         a *= rho_p;
         b *= rho_p;
      }

      w = ip.weight * (a+b);
      if (w != 0.0)
      {
         for (int i = 0; i < te_ndof1; i++)
            for (int j = 0; j < tr_ndof1; j++)
            {
               elmat(i, j) += w * te_shape1(i) * tr_shape1(j);
            }
      }

      if (tr_ndof2 && te_ndof2)
      {
         trial_fe2.CalcPhysShape(*Trans.Elem2, tr_shape2);
         test_fe2.CalcPhysShape(*Trans.Elem2, te_shape2);

         if (w != 0.0)
            for (int i = 0; i < te_ndof2; i++)
               for (int j = 0; j < tr_ndof1; j++)
               {
                  elmat(te_ndof1+i, j) -= w * te_shape2(i) * tr_shape1(j);
               }

         w = ip.weight * (b-a);
         if (w != 0.0)
         {
            for (int i = 0; i < te_ndof2; i++)
               for (int j = 0; j < tr_ndof2; j++)
               {
                  elmat(te_ndof1+i, tr_ndof1+j) += w * te_shape2(i) * tr_shape2(j);
               }

            for (int i = 0; i < te_ndof1; i++)
               for (int j = 0; j < tr_ndof2; j++)
               {
                  elmat(i, tr_ndof1+j) -= w * te_shape1(i) * tr_shape2(j);
               }
         }
      }
   }
}

void HDGConvectionCenteredIntegrator::AssembleHDGFaceMatrix(
   const FiniteElement &trace_el, const FiniteElement &el1,
   const FiniteElement &el2, FaceElementTransformations &Trans,
   DenseMatrix &elmat)
{
   MFEM_VERIFY(trace_el.GetMapType() == FiniteElement::VALUE, "");

   int tr_ndof, ndof1, ndof2, el_ndof;

   real_t un, a, b, w;

   dim = el1.GetDim();
   tr_ndof = trace_el.GetDof();
   ndof1 = el1.GetDof();
   Vector vu(dim), nor(dim);

   if (Trans.Elem2No >= 0)
   {
      ndof2 = el2.GetDof();
   }
   else
   {
      ndof2 = 0;
   }
   el_ndof = ndof1 + ndof2;

   tr_shape.SetSize(tr_ndof);
   shape1.SetSize(ndof1);
   shape2.SetSize(ndof2);

   elmat.SetSize(el_ndof + tr_ndof);
   elmat = 0.0;

   const IntegrationRule *ir = IntRule;
   if (ir == NULL)
   {
      int order;
      // Assuming order(u)==order(mesh)
      if (Trans.Elem2No >= 0)
         order = (min(Trans.Elem1->OrderW(), Trans.Elem2->OrderW()) +
                  2*max(el1.GetOrder(), el2.GetOrder()));
      else
      {
         order = Trans.Elem1->OrderW() + 2*el1.GetOrder();
      }
      if (el1.Space() == FunctionSpace::Pk)
      {
         order++;
      }
      ir = &IntRules.Get(Trans.GetGeometryType(), order);
   }

   for (int p = 0; p < ir->GetNPoints(); p++)
   {
      const IntegrationPoint &ip = ir->IntPoint(p);

      // Set the integration point in the face and the neighboring elements
      Trans.SetAllIntPoints(&ip);

      // Access the neighboring elements' integration point
      const IntegrationPoint &eip1 = Trans.GetElement1IntPoint();

      trace_el.CalcShape(ip, tr_shape);
      el1.CalcPhysShape(*Trans.Elem1, shape1);
      if (ndof2)
      {
         el2.CalcPhysShape(*Trans.Elem2, shape2);
      }

      u->Eval(vu, *Trans.Elem1, eip1);

      if (dim == 1)
      {
         nor(0) = 2*eip1.x - 1.0;
      }
      else
      {
         CalcOrtho(Trans.Jacobian(), nor);
      }

      un = vu * nor;
      a = alpha * un;
      b = fabs(alpha * un);
      // note: if |alpha/2|==|beta| then |a|==|b|, i.e. (a==b) or (a==-b)
      //       and therefore two blocks in the element matrix contribution
      //       (from the current quadrature point) are 0

      w = ip.weight * b;
      if (w != 0.0)
      {
         // assemble the element matrix
         for (int i = 0; i < ndof1; i++)
            for (int j = 0; j < ndof1; j++)
            {
               elmat(i, j) += w * shape1(i) * shape1(j);
            }
         for (int i = 0; i < ndof2; i++)
            for (int j = 0; j < ndof2; j++)
            {
               elmat(ndof1+i, ndof1+j) += w * shape2(i) * shape2(j);
            }

         // assemble the constraint matrix
         for (int i = 0; i < tr_ndof; i++)
            for (int j = 0; j < ndof1; j++)
            {
               elmat(el_ndof+i, j) += w * tr_shape(i) * shape1(j);
            }
         for (int i = 0; i < tr_ndof; i++)
            for (int j = 0; j < ndof2; j++)
            {
               elmat(el_ndof+i, ndof1+j) += w * tr_shape(i) * shape2(j);
            }

         // assemble the trace matrix
         if (ndof2) { w *= 2.; }//<-- single face integration
         for (int i = 0; i < tr_ndof; i++)
            for (int j = 0; j < tr_ndof; j++)
            {
               elmat(el_ndof+i, el_ndof+j) -= w * tr_shape(i) * tr_shape(j);
            }
      }

      w = ip.weight * (b-a);
      if (w != 0.0)
      {
         // assemble the constraint matrix (elem1)
         for (int i = 0; i < ndof1; i++)
            for (int j = 0; j < tr_ndof; j++)
            {
               elmat(i, el_ndof+j) -= w * shape1(i) * tr_shape(j);
            }
      }

      w = ip.weight * (b+a);
      if (w != 0.0)
      {
         // assemble the constraint matrix (elem2)
         for (int i = 0; i < ndof2; i++)
            for (int j = 0; j < tr_ndof; j++)
            {
               elmat(ndof1+i, el_ndof+j) -= w * shape2(i) * tr_shape(j);
            }
      }
   }
}

void HDGConvectionUpwindedIntegrator::AssembleHDGFaceMatrix(
   const FiniteElement &trace_el, const FiniteElement &el1,
   const FiniteElement &el2, FaceElementTransformations &Trans,
   DenseMatrix &elmat)
{
   MFEM_VERIFY(trace_el.GetMapType() == FiniteElement::VALUE, "");

   int tr_ndof, ndof1, ndof2, el_ndof;

   real_t un, a, b, w;

   dim = el1.GetDim();
   tr_ndof = trace_el.GetDof();
   ndof1 = el1.GetDof();
   Vector vu(dim), nor(dim);

   if (Trans.Elem2No >= 0)
   {
      ndof2 = el2.GetDof();
   }
   else
   {
      ndof2 = 0;
   }
   el_ndof = ndof1 + ndof2;

   tr_shape.SetSize(tr_ndof);
   shape1.SetSize(ndof1);
   shape2.SetSize(ndof2);

   elmat.SetSize(el_ndof + tr_ndof);
   elmat = 0.0;

   const IntegrationRule *ir = IntRule;
   if (ir == NULL)
   {
      int order;
      // Assuming order(u)==order(mesh)
      if (Trans.Elem2No >= 0)
         order = (min(Trans.Elem1->OrderW(), Trans.Elem2->OrderW()) +
                  2*max(el1.GetOrder(), el2.GetOrder()));
      else
      {
         order = Trans.Elem1->OrderW() + 2*el1.GetOrder();
      }
      if (el1.Space() == FunctionSpace::Pk)
      {
         order++;
      }
      ir = &IntRules.Get(Trans.GetGeometryType(), order);
   }

   for (int p = 0; p < ir->GetNPoints(); p++)
   {
      const IntegrationPoint &ip = ir->IntPoint(p);

      // Set the integration point in the face and the neighboring elements
      Trans.SetAllIntPoints(&ip);

      // Access the neighboring elements' integration point
      const IntegrationPoint &eip1 = Trans.GetElement1IntPoint();

      trace_el.CalcShape(ip, tr_shape);
      el1.CalcPhysShape(*Trans.Elem1, shape1);
      if (ndof2)
      {
         el2.CalcPhysShape(*Trans.Elem2, shape2);
      }

      u->Eval(vu, *Trans.Elem1, eip1);

      if (dim == 1)
      {
         nor(0) = 2*eip1.x - 1.0;
      }
      else
      {
         CalcOrtho(Trans.Jacobian(), nor);
      }

      un = vu * nor;
      a = 0.5 * alpha * un;
      b = beta * fabs(un);
      // note: if |alpha/2|==|beta| then |a|==|b|, i.e. (a==b) or (a==-b)
      //       and therefore two blocks in the element matrix contribution
      //       (from the current quadrature point) are 0

      w = ip.weight * (b+a);
      if (w != 0.0)
      {
         // assemble the element matrix (elem1)
         for (int i = 0; i < ndof1; i++)
            for (int j = 0; j < ndof1; j++)
            {
               elmat(i, j) += w * shape1(i) * shape1(j);
            }
         // assemble the constraint matrix (elem1)
         for (int i = 0; i < tr_ndof; i++)
            for (int j = 0; j < ndof1; j++)
            {
               elmat(el_ndof+i, j) += w * tr_shape(i) * shape1(j);
            }
         // assemble the constraint matrix (elem2)
         for (int i = 0; i < ndof2; i++)
            for (int j = 0; j < tr_ndof; j++)
            {
               elmat(ndof1+i, el_ndof+j) -= w * shape2(i) * tr_shape(j);
            }
      }

      w = ip.weight * (b-a);
      if (w != 0.0)
      {
         // assemble the element matrix (elem2)
         for (int i = 0; i < ndof2; i++)
            for (int j = 0; j < ndof2; j++)
            {
               elmat(ndof1+i, ndof1+j) += w * shape2(i) * shape2(j);
            }
         // assemble the constraint matrix (elem2)
         for (int i = 0; i < tr_ndof; i++)
            for (int j = 0; j < ndof2; j++)
            {
               elmat(el_ndof+i, ndof1+j) += w * tr_shape(i) * shape2(j);
            }
         // assemble the constraint matrix (elem1)
         for (int i = 0; i < ndof1; i++)
            for (int j = 0; j < tr_ndof; j++)
            {
               elmat(i, el_ndof+j) -= w * shape1(i) * tr_shape(j);
            }
      }

      w = ip.weight * ((ndof2)?(2.*b):(b-a));//<-- single face integration
      if (w != 0.0)
      {
         // assemble the trace matrix
         for (int i = 0; i < tr_ndof; i++)
            for (int j = 0; j < tr_ndof; j++)
            {
               elmat(el_ndof+i, el_ndof+j) -= w * tr_shape(i) * tr_shape(j);
            }
      }
   }
}

void DGNormalTraceIntegrator::AssembleFaceMatrix(const FiniteElement &trial_fe1,
                                                 const FiniteElement &test_fe1,
                                                 const FiniteElement &trial_fe2,
                                                 const FiniteElement &test_fe2,
                                                 FaceElementTransformations &Trans,
                                                 DenseMatrix &elmat)
{
   int tr_ndof1, te_ndof1, tr_ndof2, te_ndof2;

   double un, a, b, w;

   int dim = test_fe1.GetDim();
   tr_ndof1 = trial_fe1.GetDof();
   te_ndof1 = test_fe1.GetDof();
   Vector vu(dim), nor(dim);

   if (Trans.Elem2No >= 0)
   {
      tr_ndof2 = trial_fe2.GetDof();
      te_ndof2 = test_fe2.GetDof();
   }
   else
   {
      tr_ndof2 = 0;
      te_ndof2 = 0;
   }

   tr_shape1.SetSize(tr_ndof1);
   te_shape1.SetSize(te_ndof1);
   tr_shape2.SetSize(tr_ndof2);
   te_shape2.SetSize(te_ndof2);
   elmat.SetSize((te_ndof1 + te_ndof2) * dim, tr_ndof1 + tr_ndof2);
   elmat = 0.0;

   const IntegrationRule *ir = IntRule;
   if (ir == NULL)
   {
      int order;
      // Assuming order(u)==order(mesh)
      if (Trans.Elem2No >= 0)
         order = (min(Trans.Elem1->OrderW(), Trans.Elem2->OrderW()) +
                  max(trial_fe1.GetOrder(), trial_fe2.GetOrder()) +
                  max(test_fe1.GetOrder(), test_fe2.GetOrder()));
      else
      {
         order = Trans.Elem1->OrderW() + trial_fe1.GetOrder() + test_fe1.GetOrder();
      }
      if (trial_fe1.Space() == FunctionSpace::Pk)
      {
         order++;
      }
      ir = &IntRules.Get(Trans.FaceGeom, order);
   }

   for (int p = 0; p < ir->GetNPoints(); p++)
   {
      const IntegrationPoint &ip = ir->IntPoint(p);
      IntegrationPoint eip1, eip2;
      Trans.Loc1.Transform(ip, eip1);
      Trans.Elem1->SetIntPoint(&eip1);
      if (tr_ndof2 && te_ndof2)
      {
         Trans.Loc2.Transform(ip, eip2);
         Trans.Elem2->SetIntPoint(&eip2);
      }
      trial_fe1.CalcPhysShape(*Trans.Elem1, tr_shape1);
      test_fe1.CalcPhysShape(*Trans.Elem1, te_shape1);

      Trans.Face->SetIntPoint(&ip);


      if (dim == 1)
      {
         nor(0) = 2*eip1.x - 1.0;
      }
      else
      {
         CalcOrtho(Trans.Face->Jacobian(), nor);
      }

      a = 0.5 * alpha;
      if (beta != 0.)
      {
         u->Eval(vu, *Trans.Elem1, eip1);
         un = vu * nor;
         b = (un != 0.)?(beta * un / fabs(un)):(0.);
      }
      else
      {
         b = 0.;
      }
      if (!te_ndof2 && b == 0.)
      {
         a = alpha;//no averaging at the boundary
      }
      // note: if |alpha/2|==|beta| then |a|==|b|, i.e. (a==b) or (a==-b)
      //       and therefore two blocks in the element matrix contribution
      //       (from the current quadrature point) are 0

      if (rho)
      {
         double rho_p;
         if (un >= 0.0 && tr_ndof2 && te_ndof2)
         {
            Trans.Elem2->SetIntPoint(&eip2);
            rho_p = rho->Eval(*Trans.Elem2, eip2);
         }
         else
         {
            rho_p = rho->Eval(*Trans.Elem1, eip1);
         }
         a *= rho_p;
         b *= rho_p;
      }

      w = ip.weight * (a+b);
      if (w != 0.0)
      {
         for (int d = 0; d < dim; d++)
            for (int i = 0; i < te_ndof1; i++)
               for (int j = 0; j < tr_ndof1; j++)
               {
                  elmat(i + d*te_ndof1, j) += w * te_shape1(i) * tr_shape1(j) * nor(d);
               }
      }

      if (tr_ndof2 && te_ndof2)
      {
         trial_fe2.CalcPhysShape(*Trans.Elem2, tr_shape2);
         test_fe2.CalcPhysShape(*Trans.Elem2, te_shape2);

         if (w != 0.0)
            for (int d = 0; d < dim; d++)
               for (int i = 0; i < te_ndof2; i++)
                  for (int j = 0; j < tr_ndof1; j++)
                  {
                     elmat(te_ndof1*dim + i + d*te_ndof2,
                           j) -= w * te_shape2(i) * tr_shape1(j) * nor(d);
                  }

         w = ip.weight * (b-a);
         if (w != 0.0)
         {
            for (int d = 0; d < dim; d++)
               for (int i = 0; i < te_ndof2; i++)
                  for (int j = 0; j < tr_ndof2; j++)
                  {
                     elmat(te_ndof1*dim + i + d*te_ndof2,
                           tr_ndof1+j) += w * te_shape2(i) * tr_shape2(j) * nor(d);
                  }

            for (int d = 0; d < dim; d++)
               for (int i = 0; i < te_ndof1; i++)
                  for (int j = 0; j < tr_ndof2; j++)
                  {
                     elmat(i + d*te_ndof1, tr_ndof1+j) -= w * te_shape1(i) * tr_shape2(j) * nor(d);
                  }
         }
      }
   }
}

const IntegrationRule &DGTraceIntegrator::GetRule(
   Geometry::Type geom, int order, FaceElementTransformations &T)
{
   int int_order = T.Elem1->OrderW() + 2*order;
   return IntRules.Get(geom, int_order);
}

void DGDiffusionIntegrator::AssembleFaceMatrix(
   const FiniteElement &el1, const FiniteElement &el2,
   FaceElementTransformations &Trans, DenseMatrix &elmat)
{
   int ndof1, ndof2, ndofs;
   bool kappa_is_nonzero = (kappa != 0.);
   real_t w, wq = 0.0;

   dim = el1.GetDim();
   ndof1 = el1.GetDof();

   nor.SetSize(dim);
   nh.SetSize(dim);
   ni.SetSize(dim);
   adjJ.SetSize(dim);
   if (MQ)
   {
      mq.SetSize(dim);
   }

   shape1.SetSize(ndof1);
   dshape1.SetSize(ndof1, dim);
   dshape1dn.SetSize(ndof1);
   if (Trans.Elem2No >= 0)
   {
      ndof2 = el2.GetDof();
      shape2.SetSize(ndof2);
      dshape2.SetSize(ndof2, dim);
      dshape2dn.SetSize(ndof2);
   }
   else
   {
      ndof2 = 0;
   }

   ndofs = ndof1 + ndof2;
   elmat.SetSize(ndofs);
   elmat = 0.0;
   if (kappa_is_nonzero)
   {
      jmat.SetSize(ndofs);
      jmat = 0.;
   }

   const IntegrationRule *ir = IntRule;
   if (ir == NULL)
   {
      const int order = (ndof2) ? max(el1.GetOrder(),
                                      el2.GetOrder()) : el1.GetOrder();
      ir = &GetRule(order, Trans);
   }

   // assemble: < {(Q \nabla u).n},[v] >      --> elmat
   //           kappa < {h^{-1} Q} [u],[v] >  --> jmat
   for (int p = 0; p < ir->GetNPoints(); p++)
   {
      const IntegrationPoint &ip = ir->IntPoint(p);

      // Set the integration point in the face and the neighboring elements
      Trans.SetAllIntPoints(&ip);

      // Access the neighboring elements' integration points
      // Note: eip2 will only contain valid data if Elem2 exists
      const IntegrationPoint &eip1 = Trans.GetElement1IntPoint();
      const IntegrationPoint &eip2 = Trans.GetElement2IntPoint();

      if (dim == 1)
      {
         nor(0) = 2*eip1.x - 1.0;
      }
      else
      {
         CalcOrtho(Trans.Jacobian(), nor);
      }

      el1.CalcShape(eip1, shape1);
      el1.CalcDShape(eip1, dshape1);
      w = ip.weight/Trans.Elem1->Weight();
      if (ndof2)
      {
         w /= 2;
      }
      if (!MQ)
      {
         if (Q)
         {
            w *= Q->Eval(*Trans.Elem1, eip1);
         }
         ni.Set(w, nor);
      }
      else
      {
         nh.Set(w, nor);
         MQ->Eval(mq, *Trans.Elem1, eip1);
         mq.MultTranspose(nh, ni);
      }
      CalcAdjugate(Trans.Elem1->Jacobian(), adjJ);
      adjJ.Mult(ni, nh);
      if (kappa_is_nonzero)
      {
         wq = ni * nor;
      }
      // Note: in the jump term, we use 1/h1 = |nor|/det(J1) which is
      // independent of Loc1 and always gives the size of element 1 in
      // direction perpendicular to the face. Indeed, for linear transformation
      //     |nor|=measure(face)/measure(ref. face),
      //   det(J1)=measure(element)/measure(ref. element),
      // and the ratios measure(ref. element)/measure(ref. face) are
      // compatible for all element/face pairs.
      // For example: meas(ref. tetrahedron)/meas(ref. triangle) = 1/3, and
      // for any tetrahedron vol(tet)=(1/3)*height*area(base).
      // For interior faces: q_e/h_e=(q1/h1+q2/h2)/2.

      dshape1.Mult(nh, dshape1dn);
      for (int i = 0; i < ndof1; i++)
         for (int j = 0; j < ndof1; j++)
         {
            elmat(i, j) += shape1(i) * dshape1dn(j);
         }

      if (ndof2)
      {
         el2.CalcShape(eip2, shape2);
         el2.CalcDShape(eip2, dshape2);
         w = ip.weight/2/Trans.Elem2->Weight();
         if (!MQ)
         {
            if (Q)
            {
               w *= Q->Eval(*Trans.Elem2, eip2);
            }
            ni.Set(w, nor);
         }
         else
         {
            nh.Set(w, nor);
            MQ->Eval(mq, *Trans.Elem2, eip2);
            mq.MultTranspose(nh, ni);
         }
         CalcAdjugate(Trans.Elem2->Jacobian(), adjJ);
         adjJ.Mult(ni, nh);
         if (kappa_is_nonzero)
         {
            wq += ni * nor;
         }

         dshape2.Mult(nh, dshape2dn);

         for (int i = 0; i < ndof1; i++)
            for (int j = 0; j < ndof2; j++)
            {
               elmat(i, ndof1 + j) += shape1(i) * dshape2dn(j);
            }

         for (int i = 0; i < ndof2; i++)
            for (int j = 0; j < ndof1; j++)
            {
               elmat(ndof1 + i, j) -= shape2(i) * dshape1dn(j);
            }

         for (int i = 0; i < ndof2; i++)
            for (int j = 0; j < ndof2; j++)
            {
               elmat(ndof1 + i, ndof1 + j) -= shape2(i) * dshape2dn(j);
            }
      }

      if (kappa_is_nonzero)
      {
         // only assemble the lower triangular part of jmat
         wq *= kappa;
         for (int i = 0; i < ndof1; i++)
         {
            const real_t wsi = wq*shape1(i);
            for (int j = 0; j <= i; j++)
            {
               jmat(i, j) += wsi * shape1(j);
            }
         }
         if (ndof2)
         {
            for (int i = 0; i < ndof2; i++)
            {
               const int i2 = ndof1 + i;
               const real_t wsi = wq*shape2(i);
               for (int j = 0; j < ndof1; j++)
               {
                  jmat(i2, j) -= wsi * shape1(j);
               }
               for (int j = 0; j <= i; j++)
               {
                  jmat(i2, ndof1 + j) += wsi * shape2(j);
               }
            }
         }
      }
   }

   // elmat := -elmat + sigma*elmat^t + jmat
   if (kappa_is_nonzero)
   {
      for (int i = 0; i < ndofs; i++)
      {
         for (int j = 0; j < i; j++)
         {
            real_t aij = elmat(i,j), aji = elmat(j,i), mij = jmat(i,j);
            elmat(i,j) = sigma*aji - aij + mij;
            elmat(j,i) = sigma*aij - aji + mij;
         }
         elmat(i,i) = (sigma - 1.)*elmat(i,i) + jmat(i,i);
      }
   }
   else
   {
      for (int i = 0; i < ndofs; i++)
      {
         for (int j = 0; j < i; j++)
         {
            real_t aij = elmat(i,j), aji = elmat(j,i);
            elmat(i,j) = sigma*aji - aij;
            elmat(j,i) = sigma*aij - aji;
         }
         elmat(i,i) *= (sigma - 1.);
      }
   }
}

const IntegrationRule &DGDiffusionIntegrator::GetRule(
   int order, FaceElementTransformations &T)
{
   // order is typically the maximum of the order of the left and right elements
   // neighboring the given face.
   return IntRules.Get(T.GetGeometryType(), 2*order);
}
void HDGDiffusionIntegrator::AssembleFaceMatrix(
   const FiniteElement &el1, const FiniteElement &el2,
   FaceElementTransformations &Trans, DenseMatrix &elmat)
{
   int dim, ndof1, ndof2, ndofs;
   real_t w, wq = 0.0;

   dim = el1.GetDim();
   ndof1 = el1.GetDof();

   nor.SetSize(dim);
   nh.SetSize(dim);
   ni.SetSize(dim);
   if (MQ)
   {
      mq.SetSize(dim);
   }

   shape1.SetSize(ndof1);
   if (Trans.Elem2No >= 0)
   {
      ndof2 = el2.GetDof();
      shape2.SetSize(ndof2);
   }
   else
   {
      ndof2 = 0;
   }

   ndofs = ndof1 + ndof2;
   elmat.SetSize(ndofs);
   elmat = 0.0;

   const IntegrationRule *ir = IntRule;
   if (ir == NULL)
   {
      // a simple choice for the integration order; is this OK?
      int order;
      if (ndof2)
      {
         order = 2*max(el1.GetOrder(), el2.GetOrder());
      }
      else
      {
         order = 2*el1.GetOrder();
      }
      ir = &IntRules.Get(Trans.GetGeometryType(), order);
   }

   // assemble: alpha < {h^{-1} Q} [u],[v] >
   for (int p = 0; p < ir->GetNPoints(); p++)
   {
      const IntegrationPoint &ip = ir->IntPoint(p);

      // Set the integration point in the face and the neighboring elements
      Trans.SetAllIntPoints(&ip);

      // Access the neighboring elements' integration points
      // Note: eip2 will only contain valid data if Elem2 exists
      const IntegrationPoint &eip1 = Trans.GetElement1IntPoint();
      const IntegrationPoint &eip2 = Trans.GetElement2IntPoint();

      if (dim == 1)
      {
         nor(0) = 2*eip1.x - 1.0;
      }
      else
      {
         CalcOrtho(Trans.Jacobian(), nor);
      }

      el1.CalcPhysShape(*Trans.Elem1, shape1);
      w = ip.weight/Trans.Elem1->Weight();
      if (ndof2)
      {
         w /= 2;
      }
      if (!MQ)
      {
         if (Q)
         {
            w *= Q->Eval(*Trans.Elem1, eip1);
         }
         ni.Set(w, nor);
      }
      else
      {
         nh.Set(w, nor);
         MQ->Eval(mq, *Trans.Elem1, eip1);
         mq.MultTranspose(nh, ni);
      }
      wq = ni * nor;
      // Note: in the jump term, we use 1/h1 = |nor|/det(J1) which is
      // independent of Loc1 and always gives the size of element 1 in
      // direction perpendicular to the face. Indeed, for linear transformation
      //     |nor|=measure(face)/measure(ref. face),
      //   det(J1)=measure(element)/measure(ref. element),
      // and the ratios measure(ref. element)/measure(ref. face) are
      // compatible for all element/face pairs.
      // For example: meas(ref. tetrahedron)/meas(ref. triangle) = 1/3, and
      // for any tetrahedron vol(tet)=(1/3)*height*area(base).
      // For interior faces: q_e/h_e=(q1/h1+q2/h2)/2.

      if (ndof2)
      {
         el2.CalcPhysShape(*Trans.Elem2, shape2);
         w = ip.weight/2/Trans.Elem2->Weight();
         if (!MQ)
         {
            if (Q)
            {
               w *= Q->Eval(*Trans.Elem2, eip2);
            }
            ni.Set(w, nor);
         }
         else
         {
            nh.Set(w, nor);
            MQ->Eval(mq, *Trans.Elem2, eip2);
            mq.MultTranspose(nh, ni);
         }
         wq += ni * nor;
      }

      wq *= 0.5 * beta;

      // only assemble the lower triangular part
      for (int i = 0; i < ndof1; i++)
      {
         const real_t wsi = wq*shape1(i);
         for (int j = 0; j <= i; j++)
         {
            elmat(i, j) += wsi * shape1(j);
         }
      }
      if (ndof2)
      {
         for (int i = 0; i < ndof2; i++)
         {
            const int i2 = ndof1 + i;
            const real_t wsi = wq*shape2(i);
            for (int j = 0; j < ndof1; j++)
            {
               elmat(i2, j) -= wsi * shape1(j);
            }
            for (int j = 0; j <= i; j++)
            {
               elmat(i2, ndof1 + j) += wsi * shape2(j);
            }
         }
      }
   }

   // complete the upper triangular part
   for (int i = 0; i < ndofs; i++)
      for (int j = 0; j < i; j++)
      {
         elmat(j,i) = elmat(i,j);
      }
}

void HDGDiffusionIntegrator::AssembleHDGFaceMatrix(
   const FiniteElement &trace_el, const FiniteElement &el1,
   const FiniteElement &el2, FaceElementTransformations &Trans,
   DenseMatrix &elmat)
{
   MFEM_VERIFY(trace_el.GetMapType() == FiniteElement::VALUE, "");

   int dim, tr_ndof, ndof1, ndof2, el_ndof;
   real_t w, wq = 0.0;
   real_t un, a, b;

   dim = el1.GetDim();
   tr_ndof = trace_el.GetDof();
   ndof1 = el1.GetDof();

   vu.SetSize(dim);
   nor.SetSize(dim);
   nh.SetSize(dim);
   ni.SetSize(dim);
   if (MQ)
   {
      mq.SetSize(dim);
   }

   tr_shape.SetSize(tr_ndof);
   shape1.SetSize(ndof1);
   if (Trans.Elem2No >= 0)
   {
      ndof2 = el2.GetDof();
      shape2.SetSize(ndof2);
   }
   else
   {
      ndof2 = 0;
   }
   el_ndof = ndof1 + ndof2;

   elmat.SetSize(el_ndof + tr_ndof);
   elmat = 0.0;

   const IntegrationRule *ir = IntRule;
   if (ir == NULL)
   {
      // a simple choice for the integration order; is this OK?
      int order;
      if (ndof2)
      {
         order = 2*max(el1.GetOrder(), el2.GetOrder());
      }
      else
      {
         order = 2*el1.GetOrder();
      }
      ir = &IntRules.Get(Trans.GetGeometryType(), order);
   }

   // assemble: alpha < {h^{-1} Q} [u],[v] >
   for (int p = 0; p < ir->GetNPoints(); p++)
   {
      const IntegrationPoint &ip = ir->IntPoint(p);

      // Set the integration point in the face and the neighboring elements
      Trans.SetAllIntPoints(&ip);

      // Access the neighboring elements' integration points
      // Note: eip2 will only contain valid data if Elem2 exists
      const IntegrationPoint &eip1 = Trans.GetElement1IntPoint();
      const IntegrationPoint &eip2 = Trans.GetElement2IntPoint();

      if (dim == 1)
      {
         nor(0) = 2*eip1.x - 1.0;
      }
      else
      {
         CalcOrtho(Trans.Jacobian(), nor);
      }

      trace_el.CalcShape(ip, tr_shape);

      if (u)
      {
         u->Eval(vu, *Trans.Elem1, eip1);
         un = vu * nor;
      }
      else
      {
         un = 0.0;
      }

      el1.CalcPhysShape(*Trans.Elem1, shape1);
      w = ip.weight/Trans.Elem1->Weight();
      if (ndof2)
      {
         w /= 2;
      }
      if (!MQ)
      {
         if (Q)
         {
            w *= Q->Eval(*Trans.Elem1, eip1);
         }
         ni.Set(w, nor);
      }
      else
      {
         nh.Set(w, nor);
         MQ->Eval(mq, *Trans.Elem1, eip1);
         mq.MultTranspose(nh, ni);
      }
      wq = ni * nor;
      // Note: in the jump term, we use 1/h1 = |nor|/det(J1) which is
      // independent of Loc1 and always gives the size of element 1 in
      // direction perpendicular to the face. Indeed, for linear transformation
      //     |nor|=measure(face)/measure(ref. face),
      //   det(J1)=measure(element)/measure(ref. element),
      // and the ratios measure(ref. element)/measure(ref. face) are
      // compatible for all element/face pairs.
      // For example: meas(ref. tetrahedron)/meas(ref. triangle) = 1/3, and
      // for any tetrahedron vol(tet)=(1/3)*height*area(base).
      // For interior faces: q_e/h_e=(q1/h1+q2/h2)/2.

      if (ndof2)
      {
         el2.CalcPhysShape(*Trans.Elem2, shape2);
         w = ip.weight/2/Trans.Elem2->Weight();
         if (!MQ)
         {
            if (Q)
            {
               w *= Q->Eval(*Trans.Elem2, eip2);
            }
            ni.Set(w, nor);
         }
         else
         {
            nh.Set(w, nor);
            MQ->Eval(mq, *Trans.Elem2, eip2);
            mq.MultTranspose(nh, ni);
         }
         wq += ni * nor;
      }

      if (un != 0.)
      {
         un /= fabs(un);
         a = 0.5 * alpha * un;
         b = beta * fabs(un);
      }
      else
      {
         a = 0.0;
         b = beta;
      }

      w = wq * (b+a);
      if (w != 0.0)
      {
         // assemble the element matrix
         // (only the lower triangular part)
         for (int i = 0; i < ndof1; i++)
         {
            const real_t wsi = w*shape1(i);
            for (int j = 0; j <= i; j++)
            {
               elmat(i, j) += wsi * shape1(j);
            }
         }

         // assemble the constraint matrix
         for (int i = 0; i < ndof1; i++)
         {
            const real_t wsi = w*shape1(i);
            for (int j = 0; j < tr_ndof; j++)
            {
               elmat(i, el_ndof+j) -= wsi * tr_shape(j);
            }
         }
      }

      w = wq * (b-a);
      if (w != 0.0)
      {
         // assemble the element matrix
         // (only the lower triangular part)
         for (int i = 0; i < ndof2; i++)
         {
            const real_t wsi = w*shape2(i);
            for (int j = 0; j <= i; j++)
            {
               elmat(ndof1+i, ndof1+j) += wsi * shape2(j);
            }
         }

         // assemble the constraint matrix
         for (int i = 0; i < ndof2; i++)
         {
            const real_t wsi = w*shape2(i);
            for (int j = 0; j < tr_ndof; j++)
            {
               elmat(i+ndof1, el_ndof+j) -= wsi * tr_shape(j);
            }
         }
      }

      w = wq * ((ndof2)?(2.*b):(b+a));//<-- single face integration
      if (w != 0.0)
      {
         // assemble the trace matrix
         for (int i = 0; i < tr_ndof; i++)
         {
            const real_t wsi = w*tr_shape(i);
            for (int j = 0; j <= i; j++)
            {
               elmat(el_ndof+i, el_ndof+j) -= wsi * tr_shape(j);
            }
         }
      }
   }

   // complete the element matrices
   // (the upper triangular part)
   for (int i = 0; i < ndof1; i++)
      for (int j = 0; j < i; j++)
      {
         elmat(j, i) = elmat(i, j);
      }

   for (int i = 0; i < ndof2; i++)
      for (int j = 0; j < i; j++)
      {
         elmat(ndof1+j, ndof1+i) = elmat(ndof1+i, ndof1+j);
      }

   // complete the constraint matrix
   for (int i = 0; i < el_ndof; i++)
      for (int j = 0; j < tr_ndof; j++)
      {
         elmat(el_ndof+j, i) = -elmat(i, el_ndof+j);
      }

   // complete the trace matrix
   for (int i = 0; i < tr_ndof; i++)
      for (int j = 0; j < i; j++)
      {
         elmat(el_ndof+j, el_ndof+i) = elmat(el_ndof+i, el_ndof+j);
      }
}

// static method
void DGElasticityIntegrator::AssembleBlock(
   const int dim, const int row_ndofs, const int col_ndofs,
   const int row_offset, const int col_offset,
   const real_t jmatcoef, const Vector &col_nL, const Vector &col_nM,
   const Vector &row_shape, const Vector &col_shape,
   const Vector &col_dshape_dnM, const DenseMatrix &col_dshape,
   DenseMatrix &elmat, DenseMatrix &jmat)
{
   for (int jm = 0, j = col_offset; jm < dim; ++jm)
   {
      for (int jdof = 0; jdof < col_ndofs; ++jdof, ++j)
      {
         const real_t t2 = col_dshape_dnM(jdof);
         for (int im = 0, i = row_offset; im < dim; ++im)
         {
            const real_t t1 = col_dshape(jdof, jm) * col_nL(im);
            const real_t t3 = col_dshape(jdof, im) * col_nM(jm);
            const real_t tt = t1 + ((im == jm) ? t2 : 0.0) + t3;
            for (int idof = 0; idof < row_ndofs; ++idof, ++i)
            {
               elmat(i, j) += row_shape(idof) * tt;
            }
         }
      }
   }

   if (jmatcoef == 0.0) { return; }

   for (int d = 0; d < dim; ++d)
   {
      const int jo = col_offset + d*col_ndofs;
      const int io = row_offset + d*row_ndofs;
      for (int jdof = 0, j = jo; jdof < col_ndofs; ++jdof, ++j)
      {
         const real_t sj = jmatcoef * col_shape(jdof);
         for (int i = max(io,j), idof = i - io; idof < row_ndofs; ++idof, ++i)
         {
            jmat(i, j) += row_shape(idof) * sj;
         }
      }
   }
}

void DGElasticityIntegrator::AssembleFaceMatrix(
   const FiniteElement &el1, const FiniteElement &el2,
   FaceElementTransformations &Trans, DenseMatrix &elmat)
{
#ifdef MFEM_THREAD_SAFE
   // For descriptions of these variables, see the class declaration.
   Vector shape1, shape2;
   DenseMatrix dshape1, dshape2;
   DenseMatrix adjJ;
   DenseMatrix dshape1_ps, dshape2_ps;
   Vector nor;
   Vector nL1, nL2;
   Vector nM1, nM2;
   Vector dshape1_dnM, dshape2_dnM;
   DenseMatrix jmat;
#endif

   const int dim = el1.GetDim();
   const int ndofs1 = el1.GetDof();
   const int ndofs2 = (Trans.Elem2No >= 0) ? el2.GetDof() : 0;
   const int nvdofs = dim*(ndofs1 + ndofs2);

   // Initially 'elmat' corresponds to the term:
   //    < { sigma(u) . n }, [v] > =
   //    < { (lambda div(u) I + mu (grad(u) + grad(u)^T)) . n }, [v] >
   // But eventually, it's going to be replaced by:
   //    elmat := -elmat + alpha*elmat^T + jmat
   elmat.SetSize(nvdofs);
   elmat = 0.;

   const bool kappa_is_nonzero = (kappa != 0.0);
   if (kappa_is_nonzero)
   {
      jmat.SetSize(nvdofs);
      jmat = 0.;
   }

   adjJ.SetSize(dim);
   shape1.SetSize(ndofs1);
   dshape1.SetSize(ndofs1, dim);
   dshape1_ps.SetSize(ndofs1, dim);
   nor.SetSize(dim);
   nL1.SetSize(dim);
   nM1.SetSize(dim);
   dshape1_dnM.SetSize(ndofs1);

   if (ndofs2)
   {
      shape2.SetSize(ndofs2);
      dshape2.SetSize(ndofs2, dim);
      dshape2_ps.SetSize(ndofs2, dim);
      nL2.SetSize(dim);
      nM2.SetSize(dim);
      dshape2_dnM.SetSize(ndofs2);
   }

   const IntegrationRule *ir = IntRule;
   if (ir == NULL)
   {
      // a simple choice for the integration order; is this OK?
      const int order = 2 * max(el1.GetOrder(), ndofs2 ? el2.GetOrder() : 0);
      ir = &IntRules.Get(Trans.GetGeometryType(), order);
   }

   for (int pind = 0; pind < ir->GetNPoints(); ++pind)
   {
      const IntegrationPoint &ip = ir->IntPoint(pind);

      // Set the integration point in the face and the neighboring elements
      Trans.SetAllIntPoints(&ip);

      // Access the neighboring elements' integration points
      // Note: eip2 will only contain valid data if Elem2 exists
      const IntegrationPoint &eip1 = Trans.GetElement1IntPoint();
      const IntegrationPoint &eip2 = Trans.GetElement2IntPoint();

      el1.CalcShape(eip1, shape1);
      el1.CalcDShape(eip1, dshape1);

      CalcAdjugate(Trans.Elem1->Jacobian(), adjJ);
      Mult(dshape1, adjJ, dshape1_ps);

      if (dim == 1)
      {
         nor(0) = 2*eip1.x - 1.0;
      }
      else
      {
         CalcOrtho(Trans.Jacobian(), nor);
      }

      real_t w, wLM;
      if (ndofs2)
      {
         el2.CalcShape(eip2, shape2);
         el2.CalcDShape(eip2, dshape2);
         CalcAdjugate(Trans.Elem2->Jacobian(), adjJ);
         Mult(dshape2, adjJ, dshape2_ps);

         w = ip.weight/2;
         const real_t w2 = w / Trans.Elem2->Weight();
         const real_t wL2 = w2 * lambda->Eval(*Trans.Elem2, eip2);
         const real_t wM2 = w2 * mu->Eval(*Trans.Elem2, eip2);
         nL2.Set(wL2, nor);
         nM2.Set(wM2, nor);
         wLM = (wL2 + 2.0*wM2);
         dshape2_ps.Mult(nM2, dshape2_dnM);
      }
      else
      {
         w = ip.weight;
         wLM = 0.0;
      }

      {
         const real_t w1 = w / Trans.Elem1->Weight();
         const real_t wL1 = w1 * lambda->Eval(*Trans.Elem1, eip1);
         const real_t wM1 = w1 * mu->Eval(*Trans.Elem1, eip1);
         nL1.Set(wL1, nor);
         nM1.Set(wM1, nor);
         wLM += (wL1 + 2.0*wM1);
         dshape1_ps.Mult(nM1, dshape1_dnM);
      }

      const real_t jmatcoef = kappa * (nor*nor) * wLM;

      // (1,1) block
      AssembleBlock(
         dim, ndofs1, ndofs1, 0, 0, jmatcoef, nL1, nM1,
         shape1, shape1, dshape1_dnM, dshape1_ps, elmat, jmat);

      if (ndofs2 == 0) { continue; }

      // In both elmat and jmat, shape2 appears only with a minus sign.
      shape2.Neg();

      // (1,2) block
      AssembleBlock(
         dim, ndofs1, ndofs2, 0, dim*ndofs1, jmatcoef, nL2, nM2,
         shape1, shape2, dshape2_dnM, dshape2_ps, elmat, jmat);
      // (2,1) block
      AssembleBlock(
         dim, ndofs2, ndofs1, dim*ndofs1, 0, jmatcoef, nL1, nM1,
         shape2, shape1, dshape1_dnM, dshape1_ps, elmat, jmat);
      // (2,2) block
      AssembleBlock(
         dim, ndofs2, ndofs2, dim*ndofs1, dim*ndofs1, jmatcoef, nL2, nM2,
         shape2, shape2, dshape2_dnM, dshape2_ps, elmat, jmat);
   }

   // elmat := -elmat + alpha*elmat^t + jmat
   if (kappa_is_nonzero)
   {
      for (int i = 0; i < nvdofs; ++i)
      {
         for (int j = 0; j < i; ++j)
         {
            real_t aij = elmat(i,j), aji = elmat(j,i), mij = jmat(i,j);
            elmat(i,j) = alpha*aji - aij + mij;
            elmat(j,i) = alpha*aij - aji + mij;
         }
         elmat(i,i) = (alpha - 1.)*elmat(i,i) + jmat(i,i);
      }
   }
   else
   {
      for (int i = 0; i < nvdofs; ++i)
      {
         for (int j = 0; j < i; ++j)
         {
            real_t aij = elmat(i,j), aji = elmat(j,i);
            elmat(i,j) = alpha*aji - aij;
            elmat(j,i) = alpha*aij - aji;
         }
         elmat(i,i) *= (alpha - 1.);
      }
   }
}


void TraceJumpIntegrator::AssembleFaceMatrix(
   const FiniteElement &trial_face_fe, const FiniteElement &test_fe1,
   const FiniteElement &test_fe2, FaceElementTransformations &Trans,
   DenseMatrix &elmat)
{
   int i, j, face_ndof, ndof1, ndof2;
   int order;

   real_t w;

   face_ndof = trial_face_fe.GetDof();
   ndof1 = test_fe1.GetDof();

   face_shape.SetSize(face_ndof);
   shape1.SetSize(ndof1);

   if (Trans.Elem2No >= 0)
   {
      ndof2 = test_fe2.GetDof();
      shape2.SetSize(ndof2);
   }
   else
   {
      ndof2 = 0;
   }

   elmat.SetSize(ndof1 + ndof2, face_ndof);
   elmat = 0.0;

   const IntegrationRule *ir = IntRule;
   if (ir == NULL)
   {
      if (Trans.Elem2No >= 0)
      {
         order = max(test_fe1.GetOrder(), test_fe2.GetOrder());
      }
      else
      {
         order = test_fe1.GetOrder();
      }
      order += trial_face_fe.GetOrder();
      if (trial_face_fe.GetMapType() == FiniteElement::VALUE)
      {
         order += Trans.OrderW();
      }
      ir = &IntRules.Get(Trans.GetGeometryType(), order);
   }

   for (int p = 0; p < ir->GetNPoints(); p++)
   {
      const IntegrationPoint &ip = ir->IntPoint(p);

      // Set the integration point in the face and the neighboring elements
      Trans.SetAllIntPoints(&ip);

      // Access the neighboring elements' integration points
      // Note: eip2 will only contain valid data if Elem2 exists
      const IntegrationPoint &eip1 = Trans.GetElement1IntPoint();
      const IntegrationPoint &eip2 = Trans.GetElement2IntPoint();

      // Trace finite element shape function
      trial_face_fe.CalcShape(ip, face_shape);
      // Side 1 finite element shape function
      test_fe1.CalcShape(eip1, shape1);
      if (ndof2)
      {
         // Side 2 finite element shape function
         test_fe2.CalcShape(eip2, shape2);
      }
      w = ip.weight;
      if (trial_face_fe.GetMapType() == FiniteElement::VALUE)
      {
         w *= Trans.Weight();
      }
      face_shape *= w;
      for (i = 0; i < ndof1; i++)
         for (j = 0; j < face_ndof; j++)
         {
            elmat(i, j) += shape1(i) * face_shape(j);
         }
      if (ndof2)
      {
         // Subtract contribution from side 2
         for (i = 0; i < ndof2; i++)
            for (j = 0; j < face_ndof; j++)
            {
               elmat(ndof1+i, j) -= shape2(i) * face_shape(j);
            }
      }
   }
}

void NormalTraceJumpIntegrator::AssembleFaceMatrix(
   const FiniteElement &trial_face_fe, const FiniteElement &test_fe1,
   const FiniteElement &test_fe2, FaceElementTransformations &Trans,
   DenseMatrix &elmat)
{
   int i, j, face_ndof, ndof1, ndof2, dim;
   int order;

   MFEM_VERIFY(trial_face_fe.GetMapType() == FiniteElement::VALUE, "");

   face_ndof = trial_face_fe.GetDof();
   ndof1 = test_fe1.GetDof();
   dim = test_fe1.GetDim();

   face_shape.SetSize(face_ndof);
   normal.SetSize(dim);
   shape1.SetSize(ndof1,dim);
   shape1_n.SetSize(ndof1);

   if (Trans.Elem2No >= 0)
   {
      ndof2 = test_fe2.GetDof();
      shape2.SetSize(ndof2,dim);
      shape2_n.SetSize(ndof2);
   }
   else
   {
      ndof2 = 0;
   }

   if (test_fe1.GetRangeType() == FiniteElement::SCALAR)
   {
      elmat.SetSize((ndof1 + ndof2) * dim, face_ndof);
      elmat = 0.0;

      const IntegrationRule *ir = IntRule;
      if (ir == NULL)
      {
         if (Trans.Elem2No >= 0)
         {
            order = max(test_fe1.GetOrder(), test_fe2.GetOrder());
         }
         else
         {
            order = test_fe1.GetOrder();
         }
         order += trial_face_fe.GetOrder() + Trans.OrderW();
         ir = &IntRules.Get(Trans.GetGeometryType(), order);
      }

      for (int p = 0; p < ir->GetNPoints(); p++)
      {
         const IntegrationPoint &ip = ir->IntPoint(p);
         // Trace finite element shape function
         trial_face_fe.CalcShape(ip, face_shape);
         Trans.SetIntPoint(&ip);
         CalcOrtho(Trans.Jacobian(), normal);
         // Side 1 finite element shape function
         test_fe1.CalcPhysShape(*Trans.Elem1, shape1_n);
         face_shape *= ip.weight;
         for (int d = 0; d < dim; d++)
            for (i = 0; i < ndof1; i++)
               for (j = 0; j < face_ndof; j++)
               {
                  elmat(i+d*ndof1, j) += shape1_n(i) * face_shape(j) * normal(d);
               }
         if (ndof2)
         {
            // Side 2 finite element shape function
            test_fe2.CalcPhysShape(*Trans.Elem2, shape2_n);
            // Subtract contribution from side 2
            for (int d = 0; d < dim; d++)
               for (i = 0; i < ndof2; i++)
                  for (j = 0; j < face_ndof; j++)
                  {
                     elmat(ndof1*dim+i+d*ndof2, j) -= shape2_n(i) * face_shape(j) * normal(d);
                  }
         }
      }
   }
   else
   {
      elmat.SetSize(ndof1 + ndof2, face_ndof);
      elmat = 0.0;

      const IntegrationRule *ir = IntRule;
      if (ir == NULL)
      {
         if (Trans.Elem2No >= 0)
         {
            order = max(test_fe1.GetOrder(), test_fe2.GetOrder()) - 1;
         }
         else
         {
            order = test_fe1.GetOrder() - 1;
         }
         order += trial_face_fe.GetOrder();
         ir = &IntRules.Get(Trans.GetGeometryType(), order);
      }

      for (int p = 0; p < ir->GetNPoints(); p++)
      {
         const IntegrationPoint &ip = ir->IntPoint(p);
         IntegrationPoint eip1, eip2;
         // Trace finite element shape function
         trial_face_fe.CalcShape(ip, face_shape);
         Trans.Loc1.Transf.SetIntPoint(&ip);
         CalcOrtho(Trans.Loc1.Transf.Jacobian(), normal);
         // Side 1 finite element shape function
         Trans.Loc1.Transform(ip, eip1);
         test_fe1.CalcVShape(eip1, shape1);
         shape1.Mult(normal, shape1_n);
         if (ndof2)
         {
            // Side 2 finite element shape function
            Trans.Loc2.Transform(ip, eip2);
            test_fe2.CalcVShape(eip2, shape2);
            Trans.Loc2.Transf.SetIntPoint(&ip);
            CalcOrtho(Trans.Loc2.Transf.Jacobian(), normal);
            shape2.Mult(normal, shape2_n);
         }
         face_shape *= ip.weight;
         for (i = 0; i < ndof1; i++)
            for (j = 0; j < face_ndof; j++)
            {
               elmat(i, j) += shape1_n(i) * face_shape(j);
            }
         if (ndof2)
         {
            // Subtract contribution from side 2
            for (i = 0; i < ndof2; i++)
               for (j = 0; j < face_ndof; j++)
               {
                  elmat(ndof1+i, j) -= shape2_n(i) * face_shape(j);
               }
         }
      }
   }
}

void TraceIntegrator::AssembleTraceFaceMatrix(int elem,
                                              const FiniteElement &trial_face_fe,
                                              const FiniteElement &test_fe,
                                              FaceElementTransformations & Trans,
                                              DenseMatrix &elmat)
{
   MFEM_VERIFY(test_fe.GetMapType() == FiniteElement::VALUE,
               "TraceIntegrator::AssembleTraceFaceMatrix: Test space should be H1");
   MFEM_VERIFY(trial_face_fe.GetMapType() == FiniteElement::INTEGRAL,
               "TraceIntegrator::AssembleTraceFaceMatrix: Trial space should be RT trace");

   int i, j, face_ndof, ndof;
   int order;

   face_ndof = trial_face_fe.GetDof();
   ndof = test_fe.GetDof();

   face_shape.SetSize(face_ndof);
   shape.SetSize(ndof);

   elmat.SetSize(ndof, face_ndof);
   elmat = 0.0;

   const IntegrationRule *ir = IntRule;
   if (ir == NULL)
   {
      order = test_fe.GetOrder();
      order += trial_face_fe.GetOrder();
      ir = &IntRules.Get(Trans.GetGeometryType(), order);
   }

   int iel = Trans.Elem1->ElementNo;
   if (iel != elem)
   {
      MFEM_VERIFY(elem == Trans.Elem2->ElementNo, "Elem != Trans.Elem2->ElementNo");
   }

   real_t scale = 1.0;
   if (iel != elem) { scale = -1.; }
   for (int p = 0; p < ir->GetNPoints(); p++)
   {
      const IntegrationPoint &ip = ir->IntPoint(p);

      // Set the integration point in the face and the neighboring elements
      Trans.SetAllIntPoints(&ip);
      // Trace finite element shape function
      trial_face_fe.CalcPhysShape(Trans,face_shape);

      // Finite element shape function
      ElementTransformation * eltrans = (iel == elem) ? Trans.Elem1 : Trans.Elem2;
      test_fe.CalcPhysShape(*eltrans, shape);

      face_shape *= Trans.Weight()*ip.weight*scale;
      for (i = 0; i < ndof; i++)
      {
         for (j = 0; j < face_ndof; j++)
         {
            elmat(i, j) += shape(i) * face_shape(j);
         }
      }
   }
}

void NormalTraceIntegrator::AssembleTraceFaceMatrix(int elem,
                                                    const FiniteElement &trial_face_fe,
                                                    const FiniteElement &test_fe,
                                                    FaceElementTransformations &Trans,
                                                    DenseMatrix &elmat)
{
   int i, j, face_ndof, ndof, dim;
   int order;

   MFEM_VERIFY(test_fe.GetMapType() == FiniteElement::H_DIV,
               "NormalTraceIntegrator::AssembleTraceFaceMatrix: Test space should be RT");
   MFEM_VERIFY(trial_face_fe.GetMapType() == FiniteElement::VALUE,
               "NormalTraceIntegrator::AssembleTraceFaceMatrix: Trial space should be H1 (trace)");

   face_ndof = trial_face_fe.GetDof();
   ndof = test_fe.GetDof();
   dim = test_fe.GetDim();

   face_shape.SetSize(face_ndof);
   normal.SetSize(dim);
   shape.SetSize(ndof,dim);
   shape_n.SetSize(ndof);

   elmat.SetSize(ndof, face_ndof);
   elmat = 0.0;

   const IntegrationRule *ir = IntRule;
   if (ir == NULL)
   {
      order = test_fe.GetOrder();
      order += trial_face_fe.GetOrder();
      ir = &IntRules.Get(Trans.GetGeometryType(), order);
   }

   int iel = Trans.Elem1->ElementNo;
   if (iel != elem)
   {
      MFEM_VERIFY(elem == Trans.Elem2->ElementNo, "Elem != Trans.Elem2->ElementNo");
   }

   real_t scale = 1.0;
   if (iel != elem) { scale = -1.; }

   for (int p = 0; p < ir->GetNPoints(); p++)
   {
      const IntegrationPoint &ip = ir->IntPoint(p);
      Trans.SetAllIntPoints(&ip);
      trial_face_fe.CalcPhysShape(Trans, face_shape);
      CalcOrtho(Trans.Jacobian(),normal);
      ElementTransformation * etrans = (iel == elem) ? Trans.Elem1 : Trans.Elem2;
      test_fe.CalcVShape(*etrans, shape);
      shape.Mult(normal, shape_n);
      face_shape *= ip.weight*scale;

      for (i = 0; i < ndof; i++)
      {
         for (j = 0; j < face_ndof; j++)
         {
            elmat(i, j) += shape_n(i) * face_shape(j);
         }
      }
   }
}

void TangentTraceIntegrator::AssembleTraceFaceMatrix(int elem,
                                                     const FiniteElement &trial_face_fe,
                                                     const FiniteElement &test_fe,
                                                     FaceElementTransformations & Trans,
                                                     DenseMatrix &elmat)
{

   MFEM_VERIFY(test_fe.GetMapType() == FiniteElement::H_CURL,
               "TangentTraceIntegrator::AssembleTraceFaceMatrix: Test space should be ND");

   int face_ndof, ndof, dim;
   int order;
   dim = test_fe.GetDim();
   if (dim == 3)
   {
      std::string msg =
         "Trial space should be ND face trace and test space should be a ND vector field in 3D ";
      MFEM_VERIFY(trial_face_fe.GetMapType() == FiniteElement::H_CURL &&
                  trial_face_fe.GetDim() == 2 && test_fe.GetDim() == 3, msg);
   }
   else
   {
      std::string msg =
         "Trial space should be H1 edge trace and test space should be a ND vector field in 2D";
      MFEM_VERIFY(trial_face_fe.GetMapType() == FiniteElement::VALUE &&
                  trial_face_fe.GetDim() == 1 && test_fe.GetDim() == 2, msg);
   }
   face_ndof = trial_face_fe.GetDof();
   ndof = test_fe.GetDof();

   int dimc = (dim == 3) ? 3 : 1;

   face_shape.SetSize(face_ndof,dimc);
   shape_n.SetSize(ndof,dimc);
   shape.SetSize(ndof,dim);
   normal.SetSize(dim);
   DenseMatrix face_shape_n(face_ndof,dimc);

   elmat.SetSize(ndof, face_ndof);
   elmat = 0.0;

   const IntegrationRule *ir = IntRule;
   if (ir == NULL)
   {
      order = test_fe.GetOrder();
      order += trial_face_fe.GetOrder();
      ir = &IntRules.Get(Trans.GetGeometryType(), order);
   }

   int iel = Trans.Elem1->ElementNo;
   if (iel != elem)
   {
      MFEM_VERIFY(elem == Trans.Elem2->ElementNo, "Elem != Trans.Elem2->ElementNo");
   }

   real_t scale = 1.0;
   if (iel != elem) { scale = -1.; }
   for (int p = 0; p < ir->GetNPoints(); p++)
   {
      const IntegrationPoint &ip = ir->IntPoint(p);
      // Set the integration point in the face and the neighboring elements
      Trans.SetAllIntPoints(&ip);
      // Trace finite element shape function
      if (dim == 3)
      {
         trial_face_fe.CalcVShape(Trans,face_shape);
      }
      else
      {
         face_shape.GetColumnReference(0,temp);
         trial_face_fe.CalcPhysShape(Trans,temp);
      }
      CalcOrtho(Trans.Jacobian(),normal);
      ElementTransformation * eltrans = (iel == elem) ? Trans.Elem1 : Trans.Elem2;
      test_fe.CalcVShape(*eltrans, shape);

      // rotate
      cross_product(normal, shape, shape_n);

      const real_t w = scale*ip.weight;
      AddMult_a_ABt(w,shape_n, face_shape, elmat);
   }
}

void NormalInterpolator::AssembleElementMatrix2(
   const FiniteElement &dom_fe, const FiniteElement &ran_fe,
   ElementTransformation &Trans, DenseMatrix &elmat)
{
   int spaceDim = Trans.GetSpaceDim();
   elmat.SetSize(ran_fe.GetDof(), spaceDim*dom_fe.GetDof());
   Vector n(spaceDim), shape(dom_fe.GetDof());

   const IntegrationRule &ran_nodes = ran_fe.GetNodes();
   for (int i = 0; i < ran_nodes.Size(); i++)
   {
      const IntegrationPoint &ip = ran_nodes.IntPoint(i);
      Trans.SetIntPoint(&ip);
      CalcOrtho(Trans.Jacobian(), n);
      dom_fe.CalcShape(ip, shape);
      for (int j = 0; j < shape.Size(); j++)
      {
         for (int d = 0; d < spaceDim; d++)
         {
            elmat(i, j+d*shape.Size()) = shape(j)*n(d);
         }
      }
   }
}


namespace internal
{

// Scalar shape functions scaled by scalar coefficient.
// Used in the implementation of class ScalarProductInterpolator below.
struct ShapeCoefficient : public VectorCoefficient
{
   Coefficient &Q;
   const FiniteElement &fe;

   ShapeCoefficient(Coefficient &q, const FiniteElement &fe_)
      : VectorCoefficient(fe_.GetDof()), Q(q), fe(fe_) { }

   using VectorCoefficient::Eval;
   virtual void Eval(Vector &V, ElementTransformation &T,
                     const IntegrationPoint &ip)
   {
      V.SetSize(vdim);
      fe.CalcPhysShape(T, V);
      V *= Q.Eval(T, ip);
   }
};

}

void
ScalarProductInterpolator::AssembleElementMatrix2(const FiniteElement &dom_fe,
                                                  const FiniteElement &ran_fe,
                                                  ElementTransformation &Trans,
                                                  DenseMatrix &elmat)
{
   internal::ShapeCoefficient dom_shape_coeff(*Q, dom_fe);

   elmat.SetSize(ran_fe.GetDof(),dom_fe.GetDof());

   Vector elmat_as_vec(elmat.Data(), ran_fe.GetDof()*dom_fe.GetDof());

   ran_fe.Project(dom_shape_coeff, Trans, elmat_as_vec);
}


void
ScalarVectorProductInterpolator::AssembleElementMatrix2(
   const FiniteElement &dom_fe,
   const FiniteElement &ran_fe,
   ElementTransformation &Trans,
   DenseMatrix &elmat)
{
   // Vector shape functions scaled by scalar coefficient
   struct VShapeCoefficient : public MatrixCoefficient
   {
      Coefficient &Q;
      const FiniteElement &fe;

      VShapeCoefficient(Coefficient &q, const FiniteElement &fe_, int sdim)
         : MatrixCoefficient(fe_.GetDof(), sdim), Q(q), fe(fe_) { }

      virtual void Eval(DenseMatrix &M, ElementTransformation &T,
                        const IntegrationPoint &ip)
      {
         M.SetSize(height, width);
         fe.CalcPhysVShape(T, M);
         M *= Q.Eval(T, ip);
      }
   };

   VShapeCoefficient dom_shape_coeff(*Q, dom_fe, Trans.GetSpaceDim());

   elmat.SetSize(ran_fe.GetDof(),dom_fe.GetDof());

   Vector elmat_as_vec(elmat.Data(), ran_fe.GetDof()*dom_fe.GetDof());

   ran_fe.ProjectMatrixCoefficient(dom_shape_coeff, Trans, elmat_as_vec);
}


void
VectorScalarProductInterpolator::AssembleElementMatrix2(
   const FiniteElement &dom_fe,
   const FiniteElement &ran_fe,
   ElementTransformation &Trans,
   DenseMatrix &elmat)
{
   // Scalar shape functions scaled by vector coefficient
   struct VecShapeCoefficient : public MatrixCoefficient
   {
      VectorCoefficient &VQ;
      const FiniteElement &fe;
      Vector vc, shape;

      VecShapeCoefficient(VectorCoefficient &vq, const FiniteElement &fe_)
         : MatrixCoefficient(fe_.GetDof(), vq.GetVDim()), VQ(vq), fe(fe_),
           vc(width), shape(height) { }

      virtual void Eval(DenseMatrix &M, ElementTransformation &T,
                        const IntegrationPoint &ip)
      {
         M.SetSize(height, width);
         VQ.Eval(vc, T, ip);
         fe.CalcPhysShape(T, shape);
         MultVWt(shape, vc, M);
      }
   };

   VecShapeCoefficient dom_shape_coeff(*VQ, dom_fe);

   elmat.SetSize(ran_fe.GetDof(),dom_fe.GetDof());

   Vector elmat_as_vec(elmat.Data(), ran_fe.GetDof()*dom_fe.GetDof());

   ran_fe.ProjectMatrixCoefficient(dom_shape_coeff, Trans, elmat_as_vec);
}


void
ScalarCrossProductInterpolator::AssembleElementMatrix2(
   const FiniteElement &dom_fe,
   const FiniteElement &ran_fe,
   ElementTransformation &Trans,
   DenseMatrix &elmat)
{
   // Vector coefficient product with vector shape functions
   struct VCrossVShapeCoefficient : public VectorCoefficient
   {
      VectorCoefficient &VQ;
      const FiniteElement &fe;
      DenseMatrix vshape;
      Vector vc;

      VCrossVShapeCoefficient(VectorCoefficient &vq, const FiniteElement &fe_)
         : VectorCoefficient(fe_.GetDof()), VQ(vq), fe(fe_),
           vshape(vdim, vq.GetVDim()), vc(vq.GetVDim()) { }

      using VectorCoefficient::Eval;
      virtual void Eval(Vector &V, ElementTransformation &T,
                        const IntegrationPoint &ip)
      {
         V.SetSize(vdim);
         VQ.Eval(vc, T, ip);
         fe.CalcPhysVShape(T, vshape);
         for (int k = 0; k < vdim; k++)
         {
            V(k) = vc(0) * vshape(k,1) - vc(1) * vshape(k,0);
         }
      }
   };

   VCrossVShapeCoefficient dom_shape_coeff(*VQ, dom_fe);

   elmat.SetSize(ran_fe.GetDof(),dom_fe.GetDof());

   Vector elmat_as_vec(elmat.Data(), elmat.Height()*elmat.Width());

   ran_fe.Project(dom_shape_coeff, Trans, elmat_as_vec);
}

void
VectorCrossProductInterpolator::AssembleElementMatrix2(
   const FiniteElement &dom_fe,
   const FiniteElement &ran_fe,
   ElementTransformation &Trans,
   DenseMatrix &elmat)
{
   // Vector coefficient product with vector shape functions
   struct VCrossVShapeCoefficient : public MatrixCoefficient
   {
      VectorCoefficient &VQ;
      const FiniteElement &fe;
      DenseMatrix vshape;
      Vector vc;

      VCrossVShapeCoefficient(VectorCoefficient &vq, const FiniteElement &fe_)
         : MatrixCoefficient(fe_.GetDof(), vq.GetVDim()), VQ(vq), fe(fe_),
           vshape(height, width), vc(width)
      {
         MFEM_ASSERT(width == 3, "");
      }

      virtual void Eval(DenseMatrix &M, ElementTransformation &T,
                        const IntegrationPoint &ip)
      {
         M.SetSize(height, width);
         VQ.Eval(vc, T, ip);
         fe.CalcPhysVShape(T, vshape);
         for (int k = 0; k < height; k++)
         {
            M(k,0) = vc(1) * vshape(k,2) - vc(2) * vshape(k,1);
            M(k,1) = vc(2) * vshape(k,0) - vc(0) * vshape(k,2);
            M(k,2) = vc(0) * vshape(k,1) - vc(1) * vshape(k,0);
         }
      }
   };

   VCrossVShapeCoefficient dom_shape_coeff(*VQ, dom_fe);

   if (ran_fe.GetRangeType() == FiniteElement::SCALAR)
   {
      elmat.SetSize(ran_fe.GetDof()*VQ->GetVDim(),dom_fe.GetDof());
   }
   else
   {
      elmat.SetSize(ran_fe.GetDof(),dom_fe.GetDof());
   }

   Vector elmat_as_vec(elmat.Data(), elmat.Height()*elmat.Width());

   ran_fe.ProjectMatrixCoefficient(dom_shape_coeff, Trans, elmat_as_vec);
}


namespace internal
{

// Vector shape functions dot product with a vector coefficient.
// Used in the implementation of class VectorInnerProductInterpolator below.
struct VDotVShapeCoefficient : public VectorCoefficient
{
   VectorCoefficient &VQ;
   const FiniteElement &fe;
   DenseMatrix vshape;
   Vector vc;

   VDotVShapeCoefficient(VectorCoefficient &vq, const FiniteElement &fe_)
      : VectorCoefficient(fe_.GetDof()), VQ(vq), fe(fe_),
        vshape(vdim, vq.GetVDim()), vc(vq.GetVDim()) { }

   using VectorCoefficient::Eval;
   virtual void Eval(Vector &V, ElementTransformation &T,
                     const IntegrationPoint &ip)
   {
      V.SetSize(vdim);
      VQ.Eval(vc, T, ip);
      fe.CalcPhysVShape(T, vshape);
      vshape.Mult(vc, V);
   }
};

}

void
VectorInnerProductInterpolator::AssembleElementMatrix2(
   const FiniteElement &dom_fe,
   const FiniteElement &ran_fe,
   ElementTransformation &Trans,
   DenseMatrix &elmat)
{
   internal::VDotVShapeCoefficient dom_shape_coeff(*VQ, dom_fe);

   elmat.SetSize(ran_fe.GetDof(),dom_fe.GetDof());

   Vector elmat_as_vec(elmat.Data(), elmat.Height()*elmat.Width());

   ran_fe.Project(dom_shape_coeff, Trans, elmat_as_vec);
}

}<|MERGE_RESOLUTION|>--- conflicted
+++ resolved
@@ -3550,8 +3550,6 @@
                                            const FiniteElement &test_fe2,
                                            FaceElementTransformations &Trans,
                                            DenseMatrix &elmat)
-<<<<<<< HEAD
-=======
 {
    int tr_ndof1, te_ndof1, tr_ndof2, te_ndof2;
 
@@ -3637,156 +3635,6 @@
       if (rho)
       {
          real_t rho_p;
-         if (un >= 0.0 && tr_ndof2 && te_ndof2)
-         {
-            Trans.Elem2->SetIntPoint(&eip2);
-            rho_p = rho->Eval(*Trans.Elem2, eip2);
-         }
-         else
-         {
-            rho_p = rho->Eval(*Trans.Elem1, eip1);
-         }
-         a *= rho_p;
-         b *= rho_p;
-      }
-
-      w = ip.weight * (a+b);
-      if (w != 0.0)
-      {
-         for (int i = 0; i < te_ndof1; i++)
-            for (int j = 0; j < tr_ndof1; j++)
-            {
-               elmat(i, j) += w * te_shape1(i) * tr_shape1(j);
-            }
-      }
-
-      if (tr_ndof2 && te_ndof2)
-      {
-         trial_fe2.CalcPhysShape(*Trans.Elem2, tr_shape2);
-         test_fe2.CalcPhysShape(*Trans.Elem2, te_shape2);
-
-         if (w != 0.0)
-            for (int i = 0; i < te_ndof2; i++)
-               for (int j = 0; j < tr_ndof1; j++)
-               {
-                  elmat(te_ndof1+i, j) -= w * te_shape2(i) * tr_shape1(j);
-               }
-
-         w = ip.weight * (b-a);
-         if (w != 0.0)
-         {
-            for (int i = 0; i < te_ndof2; i++)
-               for (int j = 0; j < tr_ndof2; j++)
-               {
-                  elmat(te_ndof1+i, tr_ndof1+j) += w * te_shape2(i) * tr_shape2(j);
-               }
-
-            for (int i = 0; i < te_ndof1; i++)
-               for (int j = 0; j < tr_ndof2; j++)
-               {
-                  elmat(i, tr_ndof1+j) -= w * te_shape1(i) * tr_shape2(j);
-               }
-         }
-      }
-   }
-}
-
-const IntegrationRule &DGTraceIntegrator::GetRule(
-   Geometry::Type geom, int order, FaceElementTransformations &T)
-{
-   int int_order = T.Elem1->OrderW() + 2*order;
-   return IntRules.Get(geom, int_order);
-}
-
-void DGDiffusionIntegrator::AssembleFaceMatrix(
-   const FiniteElement &el1, const FiniteElement &el2,
-   FaceElementTransformations &Trans, DenseMatrix &elmat)
->>>>>>> c6a3ccba
-{
-   int tr_ndof1, te_ndof1, tr_ndof2, te_ndof2;
-
-   double un, a, b, w;
-
-   dim = test_fe1.GetDim();
-   tr_ndof1 = trial_fe1.GetDof();
-   te_ndof1 = test_fe1.GetDof();
-   Vector vu(dim), nor(dim);
-
-   if (Trans.Elem2No >= 0)
-   {
-      tr_ndof2 = trial_fe2.GetDof();
-      te_ndof2 = test_fe2.GetDof();
-   }
-   else
-   {
-      tr_ndof2 = 0;
-      te_ndof2 = 0;
-   }
-
-   tr_shape1.SetSize(tr_ndof1);
-   te_shape1.SetSize(te_ndof1);
-   tr_shape2.SetSize(tr_ndof2);
-   te_shape2.SetSize(te_ndof2);
-   elmat.SetSize(te_ndof1 + te_ndof2, tr_ndof1 + tr_ndof2);
-   elmat = 0.0;
-
-   const IntegrationRule *ir = IntRule;
-   if (ir == NULL)
-   {
-      int order;
-      // Assuming order(u)==order(mesh)
-      if (Trans.Elem2No >= 0)
-         order = (min(Trans.Elem1->OrderW(), Trans.Elem2->OrderW()) +
-                  max(trial_fe1.GetOrder(), trial_fe2.GetOrder()) +
-                  max(test_fe1.GetOrder(), test_fe2.GetOrder()));
-      else
-      {
-         order = Trans.Elem1->OrderW() + trial_fe1.GetOrder() + test_fe1.GetOrder();
-      }
-      if (trial_fe1.Space() == FunctionSpace::Pk)
-      {
-         order++;
-      }
-      ir = &IntRules.Get(Trans.FaceGeom, order);
-   }
-
-   for (int p = 0; p < ir->GetNPoints(); p++)
-   {
-      const IntegrationPoint &ip = ir->IntPoint(p);
-      IntegrationPoint eip1, eip2;
-      Trans.Loc1.Transform(ip, eip1);
-      Trans.Elem1->SetIntPoint(&eip1);
-      if (tr_ndof2 && te_ndof2)
-      {
-         Trans.Loc2.Transform(ip, eip2);
-         Trans.Elem2->SetIntPoint(&eip2);
-      }
-      trial_fe1.CalcPhysShape(*Trans.Elem1, tr_shape1);
-      test_fe1.CalcPhysShape(*Trans.Elem1, te_shape1);
-
-      Trans.Face->SetIntPoint(&ip);
-
-      u->Eval(vu, *Trans.Elem1, eip1);
-
-      if (dim == 1)
-      {
-         nor(0) = 2*eip1.x - 1.0;
-      }
-      else
-      {
-         CalcOrtho(Trans.Face->Jacobian(), nor);
-      }
-
-      un = vu * nor;
-      a = 0.5 * alpha * un;
-      b = beta * fabs(un);
-      // note: if |alpha/2|==|beta| then |a|==|b|, i.e. (a==b) or (a==-b)
-      //       and therefore two blocks in the element matrix contribution
-      //       (from the current quadrature point) are 0
-
-      if (rho)
-      {
-         double rho_p;
          if (un >= 0.0 && tr_ndof2 && te_ndof2)
          {
             Trans.Elem2->SetIntPoint(&eip2);
