--- conflicted
+++ resolved
@@ -104,7 +104,6 @@
        called. */
    virtual void AddMultPA(const Vector &x, Vector &y) const;
 
-<<<<<<< HEAD
    /// Method for partially assembled gradient action.
    /** All arguments are E-vectors. This method can be called only after the
        method AssembleGradPA() has been called.
@@ -120,8 +119,6 @@
        @param[in,out] diag  The result Vector: @f$ diag += diag(G) @f$. */
    virtual void AssembleGradDiagonalPA(Vector &diag) const;
 
-   virtual ~NonlinearFormIntegrator() { }
-=======
    /// Method defining fully unassembled operator.
    virtual void AssembleMF(const FiniteElementSpace &fes);
 
@@ -137,7 +134,6 @@
    {
       delete ceedOp;
    }
->>>>>>> b0770915
 };
 
 /** The abstract base class BlockNonlinearFormIntegrator is
