--- conflicted
+++ resolved
@@ -1609,17 +1609,10 @@
 {
    switch (GeomType)
    {
-<<<<<<< HEAD
-   	   case Geometry::TETRAHEDRON: return &TetrahedronFE;
-   	   case Geometry::PENTATOPE: return &PentatopeFE;
-   default:
-      mfem_error ("RT0_4DFECollection: unknown geometry type.");
-=======
       case Geometry::TETRAHEDRON: return &TetrahedronFE;
       case Geometry::PENTATOPE: return &PentatopeFE;
       default:
          mfem_error ("RT0_4DFECollection: unknown geometry type.");
->>>>>>> e8d880f9
    }
    return &PentatopeFE; // Make some compilers happy
 }
@@ -1628,17 +1621,6 @@
 {
    switch (GeomType)
    {
-<<<<<<< HEAD
-   case Geometry::POINT:       return 0;
-   case Geometry::SEGMENT:     return 0;
-   case Geometry::TRIANGLE:    return 0;
-   case Geometry::SQUARE:      return 0;
-   case Geometry::TETRAHEDRON: return 1;
-   case Geometry::CUBE:        return 0;
-   case Geometry::PENTATOPE:   return 0;
-   default:
-      mfem_error ("RT0_4DFECollection: unknown geometry type.");
-=======
       case Geometry::POINT:       return 0;
       case Geometry::SEGMENT:     return 0;
       case Geometry::TRIANGLE:    return 0;
@@ -1648,35 +1630,23 @@
       case Geometry::PENTATOPE:   return 0;
       default:
          mfem_error ("RT0_4DFECollection: unknown geometry type.");
->>>>>>> e8d880f9
    }
    return 0; // Make some compilers happy
 }
 
 int * RT0_4DFECollection::DofOrderForOrientation(int GeomType, int Or)
-<<<<<<< HEAD
-   const
-=======
 const
->>>>>>> e8d880f9
 {
    static int ind_pos[] = { 0 };
    static int ind_neg[] = { -1 };
 
-<<<<<<< HEAD
-   if(GeomType == Geometry::TETRAHEDRON)
-   {
-      if (Or % 2 == 0) return ind_pos;
-=======
    if (GeomType == Geometry::TETRAHEDRON)
    {
       if (Or % 2 == 0) { return ind_pos; }
->>>>>>> e8d880f9
       return ind_neg;
    }
    return NULL;
 }
-<<<<<<< HEAD
 
 // This is a special protected constructor only used by DG0_Interface_4DFECollection
 RT0_4DFECollection::RT0_4DFECollection(const int p, const int dim, const int map_type,
@@ -1917,8 +1887,6 @@
    }
 }
 
-=======
->>>>>>> e8d880f9
 
 H1_FECollection::H1_FECollection(const int p, const int dim, const int type)
 {
