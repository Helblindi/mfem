--- conflicted
+++ resolved
@@ -405,37 +405,22 @@
                             DenseMatrix &Hessian) const;
 
    /** @brief Evaluate the Hessian of all shape functions of a scalar finite
-<<<<<<< HEAD
-       element in reference space at the given point @a ip. */
-=======
        element in physical space at the given point @a ip. */
->>>>>>> 8153d112
    /** The size (#dof, #dim*(#dim+1)/2) of @a Hessian must be set in advance. */
    void CalcPhysHessian(ElementTransformation &Trans,
                         DenseMatrix& Hessian) const;
 
    /** @brief Evaluate the Laplacian of all shape functions of a scalar finite
-<<<<<<< HEAD
-       element in reference space at the given point @a ip. */
-=======
        element in physical space at the given point @a ip. */
->>>>>>> 8153d112
    /** The size (#dof) of @a Laplacian must be set in advance. */
    void CalcPhysLaplacian(ElementTransformation &Trans,
                           Vector& Laplacian) const;
 
-<<<<<<< HEAD
-   void CalcPhysLinLaplacian(ElementTransformation &Trans,
-                             Vector& Laplacian) const;
-
-   // virtual functions for finite elements on vector spaces
-=======
    /** @brief Evaluate the Laplacian of all shape functions of a scalar finite
        element in physical space at the given point @a ip. */
    /** The size (#dof) of @a Laplacian must be set in advance. */
    void CalcPhysLinLaplacian(ElementTransformation &Trans,
                              Vector& Laplacian) const;
->>>>>>> 8153d112
 
    /** @brief Evaluate the values of all shape functions of a *vector* finite
        element in reference space at the given point @a ip. */
@@ -489,9 +474,6 @@
    virtual void CalcPhysCurlShape(ElementTransformation &Trans,
                                   DenseMatrix &curl_shape) const;
 
-   //------------------------------------------------------------------------------
-   //
-   //------------------------------------------------------------------------------
    /** @brief Get the dofs associated with the given @a face.
        @a *dofs is set to an internal array of the local dofc on the
        face, while *ndofs is set to the number of dofs on that face.
