// Copyright (c) 2010-2024, Lawrence Livermore National Security, LLC. Produced
// at the Lawrence Livermore National Laboratory. All Rights reserved. See files
// LICENSE and NOTICE for details. LLNL-CODE-806117.
//
// This file is part of the MFEM library. For more information and source code
// availability visit https://mfem.org.
//
// MFEM is free software; you can redistribute it and/or modify it under the
// terms of the BSD-3 license. We welcome feedback and contributions, see file
// CONTRIBUTING.md for details.

// Implementation of class BilinearForm

#include "fem.hpp"
#include "../general/device.hpp"
#include "../mesh/nurbs.hpp"
#include <cmath>

namespace mfem
{

void BilinearForm::AllocMat()
{
   if (static_cond) { return; }

   if (precompute_sparsity == 0 || fes->GetVDim() > 1)
   {
      mat = new SparseMatrix(height);
      return;
   }

   const Table &elem_dof = fes->GetElementToDofTable();
   Table dof_dof;

   if (interior_face_integs.Size() > 0)
   {
      // the sparsity pattern is defined from the map: face->element->dof
      Table face_dof, dof_face;
      {
         Table *face_elem = fes->GetMesh()->GetFaceToElementTable();
         mfem::Mult(*face_elem, elem_dof, face_dof);
         delete face_elem;
      }
      Transpose(face_dof, dof_face, height);
      mfem::Mult(dof_face, face_dof, dof_dof);
   }
   else
   {
      // the sparsity pattern is defined from the map: element->dof
      Table dof_elem;
      Transpose(elem_dof, dof_elem, height);
      mfem::Mult(dof_elem, elem_dof, dof_dof);
   }

   dof_dof.SortRows();

   int *I = dof_dof.GetI();
   int *J = dof_dof.GetJ();
   real_t *data = Memory<real_t>(I[height]);

   mat = new SparseMatrix(I, J, data, height, height, true, true, true);
   *mat = 0.0;

   dof_dof.LoseData();
}

BilinearForm::BilinearForm(FiniteElementSpace * f)
   : Matrix (f->GetVSize())
{
   fes = f;
   sequence = f->GetSequence();
   mat = mat_e = NULL;
   extern_bfs = 0;
   element_matrices = NULL;
   static_cond = NULL;
   hybridization = NULL;
   precompute_sparsity = 0;
   diag_policy = DIAG_KEEP;

   assembly = AssemblyLevel::LEGACY;
   batch = 1;
   ext = NULL;
}

BilinearForm::BilinearForm (FiniteElementSpace * f, BilinearForm * bf, int ps)
   : Matrix (f->GetVSize())
{
   fes = f;
   sequence = f->GetSequence();
   mat_e = NULL;
   extern_bfs = 1;
   element_matrices = NULL;
   static_cond = NULL;
   hybridization = NULL;
   precompute_sparsity = ps;
   diag_policy = DIAG_KEEP;

   assembly = AssemblyLevel::LEGACY;
   batch = 1;
   ext = NULL;

   // Copy the pointers to the integrators
   domain_integs = bf->domain_integs;
   domain_integs_marker = bf->domain_integs_marker;

   boundary_integs = bf->boundary_integs;
   boundary_integs_marker = bf->boundary_integs_marker;

   interior_face_integs = bf->interior_face_integs;

   boundary_face_integs = bf->boundary_face_integs;
   boundary_face_integs_marker = bf->boundary_face_integs_marker;

   AllocMat();
}

void BilinearForm::SetAssemblyLevel(AssemblyLevel assembly_level)
{
   if (ext)
   {
      MFEM_ABORT("the assembly level has already been set!");
   }
   assembly = assembly_level;
   switch (assembly)
   {
      case AssemblyLevel::LEGACY:
         break;
      case AssemblyLevel::FULL:
         SetDiagonalPolicy( DIAG_ONE ); // Only diagonal policy supported on device
         ext = new FABilinearFormExtension(this);
         break;
      case AssemblyLevel::ELEMENT:
         ext = new EABilinearFormExtension(this);
         break;
      case AssemblyLevel::PARTIAL:
         ext = new PABilinearFormExtension(this);
         break;
      case AssemblyLevel::NONE:
         ext = new MFBilinearFormExtension(this);
         break;
      default:
         MFEM_ABORT("BilinearForm: unknown assembly level");
   }
}

void BilinearForm::EnableStaticCondensation()
{
   delete static_cond;
   if (assembly != AssemblyLevel::LEGACY)
   {
      static_cond = NULL;
      MFEM_WARNING("Static condensation not supported for this assembly level");
      return;
   }
   static_cond = new StaticCondensation(fes);
   if (static_cond->ReducesTrueVSize())
   {
      bool symmetric = false;      // TODO
      bool block_diagonal = false; // TODO
      static_cond->Init(symmetric, block_diagonal);
   }
   else
   {
      delete static_cond;
      static_cond = NULL;
   }
}

void BilinearForm::EnableHybridization(FiniteElementSpace *constr_space,
                                       BilinearFormIntegrator *constr_integ,
                                       const Array<int> &ess_tdof_list)
{
   delete hybridization;
   if (assembly != AssemblyLevel::LEGACY)
   {
      delete constr_integ;
      hybridization = NULL;
      MFEM_WARNING("Hybridization not supported for this assembly level");
      return;
   }
   hybridization = new Hybridization(fes, constr_space);
   hybridization->SetConstraintIntegrator(constr_integ);
   hybridization->Init(ess_tdof_list);
}

void BilinearForm::UseSparsity(int *I, int *J, bool isSorted)
{
   if (static_cond) { return; }

   if (mat)
   {
      if (mat->Finalized() && mat->GetI() == I && mat->GetJ() == J)
      {
         return; // mat is already using the given sparsity
      }
      delete mat;
   }
   height = width = fes->GetVSize();
   mat = new SparseMatrix(I, J, NULL, height, width, false, true, isSorted);
}

void BilinearForm::UseSparsity(SparseMatrix &A)
{
   MFEM_ASSERT(A.Height() == fes->GetVSize() && A.Width() == fes->GetVSize(),
               "invalid matrix A dimensions: "
               << A.Height() << " x " << A.Width());
   MFEM_ASSERT(A.Finalized(), "matrix A must be Finalized");

   UseSparsity(A.GetI(), A.GetJ(), A.ColumnsAreSorted());
}

real_t& BilinearForm::Elem (int i, int j)
{
   return mat -> Elem(i,j);
}

const real_t& BilinearForm::Elem (int i, int j) const
{
   return mat -> Elem(i,j);
}

MatrixInverse * BilinearForm::Inverse() const
{
   return mat -> Inverse();
}

void BilinearForm::Finalize (int skip_zeros)
{
   if (assembly == AssemblyLevel::LEGACY)
   {
      if (!static_cond) { mat->Finalize(skip_zeros); }
      if (mat_e) { mat_e->Finalize(skip_zeros); }
      if (static_cond) { static_cond->Finalize(); }
      if (hybridization) { hybridization->Finalize(); }
   }
}

void BilinearForm::AddDomainIntegrator(BilinearFormIntegrator *bfi)
{
   domain_integs.Append(bfi);
   domain_integs_marker.Append(NULL); // NULL marker means apply everywhere
}

void BilinearForm::AddDomainIntegrator(BilinearFormIntegrator *bfi,
                                       Array<int> &elem_marker)
{
   domain_integs.Append(bfi);
   domain_integs_marker.Append(&elem_marker);
}

void BilinearForm::AddBoundaryIntegrator (BilinearFormIntegrator * bfi)
{
   boundary_integs.Append (bfi);
   boundary_integs_marker.Append(NULL); // NULL marker means apply everywhere
}

void BilinearForm::AddBoundaryIntegrator (BilinearFormIntegrator * bfi,
                                          Array<int> &bdr_marker)
{
   boundary_integs.Append (bfi);
   boundary_integs_marker.Append(&bdr_marker);
}

void BilinearForm::AddInteriorFaceIntegrator(BilinearFormIntegrator * bfi)
{
   interior_face_integs.Append (bfi);
}

void BilinearForm::AddBdrFaceIntegrator(BilinearFormIntegrator *bfi)
{
   boundary_face_integs.Append(bfi);
   // NULL marker means apply everywhere
   boundary_face_integs_marker.Append(NULL);
}

void BilinearForm::AddBdrFaceIntegrator(BilinearFormIntegrator *bfi,
                                        Array<int> &bdr_marker)
{
   boundary_face_integs.Append(bfi);
   boundary_face_integs_marker.Append(&bdr_marker);
}

void BilinearForm::ComputeElementMatrix(int i, DenseMatrix &elmat) const
{
   if (element_matrices)
   {
      elmat.SetSize(element_matrices->SizeI(), element_matrices->SizeJ());
      elmat = element_matrices->GetData(i);
      return;
   }

   if (domain_integs.Size())
   {
      const FiniteElement &fe = *fes->GetFE(i);
      ElementTransformation *eltrans = fes->GetElementTransformation(i);
      domain_integs[0]->AssembleElementMatrix(fe, *eltrans, elmat);
      for (int k = 1; k < domain_integs.Size(); k++)
      {
         domain_integs[k]->AssembleElementMatrix(fe, *eltrans, elemmat);
         elmat += elemmat;
      }
   }
   else
   {
      fes->GetElementVDofs(i, vdofs);
      elmat.SetSize(vdofs.Size());
      elmat = 0.0;
   }
}

void BilinearForm::ComputeBdrElementMatrix(int i, DenseMatrix &elmat) const
{
   if (boundary_integs.Size())
   {
      const FiniteElement &be = *fes->GetBE(i);
      ElementTransformation *eltrans = fes->GetBdrElementTransformation(i);
      boundary_integs[0]->AssembleElementMatrix(be, *eltrans, elmat);
      for (int k = 1; k < boundary_integs.Size(); k++)
      {
         boundary_integs[k]->AssembleElementMatrix(be, *eltrans, elemmat);
         elmat += elemmat;
      }
   }
   else
   {
      fes->GetBdrElementVDofs(i, vdofs);
      elmat.SetSize(vdofs.Size());
      elmat = 0.0;
   }
}

void BilinearForm::ComputeFaceElementMatrix(int i, DenseMatrix &elmat) const
{
<<<<<<< HEAD
   FaceElementTransformations *ftr;
   Mesh *mesh = fes -> GetMesh();
   ftr = mesh->GetFaceElementTransformations(i);
   MFEM_ASSERT(ftr, "No associated face transformations.");
=======
   FaceElementTransformations *tr;
   Mesh *mesh = fes -> GetMesh();
   tr = mesh -> GetFaceElementTransformations (i);
>>>>>>> cb6b94d9

   if (interior_face_integs.Size())
   {
      const FiniteElement *fe1, *fe2;
<<<<<<< HEAD

      fe1 = fes->GetFE(ftr->Elem1No);
      if (ftr->Elem2No >= 0)
      {
         fe2 = fes->GetFE(ftr->Elem2No);
      }
      else
      {
         // The test_fe2 object is really a dummy and not used on the
=======
      fe1 = fes->GetFE(tr->Elem1No);
      if (tr->Elem2No >= 0)
      {
         fe2 = fes->GetFE(tr->Elem2No);
      }
      else
      {
         // The fe2 object is really a dummy and not used on the
>>>>>>> cb6b94d9
         // boundaries, but we can't dereference a NULL pointer, and we don't
         // want to actually make a fake element.
         fe2 = fe1;
      }

<<<<<<< HEAD
      interior_face_integs[0]->AssembleFaceMatrix(*fe1, *fe2, *ftr, elmat);
      for (int k = 1; k < interior_face_integs.Size(); k++)
      {
         interior_face_integs[k]->AssembleFaceMatrix(*fe1, *fe2, *ftr, elemmat);
=======
      interior_face_integs[0] -> AssembleFaceMatrix (*fe1, *fe2, *tr, elmat);
      for (int k = 1; k < interior_face_integs.Size(); k++)
      {
         interior_face_integs[k] -> AssembleFaceMatrix (*fe1, *fe2, *tr, elemmat);
>>>>>>> cb6b94d9
         elmat += elemmat;
      }
   }
   else
   {
      Array<int> vdofs2;

<<<<<<< HEAD
      fes->GetElementVDofs(ftr->Elem1No, vdofs);
      if (ftr->Elem2No >= 0)
      {
         fes->GetElementVDofs(ftr->Elem2No, vdofs2);
         vdofs.Append(vdofs2);
      }
      elmat.SetSize(vdofs.Size());
=======
      fes->GetElementVDofs(tr->Elem1No, vdofs);
      if (tr->Elem2No >= 0)
      {
         fes->GetElementVDofs(tr->Elem2No, vdofs2);
         vdofs.Append(vdofs2);
      }
      elmat.SetSize(vdofs.Size(), vdofs.Size());
>>>>>>> cb6b94d9
      elmat = 0.0;
   }
}

void BilinearForm::ComputeBdrFaceElementMatrix(int i, DenseMatrix &elmat) const
{
<<<<<<< HEAD
   FaceElementTransformations *ftr;
   Mesh *mesh = fes -> GetMesh();
   ftr = mesh->GetBdrFaceTransformations(i);
   MFEM_ASSERT(ftr, "No associated boundary face.");

   if (boundary_face_integs.Size())
   {
      const FiniteElement *fe1, *fe2;

      fe1 = fes->GetFE(ftr->Elem1No);
      // The test_fe2 object is really a dummy and not used on the
      // boundaries, but we can't dereference a NULL pointer, and we don't
      // want to actually make a fake element.
      fe2 = fe1;

      boundary_face_integs[0]->AssembleFaceMatrix(*fe1, *fe1, *ftr, elmat);
      for (int k = 1; k < boundary_face_integs.Size(); k++)
      {
         boundary_face_integs[k]->AssembleFaceMatrix(*fe1, *fe2, *ftr, elemmat);
=======
   FaceElementTransformations *tr;
   Mesh *mesh = fes -> GetMesh();
   tr = mesh -> GetBdrFaceTransformations (i);

   if (boundary_face_integs.Size())
   {

      const FiniteElement *fe1, *fe2;

      fe1 = fes -> GetFE (tr -> Elem1No);
      // The fe2 object is really a dummy and not used on the boundaries,
      // but we can't dereference a NULL pointer, and we don't want to
      // actually make a fake element.
      fe2 = fe1;

      boundary_face_integs[0] -> AssembleFaceMatrix (*fe1, *fe2, *tr, elmat);
      for (int k = 1; k < boundary_face_integs.Size(); k++)
      {
         boundary_face_integs[k] -> AssembleFaceMatrix (*fe1, *fe2, *tr, elemmat);
>>>>>>> cb6b94d9
         elmat += elemmat;
      }
   }
   else
   {
<<<<<<< HEAD
      fes->GetElementVDofs(ftr->Elem1No, vdofs);
      elmat.SetSize(vdofs.Size());
=======
      fes -> GetElementVDofs (tr -> Elem1No, vdofs);
      elmat.SetSize(vdofs.Size(), vdofs.Size());
>>>>>>> cb6b94d9
      elmat = 0.0;
   }
}

void BilinearForm::AssembleElementMatrix(
   int i, const DenseMatrix &elmat, int skip_zeros)
{
   AssembleElementMatrix(i, elmat, vdofs, skip_zeros);
}

void BilinearForm::AssembleElementMatrix(
   int i, const DenseMatrix &elmat, Array<int> &vdofs_, int skip_zeros)
{
   fes->GetElementVDofs(i, vdofs_);
   if (static_cond)
   {
      static_cond->AssembleMatrix(i, elmat);
   }
   else
   {
      if (mat == NULL)
      {
         AllocMat();
      }
      mat->AddSubMatrix(vdofs_, vdofs_, elmat, skip_zeros);
      if (hybridization)
      {
         hybridization->AssembleMatrix(i, elmat);
      }
   }
}

void BilinearForm::AssembleBdrElementMatrix(
   int i, const DenseMatrix &elmat, int skip_zeros)
{
   AssembleBdrElementMatrix(i, elmat, vdofs, skip_zeros);
}

void BilinearForm::AssembleBdrElementMatrix(
   int i, const DenseMatrix &elmat, Array<int> &vdofs_, int skip_zeros)
{
   fes->GetBdrElementVDofs(i, vdofs_);
   if (static_cond)
   {
      static_cond->AssembleBdrMatrix(i, elmat);
   }
   else
   {
      if (mat == NULL)
      {
         AllocMat();
      }
      mat->AddSubMatrix(vdofs_, vdofs_, elmat, skip_zeros);
      if (hybridization)
      {
         hybridization->AssembleBdrMatrix(i, elmat);
      }
   }
}

void BilinearForm::Assemble(int skip_zeros)
{
   if (ext)
   {
      ext->Assemble();
      return;
   }

   ElementTransformation *eltrans;
   DofTransformation * doftrans;
   Mesh *mesh = fes -> GetMesh();
   DenseMatrix elmat, *elmat_p;

   if (mat == NULL)
   {
      AllocMat();
   }

#ifdef MFEM_USE_LEGACY_OPENMP
   int free_element_matrices = 0;
   if (!element_matrices)
   {
      ComputeElementMatrices();
      free_element_matrices = 1;
   }
#endif

   if (domain_integs.Size())
   {
      for (int k = 0; k < domain_integs.Size(); k++)
      {
         if (domain_integs_marker[k] != NULL)
         {
            MFEM_VERIFY(domain_integs_marker[k]->Size() ==
                        (mesh->attributes.Size() ? mesh->attributes.Max() : 0),
                        "invalid element marker for domain integrator #"
                        << k << ", counting from zero");
         }

         if (domain_integs[k]->Patchwise())
         {
            MFEM_VERIFY(fes->GetNURBSext(), "Patchwise integration requires a "
                        << "NURBS FE space");
         }
      }

      // Element-wise integration
      for (int i = 0; i < fes -> GetNE(); i++)
      {
         // Set both doftrans (potentially needed to assemble the element
         // matrix) and vdofs, which is also needed when the element matrices
         // are pre-assembled.
         doftrans = fes->GetElementVDofs(i, vdofs);
         if (element_matrices)
         {
            elmat_p = &(*element_matrices)(i);
         }
         else
         {
            const int elem_attr = fes->GetMesh()->GetAttribute(i);
            eltrans = fes->GetElementTransformation(i);

            elmat.SetSize(0);
            for (int k = 0; k < domain_integs.Size(); k++)
            {
               if ((domain_integs_marker[k] == NULL ||
                    (*(domain_integs_marker[k]))[elem_attr-1] == 1)
                   && !domain_integs[k]->Patchwise())
               {
                  domain_integs[k]->AssembleElementMatrix(*fes->GetFE(i),
                                                          *eltrans, elemmat);
                  if (elmat.Size() == 0)
                  {
                     elmat = elemmat;
                  }
                  else
                  {
                     elmat += elemmat;
                  }
               }
            }
            if (elmat.Size() == 0)
            {
               continue;
            }
            else
            {
               elmat_p = &elmat;
            }
            if (doftrans)
            {
               doftrans->TransformDual(elmat);
            }
            elmat_p = &elmat;
         }
         if (static_cond)
         {
            static_cond->AssembleMatrix(i, *elmat_p);
         }
         else
         {
            mat->AddSubMatrix(vdofs, vdofs, *elmat_p, skip_zeros);
            if (hybridization)
            {
               hybridization->AssembleMatrix(i, *elmat_p);
            }
         }
      }

      // Patch-wise integration
      if (fes->GetNURBSext())
      {
         for (int p=0; p<mesh->NURBSext->GetNP(); ++p)
         {
            bool vdofsSet = false;
            for (int k = 0; k < domain_integs.Size(); k++)
            {
               if (domain_integs[k]->Patchwise())
               {
                  if (!vdofsSet)
                  {
                     fes->GetPatchVDofs(p, vdofs);
                     vdofsSet = true;
                  }

                  SparseMatrix* spmat = nullptr;
                  domain_integs[k]->AssemblePatchMatrix(p, *fes, spmat);
                  Array<int> cols;
                  Vector srow;

                  for (int r=0; r<spmat->Height(); ++r)
                  {
                     spmat->GetRow(r, cols, srow);
                     for (int i=0; i<cols.Size(); ++i)
                     {
                        cols[i] = vdofs[cols[i]];
                     }
                     mat->AddRow(vdofs[r], cols, srow);
                  }

                  delete spmat;
               }
            }
         }
      }
   }

   if (boundary_integs.Size())
   {
      // Which boundary attributes need to be processed?
      Array<int> bdr_attr_marker(mesh->bdr_attributes.Size() ?
                                 mesh->bdr_attributes.Max() : 0);
      bdr_attr_marker = 0;
      for (int k = 0; k < boundary_integs.Size(); k++)
      {
         if (boundary_integs_marker[k] == NULL)
         {
            bdr_attr_marker = 1;
            break;
         }
         Array<int> &bdr_marker = *boundary_integs_marker[k];
         MFEM_ASSERT(bdr_marker.Size() == bdr_attr_marker.Size(),
                     "invalid boundary marker for boundary integrator #"
                     << k << ", counting from zero");
         for (int i = 0; i < bdr_attr_marker.Size(); i++)
         {
            bdr_attr_marker[i] |= bdr_marker[i];
         }
      }

      for (int i = 0; i < fes -> GetNBE(); i++)
      {
         const int bdr_attr = mesh->GetBdrAttribute(i);
         if (bdr_attr_marker[bdr_attr-1] == 0) { continue; }

         const FiniteElement &be = *fes->GetBE(i);
         doftrans = fes -> GetBdrElementVDofs (i, vdofs);
         eltrans = fes -> GetBdrElementTransformation (i);
         int k = 0;
         for (; k < boundary_integs.Size(); k++)
         {
            if (boundary_integs_marker[k] &&
                (*boundary_integs_marker[k])[bdr_attr-1] == 0) { continue; }

            boundary_integs[k]->AssembleElementMatrix(be, *eltrans, elmat);
            k++;
            break;
         }
         for (; k < boundary_integs.Size(); k++)
         {
            if (boundary_integs_marker[k] &&
                (*boundary_integs_marker[k])[bdr_attr-1] == 0) { continue; }

            boundary_integs[k]->AssembleElementMatrix(be, *eltrans, elemmat);
            elmat += elemmat;
         }
         if (doftrans)
         {
            doftrans->TransformDual(elmat);
         }
         elmat_p = &elmat;
         if (!static_cond)
         {
            mat->AddSubMatrix(vdofs, vdofs, *elmat_p, skip_zeros);
            if (hybridization)
            {
               hybridization->AssembleBdrMatrix(i, *elmat_p);
            }
         }
         else
         {
            static_cond->AssembleBdrMatrix(i, *elmat_p);
         }
      }
   }

   if (interior_face_integs.Size())
   {
      FaceElementTransformations *tr;
      Array<int> vdofs2;

      int nfaces = mesh->GetNumFaces();
      for (int i = 0; i < nfaces; i++)
      {
         tr = mesh -> GetInteriorFaceTransformations (i);
         if (tr != NULL)
         {
            fes -> GetElementVDofs (tr -> Elem1No, vdofs);
            fes -> GetElementVDofs (tr -> Elem2No, vdofs2);
            vdofs.Append (vdofs2);
            for (int k = 0; k < interior_face_integs.Size(); k++)
            {
               interior_face_integs[k]->
               AssembleFaceMatrix(*fes->GetFE(tr->Elem1No),
                                  *fes->GetFE(tr->Elem2No),
                                  *tr, elemmat);
               mat -> AddSubMatrix (vdofs, vdofs, elemmat, skip_zeros);
            }
         }
      }
   }

   if (boundary_face_integs.Size())
   {
      FaceElementTransformations *tr;
      const FiniteElement *fe1, *fe2;

      // Which boundary attributes need to be processed?
      Array<int> bdr_attr_marker(mesh->bdr_attributes.Size() ?
                                 mesh->bdr_attributes.Max() : 0);
      bdr_attr_marker = 0;
      for (int k = 0; k < boundary_face_integs.Size(); k++)
      {
         if (boundary_face_integs_marker[k] == NULL)
         {
            bdr_attr_marker = 1;
            break;
         }
         Array<int> &bdr_marker = *boundary_face_integs_marker[k];
         MFEM_ASSERT(bdr_marker.Size() == bdr_attr_marker.Size(),
                     "invalid boundary marker for boundary face integrator #"
                     << k << ", counting from zero");
         for (int i = 0; i < bdr_attr_marker.Size(); i++)
         {
            bdr_attr_marker[i] |= bdr_marker[i];
         }
      }

      for (int i = 0; i < fes -> GetNBE(); i++)
      {
         const int bdr_attr = mesh->GetBdrAttribute(i);
         if (bdr_attr_marker[bdr_attr-1] == 0) { continue; }

         tr = mesh -> GetBdrFaceTransformations (i);
         if (tr != NULL)
         {
            fes -> GetElementVDofs (tr -> Elem1No, vdofs);
            fe1 = fes -> GetFE (tr -> Elem1No);
            // The fe2 object is really a dummy and not used on the boundaries,
            // but we can't dereference a NULL pointer, and we don't want to
            // actually make a fake element.
            fe2 = fe1;
            for (int k = 0; k < boundary_face_integs.Size(); k++)
            {
               if (boundary_face_integs_marker[k] &&
                   (*boundary_face_integs_marker[k])[bdr_attr-1] == 0)
               { continue; }

               boundary_face_integs[k] -> AssembleFaceMatrix (*fe1, *fe2, *tr,
                                                              elemmat);
               mat -> AddSubMatrix (vdofs, vdofs, elemmat, skip_zeros);
            }
         }
      }
   }

#ifdef MFEM_USE_LEGACY_OPENMP
   if (free_element_matrices)
   {
      FreeElementMatrices();
   }
#endif
}

void BilinearForm::ConformingAssemble()
{
   // Do not remove zero entries to preserve the symmetric structure of the
   // matrix which in turn will give rise to symmetric structure in the new
   // matrix. This ensures that subsequent calls to EliminateRowCol will work
   // correctly.
   Finalize(0);
   MFEM_ASSERT(mat, "the BilinearForm is not assembled");

   const SparseMatrix *P = fes->GetConformingProlongation();
   if (!P) { return; } // conforming mesh

   SparseMatrix *R = Transpose(*P);
   SparseMatrix *RA = mfem::Mult(*R, *mat);
   delete mat;
   if (mat_e)
   {
      SparseMatrix *RAe = mfem::Mult(*R, *mat_e);
      delete mat_e;
      mat_e = RAe;
   }
   delete R;
   mat = mfem::Mult(*RA, *P);
   delete RA;
   if (mat_e)
   {
      SparseMatrix *RAeP = mfem::Mult(*mat_e, *P);
      delete mat_e;
      mat_e = RAeP;
   }

   height = mat->Height();
   width = mat->Width();
}

void BilinearForm::AssembleDiagonal(Vector &diag) const
{
   MFEM_ASSERT(diag.Size() == fes->GetTrueVSize(),
               "Vector for holding diagonal has wrong size!");
   const SparseMatrix *cP = fes->GetConformingProlongation();
   if (!ext)
   {
      MFEM_ASSERT(mat, "the BilinearForm is not assembled!");
      MFEM_ASSERT(cP == nullptr || mat->Height() == cP->Width(),
                  "BilinearForm::ConformingAssemble() is not called!");
      mat->GetDiag(diag);
      return;
   }
   // Here, we have extension, ext.
   if (!cP)
   {
      ext->AssembleDiagonal(diag);
      return;
   }
   // Here, we have extension, ext, and conforming prolongation, cP.

   // For an AMR mesh, a convergent diagonal is assembled with |P^T| d_l,
   // where |P^T| has the entry-wise absolute values of the conforming
   // prolongation transpose operator.
   Vector local_diag(cP->Height());
   ext->AssembleDiagonal(local_diag);
   cP->AbsMultTranspose(local_diag, diag);
}

void BilinearForm::FormLinearSystem(const Array<int> &ess_tdof_list, Vector &x,
                                    Vector &b, OperatorHandle &A, Vector &X,
                                    Vector &B, int copy_interior)
{
   if (ext)
   {
      ext->FormLinearSystem(ess_tdof_list, x, b, A, X, B, copy_interior);
      return;
   }
   const SparseMatrix *P = fes->GetConformingProlongation();
   FormSystemMatrix(ess_tdof_list, A);

   // Transform the system and perform the elimination in B, based on the
   // essential BC values from x. Restrict the BC part of x in X, and set the
   // non-BC part to zero. Since there is no good initial guess for the Lagrange
   // multipliers, set X = 0.0 for hybridization.
   if (static_cond)
   {
      // Schur complement reduction to the exposed dofs
      static_cond->ReduceSystem(x, b, X, B, copy_interior);
   }
   else if (!P) // conforming space
   {
      if (hybridization)
      {
         // Reduction to the Lagrange multipliers system
         EliminateVDofsInRHS(ess_tdof_list, x, b);
         hybridization->ReduceRHS(b, B);
         X.SetSize(B.Size());
         X = 0.0;
      }
      else
      {
         // A, X and B point to the same data as mat, x and b
         EliminateVDofsInRHS(ess_tdof_list, x, b);
         X.MakeRef(x, 0, x.Size());
         B.MakeRef(b, 0, b.Size());
         if (!copy_interior) { X.SetSubVectorComplement(ess_tdof_list, 0.0); }
      }
   }
   else // non-conforming space
   {
      if (hybridization)
      {
         // Reduction to the Lagrange multipliers system
         const SparseMatrix *R = fes->GetConformingRestriction();
         Vector conf_b(P->Width()), conf_x(P->Width());
         P->MultTranspose(b, conf_b);
         R->Mult(x, conf_x);
         EliminateVDofsInRHS(ess_tdof_list, conf_x, conf_b);
         R->MultTranspose(conf_b, b); // store eliminated rhs in b
         hybridization->ReduceRHS(conf_b, B);
         X.SetSize(B.Size());
         X = 0.0;
      }
      else
      {
         // Variational restriction with P
         const SparseMatrix *R = fes->GetConformingRestriction();
         B.SetSize(P->Width());
         P->MultTranspose(b, B);
         X.SetSize(R->Height());
         R->Mult(x, X);
         EliminateVDofsInRHS(ess_tdof_list, X, B);
         if (!copy_interior) { X.SetSubVectorComplement(ess_tdof_list, 0.0); }
      }
   }
}

void BilinearForm::FormSystemMatrix(const Array<int> &ess_tdof_list,
                                    OperatorHandle &A)
{
   if (ext)
   {
      ext->FormSystemMatrix(ess_tdof_list, A);
      return;
   }

   // Finish the matrix assembly and perform BC elimination, storing the
   // eliminated part of the matrix.
   if (static_cond)
   {
      if (!static_cond->HasEliminatedBC())
      {
         static_cond->SetEssentialTrueDofs(ess_tdof_list);
         static_cond->Finalize(); // finalize Schur complement (to true dofs)
         static_cond->EliminateReducedTrueDofs(diag_policy);
         static_cond->Finalize(); // finalize eliminated part
      }
      A.Reset(&static_cond->GetMatrix(), false);
   }
   else
   {
      if (!mat_e)
      {
         const SparseMatrix *P = fes->GetConformingProlongation();
         if (P) { ConformingAssemble(); }
         EliminateVDofs(ess_tdof_list, diag_policy);
         const int remove_zeros = 0;
         Finalize(remove_zeros);
      }
      if (hybridization)
      {
         A.Reset(&hybridization->GetMatrix(), false);
      }
      else
      {
         A.Reset(mat, false);
      }
   }
}

void BilinearForm::RecoverFEMSolution(const Vector &X,
                                      const Vector &b, Vector &x)
{
   if (ext)
   {
      ext->RecoverFEMSolution(X, b, x);
      return;
   }

   const SparseMatrix *P = fes->GetConformingProlongation();
   if (!P) // conforming space
   {
      if (static_cond)
      {
         // Private dofs back solve
         static_cond->ComputeSolution(b, X, x);
      }
      else if (hybridization)
      {
         // Primal unknowns recovery
         hybridization->ComputeSolution(b, X, x);
      }
      else
      {
         // X and x point to the same data

         // If the validity flags of X's Memory were changed (e.g. if it was
         // moved to device memory) then we need to tell x about that.
         x.SyncMemory(X);
      }
   }
   else // non-conforming space
   {
      if (static_cond)
      {
         // Private dofs back solve
         static_cond->ComputeSolution(b, X, x);
      }
      else if (hybridization)
      {
         // Primal unknowns recovery
         Vector conf_b(P->Width()), conf_x(P->Width());
         P->MultTranspose(b, conf_b);
         const SparseMatrix *R = fes->GetConformingRestriction();
         R->Mult(x, conf_x); // get essential b.c. from x
         hybridization->ComputeSolution(conf_b, X, conf_x);
         x.SetSize(P->Height());
         P->Mult(conf_x, x);
      }
      else
      {
         // Apply conforming prolongation
         x.SetSize(P->Height());
         P->Mult(X, x);
      }
   }
}

void BilinearForm::ComputeElementMatrices()
{
   if (element_matrices || domain_integs.Size() == 0 || fes->GetNE() == 0)
   {
      return;
   }

   int num_elements = fes->GetNE();
   int num_dofs_per_el = fes->GetFE(0)->GetDof() * fes->GetVDim();

   element_matrices = new DenseTensor(num_dofs_per_el, num_dofs_per_el,
                                      num_elements);

   DenseMatrix tmp;
   IsoparametricTransformation eltrans;

#ifdef MFEM_USE_LEGACY_OPENMP
   #pragma omp parallel for private(tmp,eltrans)
#endif
   for (int i = 0; i < num_elements; i++)
   {
      DenseMatrix elmat(element_matrices->GetData(i),
                        num_dofs_per_el, num_dofs_per_el);
      const FiniteElement &fe = *fes->GetFE(i);
#ifdef MFEM_DEBUG
      if (num_dofs_per_el != fe.GetDof()*fes->GetVDim())
         mfem_error("BilinearForm::ComputeElementMatrices:"
                    " all elements must have same number of dofs");
#endif
      fes->GetElementTransformation(i, &eltrans);

      domain_integs[0]->AssembleElementMatrix(fe, eltrans, elmat);
      for (int k = 1; k < domain_integs.Size(); k++)
      {
         // note: some integrators may not be thread-safe
         domain_integs[k]->AssembleElementMatrix(fe, eltrans, tmp);
         elmat += tmp;
      }
      elmat.ClearExternalData();
   }
}

void BilinearForm::EliminateEssentialBC(const Array<int> &bdr_attr_is_ess,
                                        const Vector &sol, Vector &rhs,
                                        DiagonalPolicy dpolicy)
{
   Array<int> ess_dofs, conf_ess_dofs;
   fes->GetEssentialVDofs(bdr_attr_is_ess, ess_dofs);

   if (fes->GetVSize() == height)
   {
      EliminateEssentialBCFromDofs(ess_dofs, sol, rhs, dpolicy);
   }
   else
   {
      fes->GetRestrictionMatrix()->BooleanMult(ess_dofs, conf_ess_dofs);
      EliminateEssentialBCFromDofs(conf_ess_dofs, sol, rhs, dpolicy);
   }
}

void BilinearForm::EliminateEssentialBC(const Array<int> &bdr_attr_is_ess,
                                        DiagonalPolicy dpolicy)
{
   Array<int> ess_dofs, conf_ess_dofs;
   fes->GetEssentialVDofs(bdr_attr_is_ess, ess_dofs);

   if (fes->GetVSize() == height)
   {
      EliminateEssentialBCFromDofs(ess_dofs, dpolicy);
   }
   else
   {
      fes->GetRestrictionMatrix()->BooleanMult(ess_dofs, conf_ess_dofs);
      EliminateEssentialBCFromDofs(conf_ess_dofs, dpolicy);
   }
}

void BilinearForm::EliminateEssentialBCDiag (const Array<int> &bdr_attr_is_ess,
                                             real_t value)
{
   Array<int> ess_dofs, conf_ess_dofs;
   fes->GetEssentialVDofs(bdr_attr_is_ess, ess_dofs);

   if (fes->GetVSize() == height)
   {
      EliminateEssentialBCFromDofsDiag(ess_dofs, value);
   }
   else
   {
      fes->GetRestrictionMatrix()->BooleanMult(ess_dofs, conf_ess_dofs);
      EliminateEssentialBCFromDofsDiag(conf_ess_dofs, value);
   }
}

void BilinearForm::EliminateVDofs(const Array<int> &vdofs_,
                                  const Vector &sol, Vector &rhs,
                                  DiagonalPolicy dpolicy)
{
   vdofs_.HostRead();
   for (int i = 0; i < vdofs_.Size(); i++)
   {
      int vdof = vdofs_[i];
      if ( vdof >= 0 )
      {
         mat -> EliminateRowCol (vdof, sol(vdof), rhs, dpolicy);
      }
      else
      {
         mat -> EliminateRowCol (-1-vdof, sol(-1-vdof), rhs, dpolicy);
      }
   }
}

void BilinearForm::EliminateVDofs(const Array<int> &vdofs_,
                                  DiagonalPolicy dpolicy)
{
   if (mat_e == NULL)
   {
      mat_e = new SparseMatrix(height);
   }

   vdofs_.HostRead();
   for (int i = 0; i < vdofs_.Size(); i++)
   {
      int vdof = vdofs_[i];
      if ( vdof >= 0 )
      {
         mat -> EliminateRowCol (vdof, *mat_e, dpolicy);
      }
      else
      {
         mat -> EliminateRowCol (-1-vdof, *mat_e, dpolicy);
      }
   }
}

void BilinearForm::EliminateEssentialBCFromDofs(
   const Array<int> &ess_dofs, const Vector &sol, Vector &rhs,
   DiagonalPolicy dpolicy)
{
   MFEM_ASSERT(ess_dofs.Size() == height, "incorrect dof Array size");
   MFEM_ASSERT(sol.Size() == height, "incorrect sol Vector size");
   MFEM_ASSERT(rhs.Size() == height, "incorrect rhs Vector size");

   for (int i = 0; i < ess_dofs.Size(); i++)
      if (ess_dofs[i] < 0)
      {
         mat -> EliminateRowCol (i, sol(i), rhs, dpolicy);
      }
}

void BilinearForm::EliminateEssentialBCFromDofs (const Array<int> &ess_dofs,
                                                 DiagonalPolicy dpolicy)
{
   MFEM_ASSERT(ess_dofs.Size() == height,
               "incorrect dof Array size: " << ess_dofs.Size() << ' ' << height);

   for (int i = 0; i < ess_dofs.Size(); i++)
      if (ess_dofs[i] < 0)
      {
         mat -> EliminateRowCol (i, dpolicy);
      }
}

void BilinearForm::EliminateEssentialBCFromDofsDiag (const Array<int> &ess_dofs,
                                                     real_t value)
{
   MFEM_ASSERT(ess_dofs.Size() == height,
               "incorrect dof Array size: " << ess_dofs.Size() << ' ' << height);

   for (int i = 0; i < ess_dofs.Size(); i++)
      if (ess_dofs[i] < 0)
      {
         mat -> EliminateRowColDiag (i, value);
      }
}

void BilinearForm::EliminateVDofsInRHS(
   const Array<int> &vdofs_, const Vector &x, Vector &b)
{
   mat_e->AddMult(x, b, -1.);
   mat->PartMult(vdofs_, x, b);
}

void BilinearForm::Mult(const Vector &x, Vector &y) const
{
   if (ext)
   {
      ext->Mult(x, y);
   }
   else
   {
      mat->Mult(x, y);
   }
}

void BilinearForm::MultTranspose(const Vector & x, Vector & y) const
{
   if (ext)
   {
      ext->MultTranspose(x, y);
   }
   else
   {
      y = 0.0;
      AddMultTranspose (x, y);
   }
}

void BilinearForm::Update(FiniteElementSpace *nfes)
{
   bool full_update;

   if (nfes && nfes != fes)
   {
      full_update = true;
      fes = nfes;
   }
   else
   {
      // Check for different size (e.g. assembled form on non-conforming space)
      // or different sequence number.
      full_update = (fes->GetVSize() != Height() ||
                     sequence < fes->GetSequence());
   }

   delete mat_e;
   mat_e = NULL;
   FreeElementMatrices();
   delete static_cond;
   static_cond = NULL;

   if (full_update)
   {
      delete mat;
      mat = NULL;
      delete hybridization;
      hybridization = NULL;
      sequence = fes->GetSequence();
   }
   else
   {
      if (mat) { *mat = 0.0; }
      if (hybridization) { hybridization->Reset(); }
   }

   height = width = fes->GetVSize();

   if (ext) { ext->Update(); }
}

void BilinearForm::SetDiagonalPolicy(DiagonalPolicy policy)
{
   diag_policy = policy;
}

BilinearForm::~BilinearForm()
{
   delete mat_e;
   delete mat;
   delete element_matrices;
   delete static_cond;
   delete hybridization;

   if (!extern_bfs)
   {
      int k;
      for (k=0; k < domain_integs.Size(); k++) { delete domain_integs[k]; }
      for (k=0; k < boundary_integs.Size(); k++) { delete boundary_integs[k]; }
      for (k=0; k < interior_face_integs.Size(); k++)
      { delete interior_face_integs[k]; }
      for (k=0; k < boundary_face_integs.Size(); k++)
      { delete boundary_face_integs[k]; }
   }

   delete ext;
}


MixedBilinearForm::MixedBilinearForm (FiniteElementSpace *tr_fes,
                                      FiniteElementSpace *te_fes)
   : Matrix(te_fes->GetVSize(), tr_fes->GetVSize())
{
   trial_fes = tr_fes;
   test_fes = te_fes;
   mat = NULL;
   mat_e = NULL;
   extern_bfs = 0;
   assembly = AssemblyLevel::LEGACY;
   ext = NULL;
}

MixedBilinearForm::MixedBilinearForm (FiniteElementSpace *tr_fes,
                                      FiniteElementSpace *te_fes,
                                      MixedBilinearForm * mbf)
   : Matrix(te_fes->GetVSize(), tr_fes->GetVSize())
{
   trial_fes = tr_fes;
   test_fes = te_fes;
   mat = NULL;
   mat_e = NULL;
   extern_bfs = 1;
   ext = NULL;

   // Copy the pointers to the integrators
   domain_integs = mbf->domain_integs;
   domain_integs_marker = mbf->domain_integs_marker;

   boundary_integs = mbf->boundary_integs;
   boundary_integs_marker = mbf->boundary_integs_marker;

   trace_face_integs = mbf->trace_face_integs;

   boundary_trace_face_integs = mbf->boundary_trace_face_integs;
   boundary_trace_face_integs_marker = mbf->boundary_trace_face_integs_marker;

   assembly = AssemblyLevel::LEGACY;
   ext = NULL;
}

void MixedBilinearForm::SetAssemblyLevel(AssemblyLevel assembly_level)
{
   if (ext)
   {
      MFEM_ABORT("the assembly level has already been set!");
   }
   assembly = assembly_level;
   switch (assembly)
   {
      case AssemblyLevel::LEGACY:
         break;
      case AssemblyLevel::FULL:
         // ext = new FAMixedBilinearFormExtension(this);
         // Use the original BilinearForm implementation for now
         break;
      case AssemblyLevel::ELEMENT:
         mfem_error("Element assembly not supported yet... stay tuned!");
         // ext = new EAMixedBilinearFormExtension(this);
         break;
      case AssemblyLevel::PARTIAL:
         ext = new PAMixedBilinearFormExtension(this);
         break;
      case AssemblyLevel::NONE:
         mfem_error("Matrix-free action not supported yet... stay tuned!");
         // ext = new MFMixedBilinearFormExtension(this);
         break;
      default:
         mfem_error("Unknown assembly level");
   }
}

real_t & MixedBilinearForm::Elem (int i, int j)
{
   return (*mat)(i, j);
}

const real_t & MixedBilinearForm::Elem (int i, int j) const
{
   return (*mat)(i, j);
}

void MixedBilinearForm::Mult(const Vector & x, Vector & y) const
{
   y = 0.0;
   AddMult(x, y);
}

void MixedBilinearForm::AddMult(const Vector & x, Vector & y,
                                const real_t a) const
{
   if (ext)
   {
      ext->AddMult(x, y, a);
   }
   else
   {
      mat->AddMult(x, y, a);
   }
}

void MixedBilinearForm::MultTranspose(const Vector & x, Vector & y) const
{
   y = 0.0;
   AddMultTranspose(x, y);
}

void MixedBilinearForm::AddMultTranspose(const Vector & x, Vector & y,
                                         const real_t a) const
{
   if (ext)
   {
      ext->AddMultTranspose(x, y, a);
   }
   else
   {
      mat->AddMultTranspose(x, y, a);
   }
}

MatrixInverse * MixedBilinearForm::Inverse() const
{
   if (assembly != AssemblyLevel::LEGACY)
   {
      MFEM_WARNING("MixedBilinearForm::Inverse not possible with this "
                   "assembly level!");
      return NULL;
   }
   else
   {
      return mat -> Inverse ();
   }
}

void MixedBilinearForm::Finalize (int skip_zeros)
{
   if (assembly == AssemblyLevel::LEGACY)
   {
      mat -> Finalize (skip_zeros);
   }
}

void MixedBilinearForm::GetBlocks(Array2D<SparseMatrix *> &blocks) const
{
   MFEM_VERIFY(trial_fes->GetOrdering() == Ordering::byNODES &&
               test_fes->GetOrdering() == Ordering::byNODES,
               "MixedBilinearForm::GetBlocks: both trial and test spaces "
               "must use Ordering::byNODES!");

   blocks.SetSize(test_fes->GetVDim(), trial_fes->GetVDim());

   mat->GetBlocks(blocks);
}

void MixedBilinearForm::AddDomainIntegrator (BilinearFormIntegrator * bfi)
{
   domain_integs.Append (bfi);
   domain_integs_marker.Append(NULL); // NULL marker means apply everywhere
}

void MixedBilinearForm::AddDomainIntegrator (BilinearFormIntegrator * bfi,
                                             Array<int> &elem_marker)
{
   domain_integs.Append (bfi);
   domain_integs_marker.Append(&elem_marker);
}

void MixedBilinearForm::AddBoundaryIntegrator (BilinearFormIntegrator * bfi)
{
   boundary_integs.Append (bfi);
   boundary_integs_marker.Append(NULL); // NULL marker means apply everywhere
}

void MixedBilinearForm::AddBoundaryIntegrator (BilinearFormIntegrator * bfi,
                                               Array<int> &bdr_marker)
{
   boundary_integs.Append (bfi);
   boundary_integs_marker.Append(&bdr_marker);
}

void MixedBilinearForm::AddInteriorFaceIntegrator (BilinearFormIntegrator * bfi)
{
   interior_face_integs.Append (bfi);
}

void MixedBilinearForm::AddBdrFaceIntegrator(BilinearFormIntegrator *bfi)
{
   boundary_face_integs.Append(bfi);
   boundary_face_integs_marker.Append(NULL); // NULL marker means apply everywhere
}

void MixedBilinearForm::AddBdrFaceIntegrator(BilinearFormIntegrator *bfi,
                                             Array<int> &bdr_marker)
{
   boundary_face_integs.Append(bfi);
   boundary_face_integs_marker.Append(&bdr_marker);
}

void MixedBilinearForm::AddTraceFaceIntegrator (BilinearFormIntegrator * bfi)
{
   trace_face_integs.Append (bfi);
}

void MixedBilinearForm::AddBdrTraceFaceIntegrator(BilinearFormIntegrator *bfi)
{
   boundary_trace_face_integs.Append(bfi);
   // NULL marker means apply everywhere
   boundary_trace_face_integs_marker.Append(NULL);
}

void MixedBilinearForm::AddBdrTraceFaceIntegrator(BilinearFormIntegrator *bfi,
                                                  Array<int> &bdr_marker)
{
   boundary_trace_face_integs.Append(bfi);
   boundary_trace_face_integs_marker.Append(&bdr_marker);
}

void MixedBilinearForm::Assemble(int skip_zeros)
{
   if (ext)
   {
      ext->Assemble();
      return;
   }

   ElementTransformation *eltrans;
   DofTransformation * dom_dof_trans;
   DofTransformation * ran_dof_trans;
   DenseMatrix elmat;

   Mesh *mesh = test_fes -> GetMesh();

   if (mat == NULL)
   {
      mat = new SparseMatrix(height, width);
   }

   if (domain_integs.Size())
   {
      for (int k = 0; k < domain_integs.Size(); k++)
      {
         if (domain_integs_marker[k] != NULL)
         {
            MFEM_VERIFY(domain_integs_marker[k]->Size() ==
                        (mesh->attributes.Size() ? mesh->attributes.Max() : 0),
                        "invalid element marker for domain integrator #"
                        << k << ", counting from zero");
         }
      }

      for (int i = 0; i < test_fes -> GetNE(); i++)
      {
         const int elem_attr = mesh->GetAttribute(i);
         dom_dof_trans = trial_fes -> GetElementVDofs (i, trial_vdofs);
         ran_dof_trans = test_fes  -> GetElementVDofs (i, test_vdofs);
         eltrans = test_fes -> GetElementTransformation (i);

         elmat.SetSize(test_vdofs.Size(), trial_vdofs.Size());
         elmat = 0.0;
         for (int k = 0; k < domain_integs.Size(); k++)
         {
            if (domain_integs_marker[k] == NULL ||
                (*(domain_integs_marker[k]))[elem_attr-1] == 1)
            {
               domain_integs[k] -> AssembleElementMatrix2 (*trial_fes -> GetFE(i),
                                                           *test_fes  -> GetFE(i),
                                                           *eltrans, elemmat);
               elmat += elemmat;
            }
         }
         if (ran_dof_trans || dom_dof_trans)
         {
            TransformDual(ran_dof_trans, dom_dof_trans, elmat);
         }
         mat -> AddSubMatrix (test_vdofs, trial_vdofs, elmat, skip_zeros);
      }
   }

   if (boundary_integs.Size())
   {
      // Which boundary attributes need to be processed?
      Array<int> bdr_attr_marker(mesh->bdr_attributes.Size() ?
                                 mesh->bdr_attributes.Max() : 0);
      bdr_attr_marker = 0;
      for (int k = 0; k < boundary_integs.Size(); k++)
      {
         if (boundary_integs_marker[k] == NULL)
         {
            bdr_attr_marker = 1;
            break;
         }
         Array<int> &bdr_marker = *boundary_integs_marker[k];
         MFEM_ASSERT(bdr_marker.Size() == bdr_attr_marker.Size(),
                     "invalid boundary marker for boundary integrator #"
                     << k << ", counting from zero");
         for (int i = 0; i < bdr_attr_marker.Size(); i++)
         {
            bdr_attr_marker[i] |= bdr_marker[i];
         }
      }

      for (int i = 0; i < test_fes -> GetNBE(); i++)
      {
         const int bdr_attr = mesh->GetBdrAttribute(i);
         if (bdr_attr_marker[bdr_attr-1] == 0) { continue; }

         dom_dof_trans = trial_fes -> GetBdrElementVDofs (i, trial_vdofs);
         ran_dof_trans = test_fes  -> GetBdrElementVDofs (i, test_vdofs);
         eltrans = test_fes -> GetBdrElementTransformation (i);

         elmat.SetSize(test_vdofs.Size(), trial_vdofs.Size());
         elmat = 0.0;
         for (int k = 0; k < boundary_integs.Size(); k++)
         {
            if (boundary_integs_marker[k] &&
                (*boundary_integs_marker[k])[bdr_attr-1] == 0) { continue; }

            boundary_integs[k]->AssembleElementMatrix2 (*trial_fes -> GetBE(i),
                                                        *test_fes  -> GetBE(i),
                                                        *eltrans, elemmat);
            elmat += elemmat;
         }
         if (ran_dof_trans || dom_dof_trans)
         {
            TransformDual(ran_dof_trans, dom_dof_trans, elmat);
         }
         mat -> AddSubMatrix (test_vdofs, trial_vdofs, elmat, skip_zeros);
      }
   }

   if (interior_face_integs.Size())
   {
      FaceElementTransformations *ftr;
      Array<int> trial_vdofs2, test_vdofs2;
      const FiniteElement *trial_fe1, *trial_fe2, *test_fe1, *test_fe2;

      int nfaces = mesh->GetNumFaces();
      for (int i = 0; i < nfaces; i++)
      {
         ftr = mesh->GetInteriorFaceTransformations(i);
         if (ftr != NULL)
         {
            trial_fes->GetElementVDofs(ftr->Elem1No, trial_vdofs);
            test_fes->GetElementVDofs(ftr->Elem1No, test_vdofs);
            trial_fe1 = trial_fes->GetFE(ftr->Elem1No);
            test_fe1 = test_fes->GetFE(ftr->Elem1No);
            if (ftr->Elem2No >= 0)
            {
               trial_fes->GetElementVDofs(ftr->Elem2No, trial_vdofs2);
               test_fes->GetElementVDofs(ftr->Elem2No, test_vdofs2);
               trial_vdofs.Append(trial_vdofs2);
               test_vdofs.Append(test_vdofs2);
               trial_fe2 = trial_fes->GetFE(ftr->Elem2No);
               test_fe2 = test_fes->GetFE(ftr->Elem2No);
            }
            else
            {
               // The test_fe2 object is really a dummy and not used on the
               // boundaries, but we can't dereference a NULL pointer, and we don't
               // want to actually make a fake element.
               trial_fe2 = trial_fe1;
               test_fe2 = test_fe1;
            }
            for (int k = 0; k < interior_face_integs.Size(); k++)
            {
               interior_face_integs[k]->AssembleFaceMatrix(*trial_fe1, *test_fe1, *trial_fe2,
                                                           *test_fe2,
                                                           *ftr, elemmat);
               mat->AddSubMatrix(test_vdofs, trial_vdofs, elemmat, skip_zeros);
            }
         }
      }
   }

   if (boundary_face_integs.Size())
   {
      FaceElementTransformations *ftr;
      Array<int> tr_vdofs2, te_vdofs2;
      const FiniteElement *trial_fe1, *trial_fe2, *test_fe1, *test_fe2;

      // Which boundary attributes need to be processed?
      Array<int> bdr_attr_marker(mesh->bdr_attributes.Size() ?
                                 mesh->bdr_attributes.Max() : 0);
      bdr_attr_marker = 0;
      for (int k = 0; k < boundary_face_integs.Size(); k++)
      {
         if (boundary_face_integs_marker[k] == NULL)
         {
            bdr_attr_marker = 1;
            break;
         }
         Array<int> &bdr_marker = *boundary_face_integs_marker[k];
         MFEM_ASSERT(bdr_marker.Size() == bdr_attr_marker.Size(),
                     "invalid boundary marker for boundary face integrator #"
                     << k << ", counting from zero");
         for (int i = 0; i < bdr_attr_marker.Size(); i++)
         {
            bdr_attr_marker[i] |= bdr_marker[i];
         }
      }

      for (int i = 0; i < trial_fes -> GetNBE(); i++)
      {
         const int bdr_attr = mesh->GetBdrAttribute(i);
         if (bdr_attr_marker[bdr_attr-1] == 0) { continue; }

         ftr = mesh -> GetBdrFaceTransformations (i);
         if (ftr != NULL)
         {
            trial_fes->GetElementVDofs(ftr->Elem1No, trial_vdofs);
            test_fes->GetElementVDofs(ftr->Elem1No, test_vdofs);
            trial_fe1 = trial_fes->GetFE(ftr->Elem1No);
            test_fe1 = test_fes->GetFE(ftr->Elem1No);
            // The test_fe2 object is really a dummy and not used on the
            // boundaries, but we can't dereference a NULL pointer, and we don't
            // want to actually make a fake element.
            trial_fe2 = trial_fe1;
            test_fe2 = test_fe1;
            for (int k = 0; k < boundary_face_integs.Size(); k++)
            {
               if (boundary_face_integs_marker[k] &&
                   (*boundary_face_integs_marker[k])[bdr_attr-1] == 0) { continue; }

               boundary_face_integs[k]->AssembleFaceMatrix(*trial_fe1, *test_fe1, *trial_fe2,
                                                           *test_fe2,
                                                           *ftr, elemmat);
               mat->AddSubMatrix(test_vdofs, trial_vdofs, elemmat, skip_zeros);
            }
         }
      }
   }

   if (trace_face_integs.Size())
   {
      FaceElementTransformations *ftr;
      Array<int> test_vdofs2;
      const FiniteElement *trial_face_fe, *test_fe1, *test_fe2;

      int nfaces = mesh->GetNumFaces();
      for (int i = 0; i < nfaces; i++)
      {
         ftr = mesh->GetFaceElementTransformations(i);
         trial_fes->GetFaceVDofs(i, trial_vdofs);
         test_fes->GetElementVDofs(ftr->Elem1No, test_vdofs);
         trial_face_fe = trial_fes->GetFaceElement(i);
         test_fe1 = test_fes->GetFE(ftr->Elem1No);
         if (ftr->Elem2No >= 0)
         {
            test_fes->GetElementVDofs(ftr->Elem2No, test_vdofs2);
            test_vdofs.Append(test_vdofs2);
            test_fe2 = test_fes->GetFE(ftr->Elem2No);
         }
         else
         {
            // The test_fe2 object is really a dummy and not used on the
            // boundaries, but we can't dereference a NULL pointer, and we don't
            // want to actually make a fake element.
            test_fe2 = test_fe1;
         }
         for (int k = 0; k < trace_face_integs.Size(); k++)
         {
            trace_face_integs[k]->AssembleFaceMatrix(*trial_face_fe, *test_fe1,
                                                     *test_fe2, *ftr, elemmat);
            mat->AddSubMatrix(test_vdofs, trial_vdofs, elemmat, skip_zeros);
         }
      }
   }

   if (boundary_trace_face_integs.Size())
   {
      FaceElementTransformations *ftr;
      Array<int> te_vdofs2;
      const FiniteElement *trial_face_fe, *test_fe1, *test_fe2;

      // Which boundary attributes need to be processed?
      Array<int> bdr_attr_marker(mesh->bdr_attributes.Size() ?
                                 mesh->bdr_attributes.Max() : 0);
      bdr_attr_marker = 0;
      for (int k = 0; k < boundary_trace_face_integs.Size(); k++)
      {
         if (boundary_trace_face_integs_marker[k] == NULL)
         {
            bdr_attr_marker = 1;
            break;
         }
         Array<int> &bdr_marker = *boundary_trace_face_integs_marker[k];
         MFEM_ASSERT(bdr_marker.Size() == bdr_attr_marker.Size(),
                     "invalid boundary marker for boundary trace face"
                     "integrator #" << k << ", counting from zero");
         for (int i = 0; i < bdr_attr_marker.Size(); i++)
         {
            bdr_attr_marker[i] |= bdr_marker[i];
         }
      }

      for (int i = 0; i < trial_fes -> GetNBE(); i++)
      {
         const int bdr_attr = mesh->GetBdrAttribute(i);
         if (bdr_attr_marker[bdr_attr-1] == 0) { continue; }

         ftr = mesh->GetBdrFaceTransformations(i);
         if (ftr)
         {
            const int iface = mesh->GetBdrElementFaceIndex(i);
            trial_fes->GetFaceVDofs(iface, trial_vdofs);
            test_fes->GetElementVDofs(ftr->Elem1No, test_vdofs);
            trial_face_fe = trial_fes->GetFaceElement(iface);
            test_fe1 = test_fes->GetFE(ftr->Elem1No);
            // The test_fe2 object is really a dummy and not used on the
            // boundaries, but we can't dereference a NULL pointer, and we don't
            // want to actually make a fake element.
            test_fe2 = test_fe1;
            for (int k = 0; k < boundary_trace_face_integs.Size(); k++)
            {
               if (boundary_trace_face_integs_marker[k] &&
                   (*boundary_trace_face_integs_marker[k])[bdr_attr-1] == 0)
               { continue; }

               boundary_trace_face_integs[k]->AssembleFaceMatrix(*trial_face_fe,
                                                                 *test_fe1,
                                                                 *test_fe2,
                                                                 *ftr, elemmat);
               mat->AddSubMatrix(test_vdofs, trial_vdofs, elemmat, skip_zeros);
            }
         }
      }
   }
}

void MixedBilinearForm::AssembleDiagonal_ADAt(const Vector &D,
                                              Vector &diag) const
{
   if (ext)
   {
      MFEM_ASSERT(diag.Size() == test_fes->GetTrueVSize(),
                  "Vector for holding diagonal has wrong size!");
      MFEM_ASSERT(D.Size() == trial_fes->GetTrueVSize(),
                  "Vector for holding diagonal has wrong size!");
      const Operator *P_trial = trial_fes->GetProlongationMatrix();
      const Operator *P_test = test_fes->GetProlongationMatrix();
      if (!IsIdentityProlongation(P_trial))
      {
         Vector local_D(P_trial->Height());
         P_trial->Mult(D, local_D);

         if (!IsIdentityProlongation(P_test))
         {
            Vector local_diag(P_test->Height());
            ext->AssembleDiagonal_ADAt(local_D, local_diag);
            P_test->MultTranspose(local_diag, diag);
         }
         else
         {
            ext->AssembleDiagonal_ADAt(local_D, diag);
         }
      }
      else
      {
         if (!IsIdentityProlongation(P_test))
         {
            Vector local_diag(P_test->Height());
            ext->AssembleDiagonal_ADAt(D, local_diag);
            P_test->MultTranspose(local_diag, diag);
         }
         else
         {
            ext->AssembleDiagonal_ADAt(D, diag);
         }
      }
   }
   else
   {
      MFEM_ABORT("Not implemented. Maybe assemble your bilinear form into a "
                 "matrix and use SparseMatrix functions?");
   }
}

void MixedBilinearForm::ConformingAssemble()
{
   if (assembly != AssemblyLevel::LEGACY)
   {
      MFEM_WARNING("Conforming assemble not supported for this assembly level!");
      return;
   }

   Finalize();

   const SparseMatrix *P2 = test_fes->GetConformingProlongation();
   if (P2)
   {
      SparseMatrix *R = Transpose(*P2);
      SparseMatrix *RA = mfem::Mult(*R, *mat);
      delete R;
      delete mat;
      mat = RA;
   }

   const SparseMatrix *P1 = trial_fes->GetConformingProlongation();
   if (P1)
   {
      SparseMatrix *RAP = mfem::Mult(*mat, *P1);
      delete mat;
      mat = RAP;
   }

   height = mat->Height();
   width = mat->Width();
}


void MixedBilinearForm::ComputeElementMatrix(int i, DenseMatrix &elmat) const
{
   if (domain_integs.Size())
   {
      const FiniteElement &trial_fe = *trial_fes->GetFE(i);
      const FiniteElement &test_fe = *test_fes->GetFE(i);
      ElementTransformation *eltrans = test_fes->GetElementTransformation(i);
      domain_integs[0]->AssembleElementMatrix2(trial_fe, test_fe, *eltrans,
                                               elmat);
      for (int k = 1; k < domain_integs.Size(); k++)
      {
         domain_integs[k]->AssembleElementMatrix2(trial_fe, test_fe, *eltrans,
                                                  elemmat);
         elmat += elemmat;
      }
   }
   else
   {
      trial_fes->GetElementVDofs(i, trial_vdofs);
      test_fes->GetElementVDofs(i, test_vdofs);
      elmat.SetSize(test_vdofs.Size(), trial_vdofs.Size());
      elmat = 0.0;
   }
}

void MixedBilinearForm::ComputeBdrElementMatrix(int i, DenseMatrix &elmat) const
{
   if (boundary_integs.Size())
   {
      const FiniteElement &trial_be = *trial_fes->GetBE(i);
      const FiniteElement &test_be = *test_fes->GetBE(i);
      ElementTransformation *eltrans = test_fes->GetBdrElementTransformation(i);
      boundary_integs[0]->AssembleElementMatrix2(trial_be, test_be, *eltrans,
                                                 elmat);
      for (int k = 1; k < boundary_integs.Size(); k++)
      {
         boundary_integs[k]->AssembleElementMatrix2(trial_be, test_be, *eltrans,
                                                    elemmat);
         elmat += elemmat;
      }
   }
   else
   {
      trial_fes->GetBdrElementVDofs(i, trial_vdofs);
      test_fes->GetBdrElementVDofs(i, test_vdofs);
      elmat.SetSize(test_vdofs.Size(), trial_vdofs.Size());
      elmat = 0.0;
   }
}

<<<<<<< HEAD
void MixedBilinearForm::ComputeFaceElementMatrix(int i,
                                                 DenseMatrix &elmat) const
=======
void MixedBilinearForm::ComputeTraceFaceElementMatrix(int i,
                                                      DenseMatrix &elmat) const
>>>>>>> cb6b94d9
{
   FaceElementTransformations *ftr;
   Mesh *mesh = test_fes -> GetMesh();
   ftr = mesh->GetFaceElementTransformations(i);
<<<<<<< HEAD
   MFEM_ASSERT(ftr, "No associated face transformations.");

   if (interior_face_integs.Size())
   {
      const FiniteElement *trial_fe1, *trial_fe2, *test_fe1, *test_fe2;

      trial_fe1 = trial_fes->GetFE(ftr->Elem1No);
      test_fe1 = test_fes->GetFE(ftr->Elem1No);
      if (ftr->Elem2No >= 0)
      {
         trial_fe2 = trial_fes->GetFE(ftr->Elem2No);
=======
   MFEM_ASSERT(ftr, "No associated face transformation.");

   if (trace_face_integs.Size())
   {
      const FiniteElement *trial_face_fe, *test_fe1, *test_fe2;

      trial_face_fe = trial_fes->GetFaceElement(i);
      test_fe1 = test_fes->GetFE(ftr->Elem1No);
      if (ftr->Elem2No >= 0)
      {
>>>>>>> cb6b94d9
         test_fe2 = test_fes->GetFE(ftr->Elem2No);
      }
      else
      {
         // The test_fe2 object is really a dummy and not used on the
         // boundaries, but we can't dereference a NULL pointer, and we don't
         // want to actually make a fake element.
<<<<<<< HEAD
         trial_fe2 = trial_fe1;
         test_fe2 = test_fe1;
      }

      interior_face_integs[0]->AssembleFaceMatrix(*trial_fe1, *test_fe1, *trial_fe2,
                                                  *test_fe2,
                                                  *ftr, elmat);
      for (int k = 1; k < interior_face_integs.Size(); k++)
      {
         interior_face_integs[k]->AssembleFaceMatrix(*trial_fe1, *test_fe1, *trial_fe2,
                                                     *test_fe2,
                                                     *ftr, elemmat);
=======
         test_fe2 = test_fe1;
      }

      trace_face_integs[0]->AssembleFaceMatrix(*trial_face_fe, *test_fe1, *test_fe2,
                                               *ftr, elmat);
      for (int k = 1; k < trace_face_integs.Size(); k++)
      {
         trace_face_integs[k]->AssembleFaceMatrix(*trial_face_fe, *test_fe1, *test_fe2,
                                                  *ftr, elemmat);
>>>>>>> cb6b94d9
         elmat += elemmat;
      }
   }
   else
   {
<<<<<<< HEAD
      Array<int> trial_vdofs2, test_vdofs2;

      trial_fes->GetElementVDofs(ftr->Elem1No, trial_vdofs);
      test_fes->GetElementVDofs(ftr->Elem1No, test_vdofs);
      if (ftr->Elem2No >= 0)
      {
         trial_fes->GetElementVDofs(ftr->Elem2No, trial_vdofs2);
         test_fes->GetElementVDofs(ftr->Elem2No, test_vdofs2);
         trial_vdofs.Append(trial_vdofs2);
=======
      Array<int> test_vdofs2;

      trial_fes->GetFaceVDofs(i, trial_vdofs);
      test_fes->GetElementVDofs(ftr->Elem1No, test_vdofs);
      if (ftr->Elem2No >= 0)
      {
         test_fes->GetElementVDofs(ftr->Elem2No, test_vdofs2);
>>>>>>> cb6b94d9
         test_vdofs.Append(test_vdofs2);
      }
      elmat.SetSize(test_vdofs.Size(), trial_vdofs.Size());
      elmat = 0.0;
   }
}

<<<<<<< HEAD
void MixedBilinearForm::ComputeBdrFaceElementMatrix(int i,
                                                    DenseMatrix &elmat) const
=======
void MixedBilinearForm::ComputeBdrTraceFaceElementMatrix(int i,
                                                         DenseMatrix &elmat) const
>>>>>>> cb6b94d9
{
   FaceElementTransformations *ftr;
   Mesh *mesh = test_fes -> GetMesh();
   ftr = mesh->GetBdrFaceTransformations(i);
   MFEM_ASSERT(ftr, "No associated boundary face.");

<<<<<<< HEAD
   if (boundary_face_integs.Size())
   {
      const FiniteElement *trial_fe1, *trial_fe2, *test_fe1, *test_fe2;

      trial_fe1 = trial_fes->GetFE(ftr->Elem1No);
=======
   if (boundary_trace_face_integs.Size())
   {
      const FiniteElement *trial_face_fe, *test_fe1, *test_fe2;

      ftr = mesh->GetBdrFaceTransformations(i);
      int iface = mesh->GetBdrElementFaceIndex(i);
      trial_face_fe = trial_fes->GetFaceElement(iface);
>>>>>>> cb6b94d9
      test_fe1 = test_fes->GetFE(ftr->Elem1No);
      // The test_fe2 object is really a dummy and not used on the
      // boundaries, but we can't dereference a NULL pointer, and we don't
      // want to actually make a fake element.
<<<<<<< HEAD
      trial_fe2 = trial_fe1;
      test_fe2 = test_fe1;

      boundary_face_integs[0]->AssembleFaceMatrix(*trial_fe1, *test_fe1, *trial_fe2,
                                                  *test_fe2,
                                                  *ftr, elmat);
      for (int k = 1; k < boundary_face_integs.Size(); k++)
      {
         boundary_face_integs[k]->AssembleFaceMatrix(*trial_fe1, *test_fe1, *trial_fe2,
                                                     *test_fe2,
                                                     *ftr, elemmat);
=======
      test_fe2 = test_fe1;
      boundary_trace_face_integs[0]->AssembleFaceMatrix(*trial_face_fe, *test_fe1,
                                                        *test_fe2,
                                                        *ftr, elmat);
      for (int k = 1; k < boundary_trace_face_integs.Size(); k++)
      {
         boundary_trace_face_integs[k]->AssembleFaceMatrix(*trial_face_fe, *test_fe1,
                                                           *test_fe2,
                                                           *ftr, elemmat);
>>>>>>> cb6b94d9
         elmat += elemmat;
      }
   }
   else
   {
<<<<<<< HEAD
      trial_fes->GetElementVDofs(ftr->Elem1No, trial_vdofs);
=======
      trial_fes->GetFaceVDofs(ftr->Face->ElementNo, trial_vdofs);
>>>>>>> cb6b94d9
      test_fes->GetElementVDofs(ftr->Elem1No, test_vdofs);
      elmat.SetSize(test_vdofs.Size(), trial_vdofs.Size());
      elmat = 0.0;
   }
}

void MixedBilinearForm::AssembleElementMatrix(
   int i, const DenseMatrix &elmat, int skip_zeros)
{
   AssembleElementMatrix(i, elmat, trial_vdofs, test_vdofs, skip_zeros);
}

void MixedBilinearForm::AssembleElementMatrix(
   int i, const DenseMatrix &elmat, Array<int> &trial_vdofs_,
   Array<int> &test_vdofs_, int skip_zeros)
{
   trial_fes->GetElementVDofs(i, trial_vdofs_);
   test_fes->GetElementVDofs(i, test_vdofs_);
   if (mat == NULL)
   {
      mat = new SparseMatrix(height, width);
   }
   mat->AddSubMatrix(test_vdofs_, trial_vdofs_, elmat, skip_zeros);
}

void MixedBilinearForm::AssembleBdrElementMatrix(
   int i, const DenseMatrix &elmat, int skip_zeros)
{
   AssembleBdrElementMatrix(i, elmat, trial_vdofs, test_vdofs, skip_zeros);
}

void MixedBilinearForm::AssembleBdrElementMatrix(
   int i, const DenseMatrix &elmat, Array<int> &trial_vdofs_,
   Array<int> &test_vdofs_, int skip_zeros)
{
   trial_fes->GetBdrElementVDofs(i, trial_vdofs_);
   test_fes->GetBdrElementVDofs(i, test_vdofs_);
   if (mat == NULL)
   {
      mat = new SparseMatrix(height, width);
   }
   mat->AddSubMatrix(test_vdofs_, trial_vdofs_, elmat, skip_zeros);
}

void MixedBilinearForm::EliminateTrialEssentialBC (
   const Array<int> &bdr_attr_is_ess, const Vector &sol, Vector &rhs )
{
   Array<int> trial_ess_dofs;
   trial_fes->GetEssentialVDofs(bdr_attr_is_ess, trial_ess_dofs);
   mat -> EliminateCols (trial_ess_dofs, &sol, &rhs);
}

void MixedBilinearForm::EliminateTrialEssentialBC(const Array<int>
                                                  &bdr_attr_is_ess)
{
   Array<int> trial_ess_dofs;
   trial_fes->GetEssentialVDofs(bdr_attr_is_ess, trial_ess_dofs);
   mat->EliminateCols(trial_ess_dofs);
}

void MixedBilinearForm::EliminateTrialVDofs(const Array<int> &trial_vdofs,
                                            const Vector &sol, Vector &rhs)
{
   Array<int> trial_vdofs_marker;
   FiniteElementSpace::ListToMarker(trial_vdofs, mat->Width(), trial_vdofs_marker);
   mat->EliminateCols(trial_vdofs_marker, &sol, &rhs);
}

void MixedBilinearForm::EliminateTrialVDofs(const Array<int> &trial_vdofs)
{
   if (mat_e == NULL)
   {
      mat_e = new SparseMatrix(mat->Height(), mat->Width());
   }

   Array<int> trial_vdofs_marker;
   FiniteElementSpace::ListToMarker(trial_vdofs, mat->Width(), trial_vdofs_marker);
   mat->EliminateCols(trial_vdofs_marker, *mat_e);
   mat_e->Finalize();
}

void MixedBilinearForm::EliminateTrialVDofsInRHS(const Array<int> &trial_vdofs,
                                                 const Vector &x, Vector &b)
{
   mat_e->AddMult(x, b, -1.);
}

void MixedBilinearForm::EliminateEssentialBCFromTrialDofs(
   const Array<int> &marked_vdofs, const Vector &sol, Vector &rhs)
{
   mat -> EliminateCols (marked_vdofs, &sol, &rhs);
}

void MixedBilinearForm::EliminateTestEssentialBC(const Array<int>
                                                 &bdr_attr_is_ess)
{
   int i, j, k;
   Array<int> te_vdofs;

   for (i = 0; i < test_fes -> GetNBE(); i++)
      if (bdr_attr_is_ess[test_fes -> GetBdrAttribute (i)-1])
      {
         test_fes -> GetBdrElementVDofs (i, te_vdofs);
         for (j = 0; j < te_vdofs.Size(); j++)
         {
            if ( (k = te_vdofs[j]) < 0 )
            {
               k = -1-k;
            }
            mat -> EliminateRow (k);
         }
      }
}

void MixedBilinearForm::EliminateTestVDofs(const Array<int> &test_vdofs)
{
   for (int i=0; i<test_vdofs.Size(); ++i)
   {
      mat->EliminateRow(test_vdofs[i]);
   }
}

void MixedBilinearForm::FormRectangularSystemMatrix(
   const Array<int> &trial_tdof_list,
   const Array<int> &test_tdof_list,
   OperatorHandle &A)

{
   if (ext)
   {
      ext->FormRectangularSystemOperator(trial_tdof_list, test_tdof_list, A);
      return;
   }

   const SparseMatrix *test_P = test_fes->GetConformingProlongation();
   const SparseMatrix *trial_P = trial_fes->GetConformingProlongation();

   mat->Finalize();

   if (test_P && trial_P)
   {
      SparseMatrix *m = RAP(*test_P, *mat, *trial_P);
      delete mat;
      mat = m;
   }
   else if (test_P)
   {
      SparseMatrix *m = TransposeMult(*test_P, *mat);
      delete mat;
      mat = m;
   }
   else if (trial_P)
   {
      SparseMatrix *m = mfem::Mult(*mat, *trial_P);
      delete mat;
      mat = m;
   }

   EliminateTrialVDofs(trial_tdof_list);
   EliminateTestVDofs(test_tdof_list);

   A.Reset(mat, false);
}

void MixedBilinearForm::FormRectangularLinearSystem(
   const Array<int> &trial_tdof_list,
   const Array<int> &test_tdof_list,
   Vector &x, Vector &b,
   OperatorHandle &A,
   Vector &X, Vector &B)
{
   if (ext)
   {
      ext->FormRectangularLinearSystem(trial_tdof_list, test_tdof_list,
                                       x, b, A, X, B);
      return;
   }

   const Operator *Pi = this->GetProlongation();
   const Operator *Po = this->GetOutputProlongation();
   const Operator *Ri = this->GetRestriction();
   InitTVectors(Po, Ri, Pi, x, b, X, B);

   if (!mat_e)
   {
      FormRectangularSystemMatrix(trial_tdof_list, test_tdof_list,
                                  A); // Set A = mat_e
   }
   // Eliminate essential BCs with B -= Ab xb
   EliminateTrialVDofsInRHS(trial_tdof_list, X, B);

   B.SetSubVector(test_tdof_list, 0.0);
}

void MixedBilinearForm::Update()
{
   delete mat;
   mat = NULL;
   delete mat_e;
   mat_e = NULL;
   height = test_fes->GetVSize();
   width = trial_fes->GetVSize();
   if (ext) { ext->Update(); }
}

MixedBilinearForm::~MixedBilinearForm()
{
   if (mat) { delete mat; }
   if (mat_e) { delete mat_e; }
   if (!extern_bfs)
   {
      int i;
      for (i = 0; i < domain_integs.Size(); i++) { delete domain_integs[i]; }
      for (i = 0; i < boundary_integs.Size(); i++)
      { delete boundary_integs[i]; }
      for (i = 0; i < interior_face_integs.Size(); i++)
      { delete interior_face_integs[i]; }
      for (i = 0; i < boundary_face_integs.Size(); i++)
      { delete boundary_face_integs[i]; }
      for (i = 0; i < trace_face_integs.Size(); i++)
      { delete trace_face_integs[i]; }
      for (i = 0; i < boundary_trace_face_integs.Size(); i++)
      { delete boundary_trace_face_integs[i]; }
   }
   delete ext;
}

void DiscreteLinearOperator::SetAssemblyLevel(AssemblyLevel assembly_level)
{
   if (ext)
   {
      MFEM_ABORT("the assembly level has already been set!");
   }
   assembly = assembly_level;
   switch (assembly)
   {
      case AssemblyLevel::LEGACY:
      case AssemblyLevel::FULL:
         // Use the original implementation for now
         break;
      case AssemblyLevel::ELEMENT:
         mfem_error("Element assembly not supported yet... stay tuned!");
         break;
      case AssemblyLevel::PARTIAL:
         ext = new PADiscreteLinearOperatorExtension(this);
         break;
      case AssemblyLevel::NONE:
         mfem_error("Matrix-free action not supported yet... stay tuned!");
         break;
      default:
         mfem_error("Unknown assembly level");
   }
}

void DiscreteLinearOperator::Assemble(int skip_zeros)
{
   if (ext)
   {
      ext->Assemble();
      return;
   }

   ElementTransformation *eltrans;
   DofTransformation * dom_dof_trans;
   DofTransformation * ran_dof_trans;
   DenseMatrix elmat;

   Mesh *mesh = test_fes->GetMesh();

   if (mat == NULL)
   {
      mat = new SparseMatrix(height, width);
   }

   if (domain_integs.Size())
   {
      for (int k = 0; k < domain_integs.Size(); k++)
      {
         if (domain_integs_marker[k] != NULL)
         {
            MFEM_VERIFY(domain_integs_marker[k]->Size() ==
                        (mesh->attributes.Size() ? mesh->attributes.Max() : 0),
                        "invalid element marker for domain integrator #"
                        << k << ", counting from zero");
         }
      }

      for (int i = 0; i < test_fes->GetNE(); i++)
      {
         const int elem_attr = mesh->GetAttribute(i);
         dom_dof_trans = trial_fes->GetElementVDofs(i, trial_vdofs);
         ran_dof_trans = test_fes->GetElementVDofs(i, test_vdofs);
         eltrans = test_fes->GetElementTransformation(i);

         elmat.SetSize(test_vdofs.Size(), trial_vdofs.Size());
         elmat = 0.0;
         for (int k = 0; k < domain_integs.Size(); k++)
         {
            if (domain_integs_marker[k] == NULL ||
                (*(domain_integs_marker[k]))[elem_attr-1] == 1)
            {
               domain_integs[k]->AssembleElementMatrix2(*trial_fes->GetFE(i),
                                                        *test_fes->GetFE(i),
                                                        *eltrans, elemmat);
               elmat += elemmat;
            }
         }
         if (ran_dof_trans || dom_dof_trans)
         {
            TransformPrimal(ran_dof_trans, dom_dof_trans, elemmat);
         }
         mat->SetSubMatrix(test_vdofs, trial_vdofs, elemmat, skip_zeros);
      }
   }

   if (trace_face_integs.Size())
   {
      const int nfaces = test_fes->GetMesh()->GetNumFaces();
      for (int i = 0; i < nfaces; i++)
      {
         trial_fes->GetFaceVDofs(i, trial_vdofs);
         test_fes->GetFaceVDofs(i, test_vdofs);
         eltrans = test_fes->GetMesh()->GetFaceTransformation(i);

         elmat.SetSize(test_vdofs.Size(), trial_vdofs.Size());
         elmat = 0.0;
         for (int k = 0; k < trace_face_integs.Size(); k++)
         {
            trace_face_integs[k]->AssembleElementMatrix2(*trial_fes->GetFaceElement(i),
                                                         *test_fes->GetFaceElement(i),
                                                         *eltrans, elemmat);
            elmat += elemmat;
         }
         mat->SetSubMatrix(test_vdofs, trial_vdofs, elmat, skip_zeros);
      }
   }
}

}<|MERGE_RESOLUTION|>--- conflicted
+++ resolved
@@ -331,21 +331,14 @@
 
 void BilinearForm::ComputeFaceElementMatrix(int i, DenseMatrix &elmat) const
 {
-<<<<<<< HEAD
    FaceElementTransformations *ftr;
    Mesh *mesh = fes -> GetMesh();
    ftr = mesh->GetFaceElementTransformations(i);
    MFEM_ASSERT(ftr, "No associated face transformations.");
-=======
-   FaceElementTransformations *tr;
-   Mesh *mesh = fes -> GetMesh();
-   tr = mesh -> GetFaceElementTransformations (i);
->>>>>>> cb6b94d9
 
    if (interior_face_integs.Size())
    {
       const FiniteElement *fe1, *fe2;
-<<<<<<< HEAD
 
       fe1 = fes->GetFE(ftr->Elem1No);
       if (ftr->Elem2No >= 0)
@@ -355,32 +348,15 @@
       else
       {
          // The test_fe2 object is really a dummy and not used on the
-=======
-      fe1 = fes->GetFE(tr->Elem1No);
-      if (tr->Elem2No >= 0)
-      {
-         fe2 = fes->GetFE(tr->Elem2No);
-      }
-      else
-      {
-         // The fe2 object is really a dummy and not used on the
->>>>>>> cb6b94d9
          // boundaries, but we can't dereference a NULL pointer, and we don't
          // want to actually make a fake element.
          fe2 = fe1;
       }
 
-<<<<<<< HEAD
       interior_face_integs[0]->AssembleFaceMatrix(*fe1, *fe2, *ftr, elmat);
       for (int k = 1; k < interior_face_integs.Size(); k++)
       {
          interior_face_integs[k]->AssembleFaceMatrix(*fe1, *fe2, *ftr, elemmat);
-=======
-      interior_face_integs[0] -> AssembleFaceMatrix (*fe1, *fe2, *tr, elmat);
-      for (int k = 1; k < interior_face_integs.Size(); k++)
-      {
-         interior_face_integs[k] -> AssembleFaceMatrix (*fe1, *fe2, *tr, elemmat);
->>>>>>> cb6b94d9
          elmat += elemmat;
       }
    }
@@ -388,7 +364,6 @@
    {
       Array<int> vdofs2;
 
-<<<<<<< HEAD
       fes->GetElementVDofs(ftr->Elem1No, vdofs);
       if (ftr->Elem2No >= 0)
       {
@@ -396,22 +371,12 @@
          vdofs.Append(vdofs2);
       }
       elmat.SetSize(vdofs.Size());
-=======
-      fes->GetElementVDofs(tr->Elem1No, vdofs);
-      if (tr->Elem2No >= 0)
-      {
-         fes->GetElementVDofs(tr->Elem2No, vdofs2);
-         vdofs.Append(vdofs2);
-      }
-      elmat.SetSize(vdofs.Size(), vdofs.Size());
->>>>>>> cb6b94d9
       elmat = 0.0;
    }
 }
 
 void BilinearForm::ComputeBdrFaceElementMatrix(int i, DenseMatrix &elmat) const
 {
-<<<<<<< HEAD
    FaceElementTransformations *ftr;
    Mesh *mesh = fes -> GetMesh();
    ftr = mesh->GetBdrFaceTransformations(i);
@@ -431,39 +396,13 @@
       for (int k = 1; k < boundary_face_integs.Size(); k++)
       {
          boundary_face_integs[k]->AssembleFaceMatrix(*fe1, *fe2, *ftr, elemmat);
-=======
-   FaceElementTransformations *tr;
-   Mesh *mesh = fes -> GetMesh();
-   tr = mesh -> GetBdrFaceTransformations (i);
-
-   if (boundary_face_integs.Size())
-   {
-
-      const FiniteElement *fe1, *fe2;
-
-      fe1 = fes -> GetFE (tr -> Elem1No);
-      // The fe2 object is really a dummy and not used on the boundaries,
-      // but we can't dereference a NULL pointer, and we don't want to
-      // actually make a fake element.
-      fe2 = fe1;
-
-      boundary_face_integs[0] -> AssembleFaceMatrix (*fe1, *fe2, *tr, elmat);
-      for (int k = 1; k < boundary_face_integs.Size(); k++)
-      {
-         boundary_face_integs[k] -> AssembleFaceMatrix (*fe1, *fe2, *tr, elemmat);
->>>>>>> cb6b94d9
          elmat += elemmat;
       }
    }
    else
    {
-<<<<<<< HEAD
       fes->GetElementVDofs(ftr->Elem1No, vdofs);
       elmat.SetSize(vdofs.Size());
-=======
-      fes -> GetElementVDofs (tr -> Elem1No, vdofs);
-      elmat.SetSize(vdofs.Size(), vdofs.Size());
->>>>>>> cb6b94d9
       elmat = 0.0;
    }
 }
@@ -2001,30 +1940,12 @@
    }
 }
 
-<<<<<<< HEAD
-void MixedBilinearForm::ComputeFaceElementMatrix(int i,
-                                                 DenseMatrix &elmat) const
-=======
 void MixedBilinearForm::ComputeTraceFaceElementMatrix(int i,
                                                       DenseMatrix &elmat) const
->>>>>>> cb6b94d9
 {
    FaceElementTransformations *ftr;
    Mesh *mesh = test_fes -> GetMesh();
    ftr = mesh->GetFaceElementTransformations(i);
-<<<<<<< HEAD
-   MFEM_ASSERT(ftr, "No associated face transformations.");
-
-   if (interior_face_integs.Size())
-   {
-      const FiniteElement *trial_fe1, *trial_fe2, *test_fe1, *test_fe2;
-
-      trial_fe1 = trial_fes->GetFE(ftr->Elem1No);
-      test_fe1 = test_fes->GetFE(ftr->Elem1No);
-      if (ftr->Elem2No >= 0)
-      {
-         trial_fe2 = trial_fes->GetFE(ftr->Elem2No);
-=======
    MFEM_ASSERT(ftr, "No associated face transformation.");
 
    if (trace_face_integs.Size())
@@ -2035,7 +1956,6 @@
       test_fe1 = test_fes->GetFE(ftr->Elem1No);
       if (ftr->Elem2No >= 0)
       {
->>>>>>> cb6b94d9
          test_fe2 = test_fes->GetFE(ftr->Elem2No);
       }
       else
@@ -2043,20 +1963,6 @@
          // The test_fe2 object is really a dummy and not used on the
          // boundaries, but we can't dereference a NULL pointer, and we don't
          // want to actually make a fake element.
-<<<<<<< HEAD
-         trial_fe2 = trial_fe1;
-         test_fe2 = test_fe1;
-      }
-
-      interior_face_integs[0]->AssembleFaceMatrix(*trial_fe1, *test_fe1, *trial_fe2,
-                                                  *test_fe2,
-                                                  *ftr, elmat);
-      for (int k = 1; k < interior_face_integs.Size(); k++)
-      {
-         interior_face_integs[k]->AssembleFaceMatrix(*trial_fe1, *test_fe1, *trial_fe2,
-                                                     *test_fe2,
-                                                     *ftr, elemmat);
-=======
          test_fe2 = test_fe1;
       }
 
@@ -2066,23 +1972,11 @@
       {
          trace_face_integs[k]->AssembleFaceMatrix(*trial_face_fe, *test_fe1, *test_fe2,
                                                   *ftr, elemmat);
->>>>>>> cb6b94d9
          elmat += elemmat;
       }
    }
    else
    {
-<<<<<<< HEAD
-      Array<int> trial_vdofs2, test_vdofs2;
-
-      trial_fes->GetElementVDofs(ftr->Elem1No, trial_vdofs);
-      test_fes->GetElementVDofs(ftr->Elem1No, test_vdofs);
-      if (ftr->Elem2No >= 0)
-      {
-         trial_fes->GetElementVDofs(ftr->Elem2No, trial_vdofs2);
-         test_fes->GetElementVDofs(ftr->Elem2No, test_vdofs2);
-         trial_vdofs.Append(trial_vdofs2);
-=======
       Array<int> test_vdofs2;
 
       trial_fes->GetFaceVDofs(i, trial_vdofs);
@@ -2090,7 +1984,6 @@
       if (ftr->Elem2No >= 0)
       {
          test_fes->GetElementVDofs(ftr->Elem2No, test_vdofs2);
->>>>>>> cb6b94d9
          test_vdofs.Append(test_vdofs2);
       }
       elmat.SetSize(test_vdofs.Size(), trial_vdofs.Size());
@@ -2098,26 +1991,14 @@
    }
 }
 
-<<<<<<< HEAD
-void MixedBilinearForm::ComputeBdrFaceElementMatrix(int i,
-                                                    DenseMatrix &elmat) const
-=======
 void MixedBilinearForm::ComputeBdrTraceFaceElementMatrix(int i,
                                                          DenseMatrix &elmat) const
->>>>>>> cb6b94d9
 {
    FaceElementTransformations *ftr;
    Mesh *mesh = test_fes -> GetMesh();
    ftr = mesh->GetBdrFaceTransformations(i);
    MFEM_ASSERT(ftr, "No associated boundary face.");
 
-<<<<<<< HEAD
-   if (boundary_face_integs.Size())
-   {
-      const FiniteElement *trial_fe1, *trial_fe2, *test_fe1, *test_fe2;
-
-      trial_fe1 = trial_fes->GetFE(ftr->Elem1No);
-=======
    if (boundary_trace_face_integs.Size())
    {
       const FiniteElement *trial_face_fe, *test_fe1, *test_fe2;
@@ -2125,24 +2006,10 @@
       ftr = mesh->GetBdrFaceTransformations(i);
       int iface = mesh->GetBdrElementFaceIndex(i);
       trial_face_fe = trial_fes->GetFaceElement(iface);
->>>>>>> cb6b94d9
       test_fe1 = test_fes->GetFE(ftr->Elem1No);
       // The test_fe2 object is really a dummy and not used on the
       // boundaries, but we can't dereference a NULL pointer, and we don't
       // want to actually make a fake element.
-<<<<<<< HEAD
-      trial_fe2 = trial_fe1;
-      test_fe2 = test_fe1;
-
-      boundary_face_integs[0]->AssembleFaceMatrix(*trial_fe1, *test_fe1, *trial_fe2,
-                                                  *test_fe2,
-                                                  *ftr, elmat);
-      for (int k = 1; k < boundary_face_integs.Size(); k++)
-      {
-         boundary_face_integs[k]->AssembleFaceMatrix(*trial_fe1, *test_fe1, *trial_fe2,
-                                                     *test_fe2,
-                                                     *ftr, elemmat);
-=======
       test_fe2 = test_fe1;
       boundary_trace_face_integs[0]->AssembleFaceMatrix(*trial_face_fe, *test_fe1,
                                                         *test_fe2,
@@ -2152,17 +2019,109 @@
          boundary_trace_face_integs[k]->AssembleFaceMatrix(*trial_face_fe, *test_fe1,
                                                            *test_fe2,
                                                            *ftr, elemmat);
->>>>>>> cb6b94d9
          elmat += elemmat;
       }
    }
    else
    {
-<<<<<<< HEAD
+      trial_fes->GetFaceVDofs(ftr->Face->ElementNo, trial_vdofs);
+      test_fes->GetElementVDofs(ftr->Elem1No, test_vdofs);
+      elmat.SetSize(test_vdofs.Size(), trial_vdofs.Size());
+      elmat = 0.0;
+   }
+}
+
+void MixedBilinearForm::ComputeFaceElementMatrix(int i,
+                                                 DenseMatrix &elmat) const
+{
+   FaceElementTransformations *ftr;
+   Mesh *mesh = test_fes -> GetMesh();
+   ftr = mesh->GetFaceElementTransformations(i);
+   MFEM_ASSERT(ftr, "No associated face transformations.");
+
+   if (interior_face_integs.Size())
+   {
+      const FiniteElement *trial_fe1, *trial_fe2, *test_fe1, *test_fe2;
+
+      trial_fe1 = trial_fes->GetFE(ftr->Elem1No);
+      test_fe1 = test_fes->GetFE(ftr->Elem1No);
+      if (ftr->Elem2No >= 0)
+      {
+         trial_fe2 = trial_fes->GetFE(ftr->Elem2No);
+         test_fe2 = test_fes->GetFE(ftr->Elem2No);
+      }
+      else
+      {
+         // The test_fe2 object is really a dummy and not used on the
+         // boundaries, but we can't dereference a NULL pointer, and we don't
+         // want to actually make a fake element.
+         trial_fe2 = trial_fe1;
+         test_fe2 = test_fe1;
+      }
+
+      interior_face_integs[0]->AssembleFaceMatrix(*trial_fe1, *test_fe1, *trial_fe2,
+                                                  *test_fe2,
+                                                  *ftr, elmat);
+      for (int k = 1; k < interior_face_integs.Size(); k++)
+      {
+         interior_face_integs[k]->AssembleFaceMatrix(*trial_fe1, *test_fe1, *trial_fe2,
+                                                     *test_fe2,
+                                                     *ftr, elemmat);
+         elmat += elemmat;
+      }
+   }
+   else
+   {
+      Array<int> trial_vdofs2, test_vdofs2;
+
       trial_fes->GetElementVDofs(ftr->Elem1No, trial_vdofs);
-=======
-      trial_fes->GetFaceVDofs(ftr->Face->ElementNo, trial_vdofs);
->>>>>>> cb6b94d9
+      test_fes->GetElementVDofs(ftr->Elem1No, test_vdofs);
+      if (ftr->Elem2No >= 0)
+      {
+         trial_fes->GetElementVDofs(ftr->Elem2No, trial_vdofs2);
+         test_fes->GetElementVDofs(ftr->Elem2No, test_vdofs2);
+         trial_vdofs.Append(trial_vdofs2);
+         test_vdofs.Append(test_vdofs2);
+      }
+      elmat.SetSize(test_vdofs.Size(), trial_vdofs.Size());
+      elmat = 0.0;
+   }
+}
+
+void MixedBilinearForm::ComputeBdrFaceElementMatrix(int i,
+                                                    DenseMatrix &elmat) const
+{
+   FaceElementTransformations *ftr;
+   Mesh *mesh = test_fes -> GetMesh();
+   ftr = mesh->GetBdrFaceTransformations(i);
+   MFEM_ASSERT(ftr, "No associated boundary face.");
+
+   if (boundary_face_integs.Size())
+   {
+      const FiniteElement *trial_fe1, *trial_fe2, *test_fe1, *test_fe2;
+
+      trial_fe1 = trial_fes->GetFE(ftr->Elem1No);
+      test_fe1 = test_fes->GetFE(ftr->Elem1No);
+      // The test_fe2 object is really a dummy and not used on the
+      // boundaries, but we can't dereference a NULL pointer, and we don't
+      // want to actually make a fake element.
+      trial_fe2 = trial_fe1;
+      test_fe2 = test_fe1;
+
+      boundary_face_integs[0]->AssembleFaceMatrix(*trial_fe1, *test_fe1, *trial_fe2,
+                                                  *test_fe2,
+                                                  *ftr, elmat);
+      for (int k = 1; k < boundary_face_integs.Size(); k++)
+      {
+         boundary_face_integs[k]->AssembleFaceMatrix(*trial_fe1, *test_fe1, *trial_fe2,
+                                                     *test_fe2,
+                                                     *ftr, elemmat);
+         elmat += elemmat;
+      }
+   }
+   else
+   {
+      trial_fes->GetElementVDofs(ftr->Elem1No, trial_vdofs);
       test_fes->GetElementVDofs(ftr->Elem1No, test_vdofs);
       elmat.SetSize(test_vdofs.Size(), trial_vdofs.Size());
       elmat = 0.0;
