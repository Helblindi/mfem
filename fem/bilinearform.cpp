// Copyright (c) 2010-2023, Lawrence Livermore National Security, LLC. Produced
// at the Lawrence Livermore National Laboratory. All Rights reserved. See files
// LICENSE and NOTICE for details. LLNL-CODE-806117.
//
// This file is part of the MFEM library. For more information and source code
// availability visit https://mfem.org.
//
// MFEM is free software; you can redistribute it and/or modify it under the
// terms of the BSD-3 license. We welcome feedback and contributions, see file
// CONTRIBUTING.md for details.

// Implementation of class BilinearForm

#include "fem.hpp"
#include "../general/device.hpp"
#include "../mesh/nurbs.hpp"
#include <cmath>

namespace mfem
{

void BilinearForm::AllocMat()
{
   if (static_cond) { return; }

   if (precompute_sparsity == 0 || fes->GetVDim() > 1)
   {
      mat = new SparseMatrix(height);
      return;
   }

   const Table &elem_dof = fes->GetElementToDofTable();
   Table dof_dof;

   if (interior_face_integs.Size() > 0)
   {
      // the sparsity pattern is defined from the map: face->element->dof
      Table face_dof, dof_face;
      {
         Table *face_elem = fes->GetMesh()->GetFaceToElementTable();
         mfem::Mult(*face_elem, elem_dof, face_dof);
         delete face_elem;
      }
      Transpose(face_dof, dof_face, height);
      mfem::Mult(dof_face, face_dof, dof_dof);
   }
   else
   {
      // the sparsity pattern is defined from the map: element->dof
      Table dof_elem;
      Transpose(elem_dof, dof_elem, height);
      mfem::Mult(dof_elem, elem_dof, dof_dof);
   }

   dof_dof.SortRows();

   int *I = dof_dof.GetI();
   int *J = dof_dof.GetJ();
   double *data = Memory<double>(I[height]);

   mat = new SparseMatrix(I, J, data, height, height, true, true, true);
   *mat = 0.0;

   dof_dof.LoseData();
}

BilinearForm::BilinearForm(FiniteElementSpace * f)
   : Matrix (f->GetVSize())
{
   fes = f;
   sequence = f->GetSequence();
   mat = mat_e = NULL;
   extern_bfs = 0;
   element_matrices = NULL;
   static_cond = NULL;
   hybridization = NULL;
   precompute_sparsity = 0;
   diag_policy = DIAG_KEEP;

   assembly = AssemblyLevel::LEGACY;
   batch = 1;
   ext = NULL;
}

BilinearForm::BilinearForm (FiniteElementSpace * f, BilinearForm * bf, int ps)
   : Matrix (f->GetVSize())
{
   fes = f;
   sequence = f->GetSequence();
   mat_e = NULL;
   extern_bfs = 1;
   element_matrices = NULL;
   static_cond = NULL;
   hybridization = NULL;
   precompute_sparsity = ps;
   diag_policy = DIAG_KEEP;

   assembly = AssemblyLevel::LEGACY;
   batch = 1;
   ext = NULL;

   // Copy the pointers to the integrators
   domain_integs = bf->domain_integs;
   domain_integs_marker = bf->domain_integs_marker;

   boundary_integs = bf->boundary_integs;
   boundary_integs_marker = bf->boundary_integs_marker;

   interior_face_integs = bf->interior_face_integs;

   boundary_face_integs = bf->boundary_face_integs;
   boundary_face_integs_marker = bf->boundary_face_integs_marker;

   AllocMat();
}

void BilinearForm::SetAssemblyLevel(AssemblyLevel assembly_level)
{
   if (ext)
   {
      MFEM_ABORT("the assembly level has already been set!");
   }
   assembly = assembly_level;
   switch (assembly)
   {
      case AssemblyLevel::LEGACY:
         break;
      case AssemblyLevel::FULL:
         SetDiagonalPolicy( DIAG_ONE ); // Only diagonal policy supported on device
         ext = new FABilinearFormExtension(this);
         break;
      case AssemblyLevel::ELEMENT:
         ext = new EABilinearFormExtension(this);
         break;
      case AssemblyLevel::PARTIAL:
         ext = new PABilinearFormExtension(this);
         break;
      case AssemblyLevel::NONE:
         ext = new MFBilinearFormExtension(this);
         break;
      default:
         MFEM_ABORT("BilinearForm: unknown assembly level");
   }
}

void BilinearForm::EnableStaticCondensation()
{
   delete static_cond;
   if (assembly != AssemblyLevel::LEGACY)
   {
      static_cond = NULL;
      MFEM_WARNING("Static condensation not supported for this assembly level");
      return;
   }
   static_cond = new StaticCondensation(fes);
   if (static_cond->ReducesTrueVSize())
   {
      bool symmetric = false;      // TODO
      bool block_diagonal = false; // TODO
      static_cond->Init(symmetric, block_diagonal);
   }
   else
   {
      delete static_cond;
      static_cond = NULL;
   }
}

void BilinearForm::EnableHybridization(FiniteElementSpace *constr_space,
                                       BilinearFormIntegrator *constr_integ,
                                       const Array<int> &ess_tdof_list)
{
   delete hybridization;
   if (assembly != AssemblyLevel::LEGACY)
   {
      delete constr_integ;
      hybridization = NULL;
      MFEM_WARNING("Hybridization not supported for this assembly level");
      return;
   }
   hybridization = new Hybridization(fes, constr_space);
   hybridization->SetConstraintIntegrator(constr_integ);
   hybridization->Init(ess_tdof_list);
}

void BilinearForm::UseSparsity(int *I, int *J, bool isSorted)
{
   if (static_cond) { return; }

   if (mat)
   {
      if (mat->Finalized() && mat->GetI() == I && mat->GetJ() == J)
      {
         return; // mat is already using the given sparsity
      }
      delete mat;
   }
   height = width = fes->GetVSize();
   mat = new SparseMatrix(I, J, NULL, height, width, false, true, isSorted);
}

void BilinearForm::UseSparsity(SparseMatrix &A)
{
   MFEM_ASSERT(A.Height() == fes->GetVSize() && A.Width() == fes->GetVSize(),
               "invalid matrix A dimensions: "
               << A.Height() << " x " << A.Width());
   MFEM_ASSERT(A.Finalized(), "matrix A must be Finalized");

   UseSparsity(A.GetI(), A.GetJ(), A.ColumnsAreSorted());
}

double& BilinearForm::Elem (int i, int j)
{
   return mat -> Elem(i,j);
}

const double& BilinearForm::Elem (int i, int j) const
{
   return mat -> Elem(i,j);
}

MatrixInverse * BilinearForm::Inverse() const
{
   return mat -> Inverse();
}

void BilinearForm::Finalize (int skip_zeros)
{
   if (assembly == AssemblyLevel::LEGACY)
   {
      if (!static_cond) { mat->Finalize(skip_zeros); }
      if (mat_e) { mat_e->Finalize(skip_zeros); }
      if (static_cond) { static_cond->Finalize(); }
      if (hybridization) { hybridization->Finalize(); }
   }
}

void BilinearForm::AddDomainIntegrator(BilinearFormIntegrator *bfi)
{
   domain_integs.Append(bfi);
   domain_integs_marker.Append(NULL); // NULL marker means apply everywhere
}

void BilinearForm::AddDomainIntegrator(BilinearFormIntegrator *bfi,
                                       Array<int> &elem_marker)
{
   domain_integs.Append(bfi);
   domain_integs_marker.Append(&elem_marker);
}

void BilinearForm::AddBoundaryIntegrator (BilinearFormIntegrator * bfi)
{
   boundary_integs.Append (bfi);
   boundary_integs_marker.Append(NULL); // NULL marker means apply everywhere
}

void BilinearForm::AddBoundaryIntegrator (BilinearFormIntegrator * bfi,
                                          Array<int> &bdr_marker)
{
   boundary_integs.Append (bfi);
   boundary_integs_marker.Append(&bdr_marker);
}

void BilinearForm::AddInteriorFaceIntegrator(BilinearFormIntegrator * bfi)
{
   interior_face_integs.Append (bfi);
}

void BilinearForm::AddBdrFaceIntegrator(BilinearFormIntegrator *bfi)
{
   boundary_face_integs.Append(bfi);
   // NULL marker means apply everywhere
   boundary_face_integs_marker.Append(NULL);
}

void BilinearForm::AddBdrFaceIntegrator(BilinearFormIntegrator *bfi,
                                        Array<int> &bdr_marker)
{
   boundary_face_integs.Append(bfi);
   boundary_face_integs_marker.Append(&bdr_marker);
}

void BilinearForm::ComputeElementMatrix(int i, DenseMatrix &elmat)
{
   if (element_matrices)
   {
      elmat.SetSize(element_matrices->SizeI(), element_matrices->SizeJ());
      elmat = element_matrices->GetData(i);
      return;
   }

   if (domain_integs.Size())
   {
      const FiniteElement &fe = *fes->GetFE(i);
      ElementTransformation *eltrans = fes->GetElementTransformation(i);
      domain_integs[0]->AssembleElementMatrix(fe, *eltrans, elmat);
      for (int k = 1; k < domain_integs.Size(); k++)
      {
         domain_integs[k]->AssembleElementMatrix(fe, *eltrans, elemmat);
         elmat += elemmat;
      }
   }
   else
   {
      fes->GetElementVDofs(i, vdofs);
      elmat.SetSize(vdofs.Size());
      elmat = 0.0;
   }
}

void BilinearForm::ComputeBdrElementMatrix(int i, DenseMatrix &elmat)
{
   if (boundary_integs.Size())
   {
      const FiniteElement &be = *fes->GetBE(i);
      ElementTransformation *eltrans = fes->GetBdrElementTransformation(i);
      boundary_integs[0]->AssembleElementMatrix(be, *eltrans, elmat);
      for (int k = 1; k < boundary_integs.Size(); k++)
      {
         boundary_integs[k]->AssembleElementMatrix(be, *eltrans, elemmat);
         elmat += elemmat;
      }
   }
   else
   {
      fes->GetBdrElementVDofs(i, vdofs);
      elmat.SetSize(vdofs.Size());
      elmat = 0.0;
   }
}

void BilinearForm::AssembleElementMatrix(
   int i, const DenseMatrix &elmat, int skip_zeros)
{
   AssembleElementMatrix(i, elmat, vdofs, skip_zeros);
}

void BilinearForm::AssembleElementMatrix(
   int i, const DenseMatrix &elmat, Array<int> &vdofs_, int skip_zeros)
{
   fes->GetElementVDofs(i, vdofs_);
   if (static_cond)
   {
      static_cond->AssembleMatrix(i, elmat);
   }
   else
   {
      if (mat == NULL)
      {
         AllocMat();
      }
      mat->AddSubMatrix(vdofs_, vdofs_, elmat, skip_zeros);
      if (hybridization)
      {
         hybridization->AssembleMatrix(i, elmat);
      }
   }
}

void BilinearForm::AssembleBdrElementMatrix(
   int i, const DenseMatrix &elmat, int skip_zeros)
{
   AssembleBdrElementMatrix(i, elmat, vdofs, skip_zeros);
}

void BilinearForm::AssembleBdrElementMatrix(
   int i, const DenseMatrix &elmat, Array<int> &vdofs_, int skip_zeros)
{
   fes->GetBdrElementVDofs(i, vdofs_);
   if (static_cond)
   {
      static_cond->AssembleBdrMatrix(i, elmat);
   }
   else
   {
      if (mat == NULL)
      {
         AllocMat();
      }
      mat->AddSubMatrix(vdofs_, vdofs_, elmat, skip_zeros);
      if (hybridization)
      {
         hybridization->AssembleBdrMatrix(i, elmat);
      }
   }
}

void BilinearForm::Assemble(int skip_zeros)
{
   if (ext)
   {
      ext->Assemble();
      return;
   }

   ElementTransformation *eltrans;
   DofTransformation * doftrans;
   Mesh *mesh = fes -> GetMesh();
   DenseMatrix elmat, *elmat_p;

   if (mat == NULL)
   {
      AllocMat();
   }

#ifdef MFEM_USE_LEGACY_OPENMP
   int free_element_matrices = 0;
   if (!element_matrices)
   {
      ComputeElementMatrices();
      free_element_matrices = 1;
   }
#endif

   if (domain_integs.Size())
   {
      for (int k = 0; k < domain_integs.Size(); k++)
      {
         if (domain_integs_marker[k] != NULL)
         {
            MFEM_VERIFY(domain_integs_marker[k]->Size() ==
                        (mesh->attributes.Size() ? mesh->attributes.Max() : 0),
                        "invalid element marker for domain integrator #"
                        << k << ", counting from zero");
         }

         if (domain_integs[k]->Patchwise())
         {
            MFEM_VERIFY(fes->GetNURBSext(), "Patchwise integration requires a "
                        << "NURBS FE space");
         }
      }

      // Element-wise integration
      for (int i = 0; i < fes -> GetNE(); i++)
      {
<<<<<<< HEAD
         int elem_attr = mesh->GetAttribute(i);
=======
>>>>>>> 2e3edffa
         doftrans = fes->GetElementVDofs(i, vdofs);
         if (element_matrices)
         {
            elmat_p = &(*element_matrices)(i);
         }
         else
         {
            const int elem_attr = fes->GetMesh()->GetAttribute(i);
            elmat.SetSize(0);
            for (int k = 0; k < domain_integs.Size(); k++)
            {
<<<<<<< HEAD
               if (domain_integs_marker[k] == NULL ||
                   (*(domain_integs_marker[k]))[elem_attr-1] == 1)
=======
               if ((domain_integs_marker[k] == NULL ||
                    (*(domain_integs_marker[k]))[elem_attr-1] == 1)
                   && !domain_integs[k]->Patchwise())
>>>>>>> 2e3edffa
               {
                  const FiniteElement &fe = *fes->GetFE(i);
                  eltrans = fes->GetElementTransformation(i);
                  domain_integs[k]->AssembleElementMatrix(fe, *eltrans, elemmat);
                  if (elmat.Size() == 0)
                  {
                     elmat = elemmat;
                  }
                  else
                  {
                     elmat += elemmat;
                  }
               }
            }
            if (elmat.Size() == 0)
            {
               continue;
            }
            else
            {
               elmat_p = &elmat;
            }
            if (doftrans)
            {
               doftrans->TransformDual(elmat);
            }
            elmat_p = &elmat;
         }
         if (static_cond)
         {
            static_cond->AssembleMatrix(i, *elmat_p);
         }
         else
         {
            mat->AddSubMatrix(vdofs, vdofs, *elmat_p, skip_zeros);
            if (hybridization)
            {
               hybridization->AssembleMatrix(i, *elmat_p);
            }
         }
      }

      // Patch-wise integration
      if (fes->GetNURBSext())
      {
         for (int p=0; p<mesh->NURBSext->GetNP(); ++p)
         {
            bool vdofsSet = false;
            for (int k = 0; k < domain_integs.Size(); k++)
            {
               if (domain_integs[k]->Patchwise())
               {
                  if (!vdofsSet)
                  {
                     fes->GetPatchVDofs(p, vdofs);
                     vdofsSet = true;
                  }

                  SparseMatrix* spmat = nullptr;
                  domain_integs[k]->AssemblePatchMatrix(p, *fes, spmat);
                  Array<int> cols;
                  Vector srow;

                  for (int r=0; r<spmat->Height(); ++r)
                  {
                     spmat->GetRow(r, cols, srow);
                     for (int i=0; i<cols.Size(); ++i)
                     {
                        cols[i] = vdofs[cols[i]];
                     }
                     mat->AddRow(vdofs[r], cols, srow);
                  }

                  delete spmat;
               }
            }
         }
      }
   }

   if (boundary_integs.Size())
   {
      // Which boundary attributes need to be processed?
      Array<int> bdr_attr_marker(mesh->bdr_attributes.Size() ?
                                 mesh->bdr_attributes.Max() : 0);
      bdr_attr_marker = 0;
      for (int k = 0; k < boundary_integs.Size(); k++)
      {
         if (boundary_integs_marker[k] == NULL)
         {
            bdr_attr_marker = 1;
            break;
         }
         Array<int> &bdr_marker = *boundary_integs_marker[k];
         MFEM_ASSERT(bdr_marker.Size() == bdr_attr_marker.Size(),
                     "invalid boundary marker for boundary integrator #"
                     << k << ", counting from zero");
         for (int i = 0; i < bdr_attr_marker.Size(); i++)
         {
            bdr_attr_marker[i] |= bdr_marker[i];
         }
      }

      for (int i = 0; i < fes -> GetNBE(); i++)
      {
         const int bdr_attr = mesh->GetBdrAttribute(i);
         if (bdr_attr_marker[bdr_attr-1] == 0) { continue; }

         const FiniteElement &be = *fes->GetBE(i);
         doftrans = fes -> GetBdrElementVDofs (i, vdofs);
         eltrans = fes -> GetBdrElementTransformation (i);
         int k = 0;
         for (; k < boundary_integs.Size(); k++)
         {
            if (boundary_integs_marker[k] &&
                (*boundary_integs_marker[k])[bdr_attr-1] == 0) { continue; }

            boundary_integs[k]->AssembleElementMatrix(be, *eltrans, elmat);
            k++;
            break;
         }
         for (; k < boundary_integs.Size(); k++)
         {
            if (boundary_integs_marker[k] &&
                (*boundary_integs_marker[k])[bdr_attr-1] == 0) { continue; }

            boundary_integs[k]->AssembleElementMatrix(be, *eltrans, elemmat);
            elmat += elemmat;
         }
         if (doftrans)
         {
            doftrans->TransformDual(elmat);
         }
         elmat_p = &elmat;
         if (!static_cond)
         {
            mat->AddSubMatrix(vdofs, vdofs, *elmat_p, skip_zeros);
            if (hybridization)
            {
               hybridization->AssembleBdrMatrix(i, *elmat_p);
            }
         }
         else
         {
            static_cond->AssembleBdrMatrix(i, *elmat_p);
         }
      }
   }

   if (interior_face_integs.Size())
   {
      FaceElementTransformations *tr;
      Array<int> vdofs2;

      int nfaces = mesh->GetNumFaces();
      for (int i = 0; i < nfaces; i++)
      {
         tr = mesh -> GetInteriorFaceTransformations (i);
         if (tr != NULL)
         {
            fes -> GetElementVDofs (tr -> Elem1No, vdofs);
            fes -> GetElementVDofs (tr -> Elem2No, vdofs2);
            vdofs.Append (vdofs2);
            for (int k = 0; k < interior_face_integs.Size(); k++)
            {
               interior_face_integs[k]->
               AssembleFaceMatrix(*fes->GetFE(tr->Elem1No),
                                  *fes->GetFE(tr->Elem2No),
                                  *tr, elemmat);
               mat -> AddSubMatrix (vdofs, vdofs, elemmat, skip_zeros);
            }
         }
      }
   }

   if (boundary_face_integs.Size())
   {
      FaceElementTransformations *tr;
      const FiniteElement *fe1, *fe2;

      // Which boundary attributes need to be processed?
      Array<int> bdr_attr_marker(mesh->bdr_attributes.Size() ?
                                 mesh->bdr_attributes.Max() : 0);
      bdr_attr_marker = 0;
      for (int k = 0; k < boundary_face_integs.Size(); k++)
      {
         if (boundary_face_integs_marker[k] == NULL)
         {
            bdr_attr_marker = 1;
            break;
         }
         Array<int> &bdr_marker = *boundary_face_integs_marker[k];
         MFEM_ASSERT(bdr_marker.Size() == bdr_attr_marker.Size(),
                     "invalid boundary marker for boundary face integrator #"
                     << k << ", counting from zero");
         for (int i = 0; i < bdr_attr_marker.Size(); i++)
         {
            bdr_attr_marker[i] |= bdr_marker[i];
         }
      }

      for (int i = 0; i < fes -> GetNBE(); i++)
      {
         const int bdr_attr = mesh->GetBdrAttribute(i);
         if (bdr_attr_marker[bdr_attr-1] == 0) { continue; }

         tr = mesh -> GetBdrFaceTransformations (i);
         if (tr != NULL)
         {
            fes -> GetElementVDofs (tr -> Elem1No, vdofs);
            fe1 = fes -> GetFE (tr -> Elem1No);
            // The fe2 object is really a dummy and not used on the boundaries,
            // but we can't dereference a NULL pointer, and we don't want to
            // actually make a fake element.
            fe2 = fe1;
            for (int k = 0; k < boundary_face_integs.Size(); k++)
            {
               if (boundary_face_integs_marker[k] &&
                   (*boundary_face_integs_marker[k])[bdr_attr-1] == 0)
               { continue; }

               boundary_face_integs[k] -> AssembleFaceMatrix (*fe1, *fe2, *tr,
                                                              elemmat);
               mat -> AddSubMatrix (vdofs, vdofs, elemmat, skip_zeros);
            }
         }
      }
   }

#ifdef MFEM_USE_LEGACY_OPENMP
   if (free_element_matrices)
   {
      FreeElementMatrices();
   }
#endif
}

void BilinearForm::ConformingAssemble()
{
   // Do not remove zero entries to preserve the symmetric structure of the
   // matrix which in turn will give rise to symmetric structure in the new
   // matrix. This ensures that subsequent calls to EliminateRowCol will work
   // correctly.
   Finalize(0);
   MFEM_ASSERT(mat, "the BilinearForm is not assembled");

   const SparseMatrix *P = fes->GetConformingProlongation();
   if (!P) { return; } // conforming mesh

   SparseMatrix *R = Transpose(*P);
   SparseMatrix *RA = mfem::Mult(*R, *mat);
   delete mat;
   if (mat_e)
   {
      SparseMatrix *RAe = mfem::Mult(*R, *mat_e);
      delete mat_e;
      mat_e = RAe;
   }
   delete R;
   mat = mfem::Mult(*RA, *P);
   delete RA;
   if (mat_e)
   {
      SparseMatrix *RAeP = mfem::Mult(*mat_e, *P);
      delete mat_e;
      mat_e = RAeP;
   }

   height = mat->Height();
   width = mat->Width();
}

void BilinearForm::AssembleDiagonal(Vector &diag) const
{
   MFEM_ASSERT(diag.Size() == fes->GetTrueVSize(),
               "Vector for holding diagonal has wrong size!");
   const SparseMatrix *cP = fes->GetConformingProlongation();
   if (!ext)
   {
      MFEM_ASSERT(mat, "the BilinearForm is not assembled!");
      MFEM_ASSERT(cP == nullptr || mat->Height() == cP->Width(),
                  "BilinearForm::ConformingAssemble() is not called!");
      mat->GetDiag(diag);
      return;
   }
   // Here, we have extension, ext.
   if (!cP)
   {
      ext->AssembleDiagonal(diag);
      return;
   }
   // Here, we have extension, ext, and conforming prolongation, cP.

   // For an AMR mesh, a convergent diagonal is assembled with |P^T| d_l,
   // where |P^T| has the entry-wise absolute values of the conforming
   // prolongation transpose operator.
   Vector local_diag(cP->Height());
   ext->AssembleDiagonal(local_diag);
   cP->AbsMultTranspose(local_diag, diag);
}

void BilinearForm::FormLinearSystem(const Array<int> &ess_tdof_list, Vector &x,
                                    Vector &b, OperatorHandle &A, Vector &X,
                                    Vector &B, int copy_interior)
{
   if (ext)
   {
      ext->FormLinearSystem(ess_tdof_list, x, b, A, X, B, copy_interior);
      return;
   }
   const SparseMatrix *P = fes->GetConformingProlongation();
   FormSystemMatrix(ess_tdof_list, A);

   // Transform the system and perform the elimination in B, based on the
   // essential BC values from x. Restrict the BC part of x in X, and set the
   // non-BC part to zero. Since there is no good initial guess for the Lagrange
   // multipliers, set X = 0.0 for hybridization.
   if (static_cond)
   {
      // Schur complement reduction to the exposed dofs
      static_cond->ReduceSystem(x, b, X, B, copy_interior);
   }
   else if (!P) // conforming space
   {
      if (hybridization)
      {
         // Reduction to the Lagrange multipliers system
         EliminateVDofsInRHS(ess_tdof_list, x, b);
         hybridization->ReduceRHS(b, B);
         X.SetSize(B.Size());
         X = 0.0;
      }
      else
      {
         // A, X and B point to the same data as mat, x and b
         EliminateVDofsInRHS(ess_tdof_list, x, b);
         X.MakeRef(x, 0, x.Size());
         B.MakeRef(b, 0, b.Size());
         if (!copy_interior) { X.SetSubVectorComplement(ess_tdof_list, 0.0); }
      }
   }
   else // non-conforming space
   {
      if (hybridization)
      {
         // Reduction to the Lagrange multipliers system
         const SparseMatrix *R = fes->GetConformingRestriction();
         Vector conf_b(P->Width()), conf_x(P->Width());
         P->MultTranspose(b, conf_b);
         R->Mult(x, conf_x);
         EliminateVDofsInRHS(ess_tdof_list, conf_x, conf_b);
         R->MultTranspose(conf_b, b); // store eliminated rhs in b
         hybridization->ReduceRHS(conf_b, B);
         X.SetSize(B.Size());
         X = 0.0;
      }
      else
      {
         // Variational restriction with P
         const SparseMatrix *R = fes->GetConformingRestriction();
         B.SetSize(P->Width());
         P->MultTranspose(b, B);
         X.SetSize(R->Height());
         R->Mult(x, X);
         EliminateVDofsInRHS(ess_tdof_list, X, B);
         if (!copy_interior) { X.SetSubVectorComplement(ess_tdof_list, 0.0); }
      }
   }
}

void BilinearForm::FormSystemMatrix(const Array<int> &ess_tdof_list,
                                    OperatorHandle &A)
{
   if (ext)
   {
      ext->FormSystemMatrix(ess_tdof_list, A);
      return;
   }

   // Finish the matrix assembly and perform BC elimination, storing the
   // eliminated part of the matrix.
   if (static_cond)
   {
      if (!static_cond->HasEliminatedBC())
      {
         static_cond->SetEssentialTrueDofs(ess_tdof_list);
         static_cond->Finalize(); // finalize Schur complement (to true dofs)
         static_cond->EliminateReducedTrueDofs(diag_policy);
         static_cond->Finalize(); // finalize eliminated part
      }
      A.Reset(&static_cond->GetMatrix(), false);
   }
   else
   {
      if (!mat_e)
      {
         const SparseMatrix *P = fes->GetConformingProlongation();
         if (P) { ConformingAssemble(); }
         EliminateVDofs(ess_tdof_list, diag_policy);
         const int remove_zeros = 0;
         Finalize(remove_zeros);
      }
      if (hybridization)
      {
         A.Reset(&hybridization->GetMatrix(), false);
      }
      else
      {
         A.Reset(mat, false);
      }
   }
}

void BilinearForm::RecoverFEMSolution(const Vector &X,
                                      const Vector &b, Vector &x)
{
   if (ext)
   {
      ext->RecoverFEMSolution(X, b, x);
      return;
   }

   const SparseMatrix *P = fes->GetConformingProlongation();
   if (!P) // conforming space
   {
      if (static_cond)
      {
         // Private dofs back solve
         static_cond->ComputeSolution(b, X, x);
      }
      else if (hybridization)
      {
         // Primal unknowns recovery
         hybridization->ComputeSolution(b, X, x);
      }
      else
      {
         // X and x point to the same data

         // If the validity flags of X's Memory were changed (e.g. if it was
         // moved to device memory) then we need to tell x about that.
         x.SyncMemory(X);
      }
   }
   else // non-conforming space
   {
      if (static_cond)
      {
         // Private dofs back solve
         static_cond->ComputeSolution(b, X, x);
      }
      else if (hybridization)
      {
         // Primal unknowns recovery
         Vector conf_b(P->Width()), conf_x(P->Width());
         P->MultTranspose(b, conf_b);
         const SparseMatrix *R = fes->GetConformingRestriction();
         R->Mult(x, conf_x); // get essential b.c. from x
         hybridization->ComputeSolution(conf_b, X, conf_x);
         x.SetSize(P->Height());
         P->Mult(conf_x, x);
      }
      else
      {
         // Apply conforming prolongation
         x.SetSize(P->Height());
         P->Mult(X, x);
      }
   }
}

void BilinearForm::ComputeElementMatrices()
{
   if (element_matrices || domain_integs.Size() == 0 || fes->GetNE() == 0)
   {
      return;
   }

   int num_elements = fes->GetNE();
   int num_dofs_per_el = fes->GetFE(0)->GetDof() * fes->GetVDim();

   element_matrices = new DenseTensor(num_dofs_per_el, num_dofs_per_el,
                                      num_elements);

   DenseMatrix tmp;
   IsoparametricTransformation eltrans;

#ifdef MFEM_USE_LEGACY_OPENMP
   #pragma omp parallel for private(tmp,eltrans)
#endif
   for (int i = 0; i < num_elements; i++)
   {
      DenseMatrix elmat(element_matrices->GetData(i),
                        num_dofs_per_el, num_dofs_per_el);
      const FiniteElement &fe = *fes->GetFE(i);
#ifdef MFEM_DEBUG
      if (num_dofs_per_el != fe.GetDof()*fes->GetVDim())
         mfem_error("BilinearForm::ComputeElementMatrices:"
                    " all elements must have same number of dofs");
#endif
      fes->GetElementTransformation(i, &eltrans);

      domain_integs[0]->AssembleElementMatrix(fe, eltrans, elmat);
      for (int k = 1; k < domain_integs.Size(); k++)
      {
         // note: some integrators may not be thread-safe
         domain_integs[k]->AssembleElementMatrix(fe, eltrans, tmp);
         elmat += tmp;
      }
      elmat.ClearExternalData();
   }
}

void BilinearForm::EliminateEssentialBC(const Array<int> &bdr_attr_is_ess,
                                        const Vector &sol, Vector &rhs,
                                        DiagonalPolicy dpolicy)
{
   Array<int> ess_dofs, conf_ess_dofs;
   fes->GetEssentialVDofs(bdr_attr_is_ess, ess_dofs);

   if (fes->GetVSize() == height)
   {
      EliminateEssentialBCFromDofs(ess_dofs, sol, rhs, dpolicy);
   }
   else
   {
      fes->GetRestrictionMatrix()->BooleanMult(ess_dofs, conf_ess_dofs);
      EliminateEssentialBCFromDofs(conf_ess_dofs, sol, rhs, dpolicy);
   }
}

void BilinearForm::EliminateEssentialBC(const Array<int> &bdr_attr_is_ess,
                                        DiagonalPolicy dpolicy)
{
   Array<int> ess_dofs, conf_ess_dofs;
   fes->GetEssentialVDofs(bdr_attr_is_ess, ess_dofs);

   if (fes->GetVSize() == height)
   {
      EliminateEssentialBCFromDofs(ess_dofs, dpolicy);
   }
   else
   {
      fes->GetRestrictionMatrix()->BooleanMult(ess_dofs, conf_ess_dofs);
      EliminateEssentialBCFromDofs(conf_ess_dofs, dpolicy);
   }
}

void BilinearForm::EliminateEssentialBCDiag (const Array<int> &bdr_attr_is_ess,
                                             double value)
{
   Array<int> ess_dofs, conf_ess_dofs;
   fes->GetEssentialVDofs(bdr_attr_is_ess, ess_dofs);

   if (fes->GetVSize() == height)
   {
      EliminateEssentialBCFromDofsDiag(ess_dofs, value);
   }
   else
   {
      fes->GetRestrictionMatrix()->BooleanMult(ess_dofs, conf_ess_dofs);
      EliminateEssentialBCFromDofsDiag(conf_ess_dofs, value);
   }
}

void BilinearForm::EliminateVDofs(const Array<int> &vdofs_,
                                  const Vector &sol, Vector &rhs,
                                  DiagonalPolicy dpolicy)
{
   vdofs_.HostRead();
   for (int i = 0; i < vdofs_.Size(); i++)
   {
      int vdof = vdofs_[i];
      if ( vdof >= 0 )
      {
         mat -> EliminateRowCol (vdof, sol(vdof), rhs, dpolicy);
      }
      else
      {
         mat -> EliminateRowCol (-1-vdof, sol(-1-vdof), rhs, dpolicy);
      }
   }
}

void BilinearForm::EliminateVDofs(const Array<int> &vdofs_,
                                  DiagonalPolicy dpolicy)
{
   if (mat_e == NULL)
   {
      mat_e = new SparseMatrix(height);
   }

   vdofs_.HostRead();
   for (int i = 0; i < vdofs_.Size(); i++)
   {
      int vdof = vdofs_[i];
      if ( vdof >= 0 )
      {
         mat -> EliminateRowCol (vdof, *mat_e, dpolicy);
      }
      else
      {
         mat -> EliminateRowCol (-1-vdof, *mat_e, dpolicy);
      }
   }
}

void BilinearForm::EliminateEssentialBCFromDofs(
   const Array<int> &ess_dofs, const Vector &sol, Vector &rhs,
   DiagonalPolicy dpolicy)
{
   MFEM_ASSERT(ess_dofs.Size() == height, "incorrect dof Array size");
   MFEM_ASSERT(sol.Size() == height, "incorrect sol Vector size");
   MFEM_ASSERT(rhs.Size() == height, "incorrect rhs Vector size");

   for (int i = 0; i < ess_dofs.Size(); i++)
      if (ess_dofs[i] < 0)
      {
         mat -> EliminateRowCol (i, sol(i), rhs, dpolicy);
      }
}

void BilinearForm::EliminateEssentialBCFromDofs (const Array<int> &ess_dofs,
                                                 DiagonalPolicy dpolicy)
{
   MFEM_ASSERT(ess_dofs.Size() == height, "incorrect dof Array size");

   for (int i = 0; i < ess_dofs.Size(); i++)
      if (ess_dofs[i] < 0)
      {
         mat -> EliminateRowCol (i, dpolicy);
      }
}

void BilinearForm::EliminateEssentialBCFromDofsDiag (const Array<int> &ess_dofs,
                                                     double value)
{
   MFEM_ASSERT(ess_dofs.Size() == height, "incorrect dof Array size");

   for (int i = 0; i < ess_dofs.Size(); i++)
      if (ess_dofs[i] < 0)
      {
         mat -> EliminateRowColDiag (i, value);
      }
}

void BilinearForm::EliminateVDofsInRHS(
   const Array<int> &vdofs_, const Vector &x, Vector &b)
{
   mat_e->AddMult(x, b, -1.);
   mat->PartMult(vdofs_, x, b);
}

void BilinearForm::Mult(const Vector &x, Vector &y) const
{
   if (ext)
   {
      ext->Mult(x, y);
   }
   else
   {
      mat->Mult(x, y);
   }
}

void BilinearForm::MultTranspose(const Vector & x, Vector & y) const
{
   if (ext)
   {
      ext->MultTranspose(x, y);
   }
   else
   {
      y = 0.0;
      AddMultTranspose (x, y);
   }
}

void BilinearForm::Update(FiniteElementSpace *nfes)
{
   bool full_update;

   if (nfes && nfes != fes)
   {
      full_update = true;
      fes = nfes;
   }
   else
   {
      // Check for different size (e.g. assembled form on non-conforming space)
      // or different sequence number.
      full_update = (fes->GetVSize() != Height() ||
                     sequence < fes->GetSequence());
   }

   delete mat_e;
   mat_e = NULL;
   FreeElementMatrices();
   delete static_cond;
   static_cond = NULL;

   if (full_update)
   {
      delete mat;
      mat = NULL;
      delete hybridization;
      hybridization = NULL;
      sequence = fes->GetSequence();
   }
   else
   {
      if (mat) { *mat = 0.0; }
      if (hybridization) { hybridization->Reset(); }
   }

   height = width = fes->GetVSize();

   if (ext) { ext->Update(); }
}

void BilinearForm::SetDiagonalPolicy(DiagonalPolicy policy)
{
   diag_policy = policy;
}

BilinearForm::~BilinearForm()
{
   delete mat_e;
   delete mat;
   delete element_matrices;
   delete static_cond;
   delete hybridization;

   if (!extern_bfs)
   {
      int k;
      for (k=0; k < domain_integs.Size(); k++) { delete domain_integs[k]; }
      for (k=0; k < boundary_integs.Size(); k++) { delete boundary_integs[k]; }
      for (k=0; k < interior_face_integs.Size(); k++)
      { delete interior_face_integs[k]; }
      for (k=0; k < boundary_face_integs.Size(); k++)
      { delete boundary_face_integs[k]; }
   }

   delete ext;
}


MixedBilinearForm::MixedBilinearForm (FiniteElementSpace *tr_fes,
                                      FiniteElementSpace *te_fes)
   : Matrix(te_fes->GetVSize(), tr_fes->GetVSize())
{
   trial_fes = tr_fes;
   test_fes = te_fes;
   mat = NULL;
   mat_e = NULL;
   extern_bfs = 0;
   assembly = AssemblyLevel::LEGACY;
   ext = NULL;
}

MixedBilinearForm::MixedBilinearForm (FiniteElementSpace *tr_fes,
                                      FiniteElementSpace *te_fes,
                                      MixedBilinearForm * mbf)
   : Matrix(te_fes->GetVSize(), tr_fes->GetVSize())
{
   trial_fes = tr_fes;
   test_fes = te_fes;
   mat = NULL;
   mat_e = NULL;
   extern_bfs = 1;
   ext = NULL;

   // Copy the pointers to the integrators
   domain_integs = mbf->domain_integs;
   domain_integs_marker = mbf->domain_integs_marker;

   boundary_integs = mbf->boundary_integs;
   boundary_integs_marker = mbf->boundary_integs_marker;

   trace_face_integs = mbf->trace_face_integs;

   boundary_trace_face_integs = mbf->boundary_trace_face_integs;
   boundary_trace_face_integs_marker = mbf->boundary_trace_face_integs_marker;

   assembly = AssemblyLevel::LEGACY;
   ext = NULL;
}

void MixedBilinearForm::SetAssemblyLevel(AssemblyLevel assembly_level)
{
   if (ext)
   {
      MFEM_ABORT("the assembly level has already been set!");
   }
   assembly = assembly_level;
   switch (assembly)
   {
      case AssemblyLevel::LEGACY:
         break;
      case AssemblyLevel::FULL:
         // ext = new FAMixedBilinearFormExtension(this);
         // Use the original BilinearForm implementation for now
         break;
      case AssemblyLevel::ELEMENT:
         mfem_error("Element assembly not supported yet... stay tuned!");
         // ext = new EAMixedBilinearFormExtension(this);
         break;
      case AssemblyLevel::PARTIAL:
         ext = new PAMixedBilinearFormExtension(this);
         break;
      case AssemblyLevel::NONE:
         mfem_error("Matrix-free action not supported yet... stay tuned!");
         // ext = new MFMixedBilinearFormExtension(this);
         break;
      default:
         mfem_error("Unknown assembly level");
   }
}

double & MixedBilinearForm::Elem (int i, int j)
{
   return (*mat)(i, j);
}

const double & MixedBilinearForm::Elem (int i, int j) const
{
   return (*mat)(i, j);
}

void MixedBilinearForm::Mult(const Vector & x, Vector & y) const
{
   y = 0.0;
   AddMult(x, y);
}

void MixedBilinearForm::AddMult(const Vector & x, Vector & y,
                                const double a) const
{
   if (ext)
   {
      ext->AddMult(x, y, a);
   }
   else
   {
      mat->AddMult(x, y, a);
   }
}

void MixedBilinearForm::MultTranspose(const Vector & x, Vector & y) const
{
   y = 0.0;
   AddMultTranspose(x, y);
}

void MixedBilinearForm::AddMultTranspose(const Vector & x, Vector & y,
                                         const double a) const
{
   if (ext)
   {
      ext->AddMultTranspose(x, y, a);
   }
   else
   {
      mat->AddMultTranspose(x, y, a);
   }
}

MatrixInverse * MixedBilinearForm::Inverse() const
{
   if (assembly != AssemblyLevel::LEGACY)
   {
      MFEM_WARNING("MixedBilinearForm::Inverse not possible with this "
                   "assembly level!");
      return NULL;
   }
   else
   {
      return mat -> Inverse ();
   }
}

void MixedBilinearForm::Finalize (int skip_zeros)
{
   if (assembly == AssemblyLevel::LEGACY)
   {
      mat -> Finalize (skip_zeros);
   }
}

void MixedBilinearForm::GetBlocks(Array2D<SparseMatrix *> &blocks) const
{
   MFEM_VERIFY(trial_fes->GetOrdering() == Ordering::byNODES &&
               test_fes->GetOrdering() == Ordering::byNODES,
               "MixedBilinearForm::GetBlocks: both trial and test spaces "
               "must use Ordering::byNODES!");

   blocks.SetSize(test_fes->GetVDim(), trial_fes->GetVDim());

   mat->GetBlocks(blocks);
}

void MixedBilinearForm::AddDomainIntegrator (BilinearFormIntegrator * bfi)
{
   domain_integs.Append (bfi);
   domain_integs_marker.Append(NULL); // NULL marker means apply everywhere
}

void MixedBilinearForm::AddDomainIntegrator (BilinearFormIntegrator * bfi,
                                             Array<int> &elem_marker)
{
   domain_integs.Append (bfi);
   domain_integs_marker.Append(&elem_marker);
}

void MixedBilinearForm::AddBoundaryIntegrator (BilinearFormIntegrator * bfi)
{
   boundary_integs.Append (bfi);
   boundary_integs_marker.Append(NULL); // NULL marker means apply everywhere
}

void MixedBilinearForm::AddBoundaryIntegrator (BilinearFormIntegrator * bfi,
                                               Array<int> &bdr_marker)
{
   boundary_integs.Append (bfi);
   boundary_integs_marker.Append(&bdr_marker);
}

void MixedBilinearForm::AddTraceFaceIntegrator (BilinearFormIntegrator * bfi)
{
   trace_face_integs.Append (bfi);
}

void MixedBilinearForm::AddBdrTraceFaceIntegrator(BilinearFormIntegrator *bfi)
{
   boundary_trace_face_integs.Append(bfi);
   // NULL marker means apply everywhere
   boundary_trace_face_integs_marker.Append(NULL);
}

void MixedBilinearForm::AddBdrTraceFaceIntegrator(BilinearFormIntegrator *bfi,
                                                  Array<int> &bdr_marker)
{
   boundary_trace_face_integs.Append(bfi);
   boundary_trace_face_integs_marker.Append(&bdr_marker);
}

void MixedBilinearForm::Assemble(int skip_zeros)
{
   if (ext)
   {
      ext->Assemble();
      return;
   }

   ElementTransformation *eltrans;
   DofTransformation * dom_dof_trans;
   DofTransformation * ran_dof_trans;
   DenseMatrix elmat;

   Mesh *mesh = test_fes -> GetMesh();

   if (mat == NULL)
   {
      mat = new SparseMatrix(height, width);
   }

   if (domain_integs.Size())
   {
      for (int k = 0; k < domain_integs.Size(); k++)
      {
         if (domain_integs_marker[k] != NULL)
         {
            MFEM_VERIFY(domain_integs_marker[k]->Size() ==
                        (mesh->attributes.Size() ? mesh->attributes.Max() : 0),
                        "invalid element marker for domain integrator #"
                        << k << ", counting from zero");
         }
      }

      for (int i = 0; i < test_fes -> GetNE(); i++)
      {
         int elem_attr = mesh->GetAttribute(i);
         dom_dof_trans = trial_fes -> GetElementVDofs (i, trial_vdofs);
         ran_dof_trans = test_fes  -> GetElementVDofs (i, test_vdofs);
         eltrans = test_fes -> GetElementTransformation (i);

         elmat.SetSize(test_vdofs.Size(), trial_vdofs.Size());
         elmat = 0.0;
         for (int k = 0; k < domain_integs.Size(); k++)
         {
            if (domain_integs_marker[k] == NULL ||
                (*(domain_integs_marker[k]))[elem_attr-1] == 1)
            {
               domain_integs[k] -> AssembleElementMatrix2 (*trial_fes -> GetFE(i),
                                                           *test_fes  -> GetFE(i),
                                                           *eltrans, elemmat);
               elmat += elemmat;
            }
         }
         if (ran_dof_trans || dom_dof_trans)
         {
            TransformDual(ran_dof_trans, dom_dof_trans, elmat);
         }
         mat -> AddSubMatrix (test_vdofs, trial_vdofs, elmat, skip_zeros);
      }
   }

   if (boundary_integs.Size())
   {
      // Which boundary attributes need to be processed?
      Array<int> bdr_attr_marker(mesh->bdr_attributes.Size() ?
                                 mesh->bdr_attributes.Max() : 0);
      bdr_attr_marker = 0;
      for (int k = 0; k < boundary_integs.Size(); k++)
      {
         if (boundary_integs_marker[k] == NULL)
         {
            bdr_attr_marker = 1;
            break;
         }
         Array<int> &bdr_marker = *boundary_integs_marker[k];
         MFEM_ASSERT(bdr_marker.Size() == bdr_attr_marker.Size(),
                     "invalid boundary marker for boundary integrator #"
                     << k << ", counting from zero");
         for (int i = 0; i < bdr_attr_marker.Size(); i++)
         {
            bdr_attr_marker[i] |= bdr_marker[i];
         }
      }

      for (int i = 0; i < test_fes -> GetNBE(); i++)
      {
         const int bdr_attr = mesh->GetBdrAttribute(i);
         if (bdr_attr_marker[bdr_attr-1] == 0) { continue; }

         dom_dof_trans = trial_fes -> GetBdrElementVDofs (i, trial_vdofs);
         ran_dof_trans = test_fes  -> GetBdrElementVDofs (i, test_vdofs);
         eltrans = test_fes -> GetBdrElementTransformation (i);

         elmat.SetSize(test_vdofs.Size(), trial_vdofs.Size());
         elmat = 0.0;
         for (int k = 0; k < boundary_integs.Size(); k++)
         {
            if (boundary_integs_marker[k] &&
                (*boundary_integs_marker[k])[bdr_attr-1] == 0) { continue; }

            boundary_integs[k]->AssembleElementMatrix2 (*trial_fes -> GetBE(i),
                                                        *test_fes  -> GetBE(i),
                                                        *eltrans, elemmat);
            elmat += elemmat;
         }
         if (ran_dof_trans || dom_dof_trans)
         {
            TransformDual(ran_dof_trans, dom_dof_trans, elmat);
         }
         mat -> AddSubMatrix (test_vdofs, trial_vdofs, elmat, skip_zeros);
      }
   }

   if (trace_face_integs.Size())
   {
      FaceElementTransformations *ftr;
      Array<int> test_vdofs2;
      const FiniteElement *trial_face_fe, *test_fe1, *test_fe2;

      int nfaces = mesh->GetNumFaces();
      for (int i = 0; i < nfaces; i++)
      {
         ftr = mesh->GetFaceElementTransformations(i);
         trial_fes->GetFaceVDofs(i, trial_vdofs);
         test_fes->GetElementVDofs(ftr->Elem1No, test_vdofs);
         trial_face_fe = trial_fes->GetFaceElement(i);
         test_fe1 = test_fes->GetFE(ftr->Elem1No);
         if (ftr->Elem2No >= 0)
         {
            test_fes->GetElementVDofs(ftr->Elem2No, test_vdofs2);
            test_vdofs.Append(test_vdofs2);
            test_fe2 = test_fes->GetFE(ftr->Elem2No);
         }
         else
         {
            // The test_fe2 object is really a dummy and not used on the
            // boundaries, but we can't dereference a NULL pointer, and we don't
            // want to actually make a fake element.
            test_fe2 = test_fe1;
         }
         for (int k = 0; k < trace_face_integs.Size(); k++)
         {
            trace_face_integs[k]->AssembleFaceMatrix(*trial_face_fe, *test_fe1,
                                                     *test_fe2, *ftr, elemmat);
            mat->AddSubMatrix(test_vdofs, trial_vdofs, elemmat, skip_zeros);
         }
      }
   }

   if (boundary_trace_face_integs.Size())
   {
      FaceElementTransformations *ftr;
      Array<int> te_vdofs2;
      const FiniteElement *trial_face_fe, *test_fe1, *test_fe2;

      // Which boundary attributes need to be processed?
      Array<int> bdr_attr_marker(mesh->bdr_attributes.Size() ?
                                 mesh->bdr_attributes.Max() : 0);
      bdr_attr_marker = 0;
      for (int k = 0; k < boundary_trace_face_integs.Size(); k++)
      {
         if (boundary_trace_face_integs_marker[k] == NULL)
         {
            bdr_attr_marker = 1;
            break;
         }
         Array<int> &bdr_marker = *boundary_trace_face_integs_marker[k];
         MFEM_ASSERT(bdr_marker.Size() == bdr_attr_marker.Size(),
                     "invalid boundary marker for boundary trace face"
                     "integrator #" << k << ", counting from zero");
         for (int i = 0; i < bdr_attr_marker.Size(); i++)
         {
            bdr_attr_marker[i] |= bdr_marker[i];
         }
      }

      for (int i = 0; i < trial_fes -> GetNBE(); i++)
      {
         const int bdr_attr = mesh->GetBdrAttribute(i);
         if (bdr_attr_marker[bdr_attr-1] == 0) { continue; }

         ftr = mesh->GetBdrFaceTransformations(i);
         if (ftr)
         {
            trial_fes->GetFaceVDofs(ftr->ElementNo, trial_vdofs);
            test_fes->GetElementVDofs(ftr->Elem1No, test_vdofs);
            trial_face_fe = trial_fes->GetFaceElement(ftr->ElementNo);
            test_fe1 = test_fes->GetFE(ftr->Elem1No);
            // The test_fe2 object is really a dummy and not used on the
            // boundaries, but we can't dereference a NULL pointer, and we don't
            // want to actually make a fake element.
            test_fe2 = test_fe1;
            for (int k = 0; k < boundary_trace_face_integs.Size(); k++)
            {
               if (boundary_trace_face_integs_marker[k] &&
                   (*boundary_trace_face_integs_marker[k])[bdr_attr-1] == 0)
               { continue; }

               boundary_trace_face_integs[k]->AssembleFaceMatrix(*trial_face_fe,
                                                                 *test_fe1,
                                                                 *test_fe2,
                                                                 *ftr, elemmat);
               mat->AddSubMatrix(test_vdofs, trial_vdofs, elemmat, skip_zeros);
            }
         }
      }
   }
}

void MixedBilinearForm::AssembleDiagonal_ADAt(const Vector &D,
                                              Vector &diag) const
{
   if (ext)
   {
      MFEM_ASSERT(diag.Size() == test_fes->GetTrueVSize(),
                  "Vector for holding diagonal has wrong size!");
      MFEM_ASSERT(D.Size() == trial_fes->GetTrueVSize(),
                  "Vector for holding diagonal has wrong size!");
      const Operator *P_trial = trial_fes->GetProlongationMatrix();
      const Operator *P_test = test_fes->GetProlongationMatrix();
      if (!IsIdentityProlongation(P_trial))
      {
         Vector local_D(P_trial->Height());
         P_trial->Mult(D, local_D);

         if (!IsIdentityProlongation(P_test))
         {
            Vector local_diag(P_test->Height());
            ext->AssembleDiagonal_ADAt(local_D, local_diag);
            P_test->MultTranspose(local_diag, diag);
         }
         else
         {
            ext->AssembleDiagonal_ADAt(local_D, diag);
         }
      }
      else
      {
         if (!IsIdentityProlongation(P_test))
         {
            Vector local_diag(P_test->Height());
            ext->AssembleDiagonal_ADAt(D, local_diag);
            P_test->MultTranspose(local_diag, diag);
         }
         else
         {
            ext->AssembleDiagonal_ADAt(D, diag);
         }
      }
   }
   else
   {
      MFEM_ABORT("Not implemented. Maybe assemble your bilinear form into a "
                 "matrix and use SparseMatrix functions?");
   }
}

void MixedBilinearForm::ConformingAssemble()
{
   if (assembly != AssemblyLevel::LEGACY)
   {
      MFEM_WARNING("Conforming assemble not supported for this assembly level!");
      return;
   }

   Finalize();

   const SparseMatrix *P2 = test_fes->GetConformingProlongation();
   if (P2)
   {
      SparseMatrix *R = Transpose(*P2);
      SparseMatrix *RA = mfem::Mult(*R, *mat);
      delete R;
      delete mat;
      mat = RA;
   }

   const SparseMatrix *P1 = trial_fes->GetConformingProlongation();
   if (P1)
   {
      SparseMatrix *RAP = mfem::Mult(*mat, *P1);
      delete mat;
      mat = RAP;
   }

   height = mat->Height();
   width = mat->Width();
}


void MixedBilinearForm::ComputeElementMatrix(int i, DenseMatrix &elmat)
{
   if (domain_integs.Size())
   {
      const FiniteElement &trial_fe = *trial_fes->GetFE(i);
      const FiniteElement &test_fe = *test_fes->GetFE(i);
      ElementTransformation *eltrans = test_fes->GetElementTransformation(i);
      domain_integs[0]->AssembleElementMatrix2(trial_fe, test_fe, *eltrans,
                                               elmat);
      for (int k = 1; k < domain_integs.Size(); k++)
      {
         domain_integs[k]->AssembleElementMatrix2(trial_fe, test_fe, *eltrans,
                                                  elemmat);
         elmat += elemmat;
      }
   }
   else
   {
      trial_fes->GetElementVDofs(i, trial_vdofs);
      test_fes->GetElementVDofs(i, test_vdofs);
      elmat.SetSize(test_vdofs.Size(), trial_vdofs.Size());
      elmat = 0.0;
   }
}

void MixedBilinearForm::ComputeBdrElementMatrix(int i, DenseMatrix &elmat)
{
   if (boundary_integs.Size())
   {
      const FiniteElement &trial_be = *trial_fes->GetBE(i);
      const FiniteElement &test_be = *test_fes->GetBE(i);
      ElementTransformation *eltrans = test_fes->GetBdrElementTransformation(i);
      boundary_integs[0]->AssembleElementMatrix2(trial_be, test_be, *eltrans,
                                                 elmat);
      for (int k = 1; k < boundary_integs.Size(); k++)
      {
         boundary_integs[k]->AssembleElementMatrix2(trial_be, test_be, *eltrans,
                                                    elemmat);
         elmat += elemmat;
      }
   }
   else
   {
      trial_fes->GetBdrElementVDofs(i, trial_vdofs);
      test_fes->GetBdrElementVDofs(i, test_vdofs);
      elmat.SetSize(test_vdofs.Size(), trial_vdofs.Size());
      elmat = 0.0;
   }
}

void MixedBilinearForm::AssembleElementMatrix(
   int i, const DenseMatrix &elmat, int skip_zeros)
{
   AssembleElementMatrix(i, elmat, trial_vdofs, test_vdofs, skip_zeros);
}

void MixedBilinearForm::AssembleElementMatrix(
   int i, const DenseMatrix &elmat, Array<int> &trial_vdofs_,
   Array<int> &test_vdofs_, int skip_zeros)
{
   trial_fes->GetElementVDofs(i, trial_vdofs_);
   test_fes->GetElementVDofs(i, test_vdofs_);
   if (mat == NULL)
   {
      mat = new SparseMatrix(height, width);
   }
   mat->AddSubMatrix(test_vdofs_, trial_vdofs_, elmat, skip_zeros);
}

void MixedBilinearForm::AssembleBdrElementMatrix(
   int i, const DenseMatrix &elmat, int skip_zeros)
{
   AssembleBdrElementMatrix(i, elmat, trial_vdofs, test_vdofs, skip_zeros);
}

void MixedBilinearForm::AssembleBdrElementMatrix(
   int i, const DenseMatrix &elmat, Array<int> &trial_vdofs_,
   Array<int> &test_vdofs_, int skip_zeros)
{
   trial_fes->GetBdrElementVDofs(i, trial_vdofs_);
   test_fes->GetBdrElementVDofs(i, test_vdofs_);
   if (mat == NULL)
   {
      mat = new SparseMatrix(height, width);
   }
   mat->AddSubMatrix(test_vdofs_, trial_vdofs_, elmat, skip_zeros);
}

void MixedBilinearForm::EliminateTrialDofs (
   const Array<int> &bdr_attr_is_ess, const Vector &sol, Vector &rhs )
{
   int i, j, k;
   Array<int> tr_vdofs, cols_marker (trial_fes -> GetVSize());

   cols_marker = 0;
   for (i = 0; i < trial_fes -> GetNBE(); i++)
      if (bdr_attr_is_ess[trial_fes -> GetBdrAttribute (i)-1])
      {
         trial_fes -> GetBdrElementVDofs (i, tr_vdofs);
         for (j = 0; j < tr_vdofs.Size(); j++)
         {
            if ( (k = tr_vdofs[j]) < 0 )
            {
               k = -1-k;
            }
            cols_marker[k] = 1;
         }
      }
   mat -> EliminateCols (cols_marker, &sol, &rhs);
}

void MixedBilinearForm::EliminateEssentialBCFromTrialDofs (
   const Array<int> &marked_vdofs, const Vector &sol, Vector &rhs)
{
   mat -> EliminateCols (marked_vdofs, &sol, &rhs);
}

void MixedBilinearForm::EliminateTestDofs (const Array<int> &bdr_attr_is_ess)
{
   int i, j, k;
   Array<int> te_vdofs;

   for (i = 0; i < test_fes -> GetNBE(); i++)
      if (bdr_attr_is_ess[test_fes -> GetBdrAttribute (i)-1])
      {
         test_fes -> GetBdrElementVDofs (i, te_vdofs);
         for (j = 0; j < te_vdofs.Size(); j++)
         {
            if ( (k = te_vdofs[j]) < 0 )
            {
               k = -1-k;
            }
            mat -> EliminateRow (k);
         }
      }
}

void MixedBilinearForm::FormRectangularSystemMatrix(
   const Array<int> &trial_tdof_list,
   const Array<int> &test_tdof_list,
   OperatorHandle &A)

{
   if (ext)
   {
      ext->FormRectangularSystemOperator(trial_tdof_list, test_tdof_list, A);
      return;
   }

   const SparseMatrix *test_P = test_fes->GetConformingProlongation();
   const SparseMatrix *trial_P = trial_fes->GetConformingProlongation();

   mat->Finalize();

   if (test_P && trial_P)
   {
      SparseMatrix *m = RAP(*test_P, *mat, *trial_P);
      delete mat;
      mat = m;
   }
   else if (test_P)
   {
      SparseMatrix *m = TransposeMult(*test_P, *mat);
      delete mat;
      mat = m;
   }
   else if (trial_P)
   {
      SparseMatrix *m = mfem::Mult(*mat, *trial_P);
      delete mat;
      mat = m;
   }

   Array<int> ess_trial_tdof_marker, ess_test_tdof_marker;
   FiniteElementSpace::ListToMarker(trial_tdof_list, trial_fes->GetTrueVSize(),
                                    ess_trial_tdof_marker);
   FiniteElementSpace::ListToMarker(test_tdof_list, test_fes->GetTrueVSize(),
                                    ess_test_tdof_marker);

   mat_e = new SparseMatrix(mat->Height(), mat->Width());
   mat->EliminateCols(ess_trial_tdof_marker, *mat_e);

   for (int i=0; i<test_tdof_list.Size(); ++i)
   {
      mat->EliminateRow(test_tdof_list[i]);
   }
   mat_e->Finalize();
   A.Reset(mat, false);
}

void MixedBilinearForm::FormRectangularLinearSystem(
   const Array<int> &trial_tdof_list,
   const Array<int> &test_tdof_list,
   Vector &x, Vector &b,
   OperatorHandle &A,
   Vector &X, Vector &B)
{
   if (ext)
   {
      ext->FormRectangularLinearSystem(trial_tdof_list, test_tdof_list,
                                       x, b, A, X, B);
      return;
   }

   const Operator *Pi = this->GetProlongation();
   const Operator *Po = this->GetOutputProlongation();
   const Operator *Ri = this->GetRestriction();
   InitTVectors(Po, Ri, Pi, x, b, X, B);

   if (!mat_e)
   {
      FormRectangularSystemMatrix(trial_tdof_list, test_tdof_list,
                                  A); // Set A = mat_e
   }
   // Eliminate essential BCs with B -= Ab xb
   mat_e->AddMult(X, B, -1.0);

   B.SetSubVector(test_tdof_list, 0.0);
}

void MixedBilinearForm::Update()
{
   delete mat;
   mat = NULL;
   delete mat_e;
   mat_e = NULL;
   height = test_fes->GetVSize();
   width = trial_fes->GetVSize();
   if (ext) { ext->Update(); }
}

MixedBilinearForm::~MixedBilinearForm()
{
   if (mat) { delete mat; }
   if (mat_e) { delete mat_e; }
   if (!extern_bfs)
   {
      int i;
      for (i = 0; i < domain_integs.Size(); i++) { delete domain_integs[i]; }
      for (i = 0; i < boundary_integs.Size(); i++)
      { delete boundary_integs[i]; }
      for (i = 0; i < trace_face_integs.Size(); i++)
      { delete trace_face_integs[i]; }
      for (i = 0; i < boundary_trace_face_integs.Size(); i++)
      { delete boundary_trace_face_integs[i]; }
   }
   delete ext;
}

void DiscreteLinearOperator::SetAssemblyLevel(AssemblyLevel assembly_level)
{
   if (ext)
   {
      MFEM_ABORT("the assembly level has already been set!");
   }
   assembly = assembly_level;
   switch (assembly)
   {
      case AssemblyLevel::LEGACY:
      case AssemblyLevel::FULL:
         // Use the original implementation for now
         break;
      case AssemblyLevel::ELEMENT:
         mfem_error("Element assembly not supported yet... stay tuned!");
         break;
      case AssemblyLevel::PARTIAL:
         ext = new PADiscreteLinearOperatorExtension(this);
         break;
      case AssemblyLevel::NONE:
         mfem_error("Matrix-free action not supported yet... stay tuned!");
         break;
      default:
         mfem_error("Unknown assembly level");
   }
}

void DiscreteLinearOperator::Assemble(int skip_zeros)
{
   if (ext)
   {
      ext->Assemble();
      return;
   }

   ElementTransformation *eltrans;
   DofTransformation * dom_dof_trans;
   DofTransformation * ran_dof_trans;
   DenseMatrix elmat;

   Mesh *mesh = test_fes->GetMesh();

   if (mat == NULL)
   {
      mat = new SparseMatrix(height, width);
   }

   if (domain_integs.Size())
   {
      for (int k = 0; k < domain_integs.Size(); k++)
      {
         if (domain_integs_marker[k] != NULL)
         {
            MFEM_VERIFY(domain_integs_marker[k]->Size() ==
                        (mesh->attributes.Size() ? mesh->attributes.Max() : 0),
                        "invalid element marker for domain integrator #"
                        << k << ", counting from zero");
         }
      }

      for (int i = 0; i < test_fes->GetNE(); i++)
      {
         int elem_attr = mesh->GetAttribute(i);
         dom_dof_trans = trial_fes->GetElementVDofs(i, trial_vdofs);
         ran_dof_trans = test_fes->GetElementVDofs(i, test_vdofs);
         eltrans = test_fes->GetElementTransformation(i);

         bool first = true;
         for (int k = 0; k < domain_integs.Size(); k++)
         {
            if (domain_integs_marker[k] == NULL ||
                (*(domain_integs_marker[k]))[elem_attr-1] == 1)
            {
               if (first)
               {
                  domain_integs[k]->AssembleElementMatrix2(*trial_fes->GetFE(i),
                                                           *test_fes->GetFE(i),
                                                           *eltrans, elmat);
                  first = false;
               }
               else
               {
                  domain_integs[k]->AssembleElementMatrix2(*trial_fes->GetFE(i),
                                                           *test_fes->GetFE(i),
                                                           *eltrans, elemmat);
                  elmat += elemmat;
               }
            }
         }
         if (ran_dof_trans || dom_dof_trans)
         {
            TransformPrimal(ran_dof_trans, dom_dof_trans, elmat);
         }
         mat->SetSubMatrix(test_vdofs, trial_vdofs, elmat, skip_zeros);
      }
   }

   if (trace_face_integs.Size())
   {
      const int nfaces = test_fes->GetMesh()->GetNumFaces();
      for (int i = 0; i < nfaces; i++)
      {
         trial_fes->GetFaceVDofs(i, trial_vdofs);
         test_fes->GetFaceVDofs(i, test_vdofs);
         eltrans = test_fes->GetMesh()->GetFaceTransformation(i);

         bool first = true;
         for (int k = 0; k < trace_face_integs.Size(); k++)
         {
            if (first)
            {
               trace_face_integs[k]->AssembleElementMatrix2(*trial_fes->GetFaceElement(i),
                                                            *test_fes->GetFaceElement(i),
                                                            *eltrans, elmat);
               first = false;
            }
            else
            {
               trace_face_integs[k]->AssembleElementMatrix2(*trial_fes->GetFaceElement(i),
                                                            *test_fes->GetFaceElement(i),
                                                            *eltrans, elemmat);
               elmat += elemmat;
            }
         }
         mat->SetSubMatrix(test_vdofs, trial_vdofs, elmat, skip_zeros);
      }
   }
}

}<|MERGE_RESOLUTION|>--- conflicted
+++ resolved
@@ -434,10 +434,6 @@
       // Element-wise integration
       for (int i = 0; i < fes -> GetNE(); i++)
       {
-<<<<<<< HEAD
-         int elem_attr = mesh->GetAttribute(i);
-=======
->>>>>>> 2e3edffa
          doftrans = fes->GetElementVDofs(i, vdofs);
          if (element_matrices)
          {
@@ -449,14 +445,9 @@
             elmat.SetSize(0);
             for (int k = 0; k < domain_integs.Size(); k++)
             {
-<<<<<<< HEAD
-               if (domain_integs_marker[k] == NULL ||
-                   (*(domain_integs_marker[k]))[elem_attr-1] == 1)
-=======
                if ((domain_integs_marker[k] == NULL ||
                     (*(domain_integs_marker[k]))[elem_attr-1] == 1)
                    && !domain_integs[k]->Patchwise())
->>>>>>> 2e3edffa
                {
                   const FiniteElement &fe = *fes->GetFE(i);
                   eltrans = fes->GetElementTransformation(i);
@@ -1439,7 +1430,7 @@
 
       for (int i = 0; i < test_fes -> GetNE(); i++)
       {
-         int elem_attr = mesh->GetAttribute(i);
+         const int elem_attr = mesh->GetAttribute(i);
          dom_dof_trans = trial_fes -> GetElementVDofs (i, trial_vdofs);
          ran_dof_trans = test_fes  -> GetElementVDofs (i, test_vdofs);
          eltrans = test_fes -> GetElementTransformation (i);
@@ -2005,7 +1996,7 @@
 
       for (int i = 0; i < test_fes->GetNE(); i++)
       {
-         int elem_attr = mesh->GetAttribute(i);
+         const int elem_attr = mesh->GetAttribute(i);
          dom_dof_trans = trial_fes->GetElementVDofs(i, trial_vdofs);
          ran_dof_trans = test_fes->GetElementVDofs(i, test_vdofs);
          eltrans = test_fes->GetElementTransformation(i);
