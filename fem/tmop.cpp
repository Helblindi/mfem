--- conflicted
+++ resolved
@@ -22,8 +22,6 @@
 
 // Target-matrix optimization paradigm (TMOP) mesh quality metrics.
 
-<<<<<<< HEAD
-=======
 void TMOP_QualityMetric::ComputeHIdentity(const int dim) const
 {
    DenseMatrix Iden(dim);
@@ -90,7 +88,6 @@
    }
 }
 
->>>>>>> c2ff6053
 double TMOP_Combo_QualityMetric::EvalWMatrixForm(const DenseMatrix &Jpt) const
 {
    double metric = 0.;
@@ -660,12 +657,6 @@
 
 double TMOP_Metric_058::EvalW(const DenseMatrix &Jpt) const
 {
-<<<<<<< HEAD
-   // mu_58 = I1b*(I1b - 2)
-   ie.SetJacobian(Jpt.GetData());
-   const double I1b = ie.Get_I1b();
-   return I1b*(I1b - 2.0);
-=======
    if (linear)
    {
       if (HIden.TotalSize() == 0) { ComputeHIdentity(Jpt.Size()); }
@@ -678,7 +669,6 @@
       const double I1b = ie.Get_I1b();
       return I1b*(I1b - 2.0);
    }
->>>>>>> c2ff6053
 }
 
 void TMOP_Metric_058::EvalP(const DenseMatrix &Jpt, DenseMatrix &P) const
@@ -934,7 +924,10 @@
    ie.Assemble_ddI2b(weight*(c - 0.5*c*c), A.GetData());
 }
 
-<<<<<<< HEAD
+double TMOP_Metric_300::EvalWMatrixForm(const DenseMatrix &Jpt) const
+{
+   return Jpt.FNorm2();
+}
 
 double TMOP_Metric_300::EvalW(const DenseMatrix &Jpt) const
 {
@@ -961,9 +954,6 @@
    ie.Assemble_ddI1(weight, A.GetData());
 }
 
-
-=======
->>>>>>> c2ff6053
 double TMOP_Metric_301::EvalWMatrixForm(const DenseMatrix &Jpt) const
 {
    // mu_301 = 1/3 |J| |J^-1| - 1.
@@ -1033,15 +1023,6 @@
    return Jpt.FNorm2() * inv.FNorm2() / 9.0 - 1.0;
 }
 
-double TMOP_Metric_302::EvalWMatrixForm(const DenseMatrix &Jpt) const
-{
-   // mu_301 = |J|^2 |J^{-1}|^2 / 9 - 1.
-   ie.SetJacobian(Jpt.GetData());
-   DenseMatrix inv(3);
-   CalcInverse(Jpt, inv);
-   return Jpt.FNorm2() * inv.FNorm2() / 9.0 - 1.0;
-}
-
 double TMOP_Metric_302::EvalW(const DenseMatrix &Jpt) const
 {
    if (linear)
@@ -1138,7 +1119,6 @@
    }
 }
 
-
 double TMOP_Metric_303::EvalWMatrixForm(const DenseMatrix &Jpt) const
 {
    // mu_303 = |J|^2 / 3 / det(J)^(2/3) - 1.
@@ -1146,20 +1126,8 @@
    return Jpt.FNorm2() / 3.0 / pow(Jpt.Det(), 2.0 / 3.0) - 1.0;
 }
 
-double TMOP_Metric_303::EvalWMatrixForm(const DenseMatrix &Jpt) const
-{
-   // mu_303 = |J|^2 / 3 / det(J)^(2/3) - 1.
-   ie.SetJacobian(Jpt.GetData());
-   return Jpt.FNorm2() / 3.0 / pow(Jpt.Det(), 2.0 / 3.0) - 1.0;
-}
-
 double TMOP_Metric_303::EvalW(const DenseMatrix &Jpt) const
 {
-<<<<<<< HEAD
-   // mu_303 = |J|^2 / 3 / det(J)^(2/3) - 1 = I1b/3 - 1.
-   ie.SetJacobian(Jpt.GetData());
-   return ie.Get_I1b()/3.0 - 1.0;
-=======
    if (linear)
    {
       if (HIden.TotalSize() == 0) { ComputeHIdentity(Jpt.Size()); }
@@ -1171,17 +1139,10 @@
       ie.SetJacobian(Jpt.GetData());
       return ie.Get_I1b()/3.0 - 1.0;
    }
->>>>>>> c2ff6053
 }
 
 void TMOP_Metric_303::EvalP(const DenseMatrix &Jpt, DenseMatrix &P) const
 {
-<<<<<<< HEAD
-   // mu_304 = I1b/3 - 1.
-   // P      = dI1b/3.
-   ie.SetJacobian(Jpt.GetData());
-   P.Set(1./3., ie.Get_dI1b());
-=======
    if (linear)
    {
       if (HIden.TotalSize() == 0) { ComputeHIdentity(Jpt.Size()); }
@@ -1194,7 +1155,6 @@
       ie.SetJacobian(Jpt.GetData());
       P.Set(1./3., ie.Get_dI1b());
    }
->>>>>>> c2ff6053
 }
 
 void TMOP_Metric_303::AssembleH(const DenseMatrix &Jpt,
@@ -1202,48 +1162,6 @@
                                 const double weight,
                                 DenseMatrix &A) const
 {
-<<<<<<< HEAD
-   // P  = dI1b/3.
-   // dP = ddI1b/3.
-   ie.SetJacobian(Jpt.GetData());
-   ie.SetDerivativeMatrix(DS.Height(), DS.GetData());
-   ie.Assemble_ddI1b(weight/3., A.GetData());
-}
-
-double TMOP_Metric_304::EvalWMatrixForm(const DenseMatrix &Jpt) const
-{
-   // mu_304 = |J|^3 / 3^(3/2) / det(J) - 1
-   const double fnorm = Jpt.FNorm();
-   return fnorm * fnorm * fnorm / pow(3.0, 1.5) / Jpt.Det() - 1.0;
-}
-
-double TMOP_Metric_304::EvalW(const DenseMatrix &Jpt) const
-{
-   // mu_304 = (I1b/3)^3/2 - 1.
-   ie.SetJacobian(Jpt.GetData());
-   return pow(ie.Get_I1b()/3.0, 1.5) - 1.0;
-}
-
-void TMOP_Metric_304::EvalP(const DenseMatrix &Jpt, DenseMatrix &P) const
-{
-   // mu_304 = (I1b/3)^3/2 - 1.
-   // P      = 3/2 * (I1b/3)^1/2 * dI1b / 3 = 1/2 * (I1b/3)^1/2 * dI1b.
-   ie.SetJacobian(Jpt.GetData());
-   P.Set(0.5 * sqrt(ie.Get_I1b()/3.0), ie.Get_dI1b());
-}
-
-void TMOP_Metric_304::AssembleH(const DenseMatrix &Jpt, const DenseMatrix &DS,
-                                const double weight, DenseMatrix &A) const
-{
-   // P  = 1/2 * (I1b/3)^1/2 * dI1b.
-   // dP = 1/12 * (I1b/3)^(-1/2) * (dI1b x dI1b) + 1/2 * (I1b/3)^1/2 * ddI1b.
-   ie.SetJacobian(Jpt.GetData());
-   ie.SetDerivativeMatrix(DS.Height(), DS.GetData());
-   ie.Assemble_TProd(weight / 12.0 / sqrt(ie.Get_I1b()/3.0),
-                     ie.Get_dI1b(), A.GetData());
-   ie.Assemble_ddI1b(weight / 2.0 * sqrt(ie.Get_I1b()/3.0), A.GetData());
-}
-=======
    if (linear)
    {
       if (HIden.TotalSize() == 0) { ComputeHIdentity(Jpt.Size()); }
@@ -1283,8 +1201,6 @@
       }
    }
 }
-
->>>>>>> c2ff6053
 
 double TMOP_Metric_311::EvalW(const DenseMatrix &Jpt) const
 {
@@ -1474,19 +1390,6 @@
 }
 
 double TMOP_Metric_321::EvalWMatrixForm(const DenseMatrix &Jpt) const
-<<<<<<< HEAD
-{
-   // mu_321 = |J - J^-t|^2.
-   ie.SetJacobian(Jpt.GetData());
-   DenseMatrix invt(3);
-   CalcInverseTranspose(Jpt, invt);
-   invt.Add(-1.0, Jpt);
-   return invt.FNorm2();
-}
-
-double TMOP_Metric_321::EvalW(const DenseMatrix &Jpt) const
-=======
->>>>>>> c2ff6053
 {
    // mu_321 = |J - J^-t|^2.
    ie.SetJacobian(Jpt.GetData());
@@ -3354,7 +3257,6 @@
    surf_fit_gf_bg = false;
 
    SaveSurfaceFittingWeight();
-<<<<<<< HEAD
 }
 
 void TMOP_Integrator::DisableSurfaceFitting()
@@ -3362,8 +3264,6 @@
    delete surf_fit_gf;
    surf_fit_gf = NULL;
    surf_fit_gf_bg = false;
-=======
->>>>>>> c2ff6053
 }
 
 void TMOP_Integrator::EnableSurfaceFittingFromSource(const ParGridFunction
@@ -3469,7 +3369,6 @@
    }
 
 #ifdef MFEM_USE_MPI
-<<<<<<< HEAD
    if (parallel)
    {
       MPI_Comm comm = pfes->GetComm();
@@ -3477,18 +3376,6 @@
       MPI_Allreduce(MPI_IN_PLACE, &dof_cnt, 1, MPI_INT, MPI_SUM, comm);
       MPI_Allreduce(MPI_IN_PLACE, &err_sum, 1, MPI_DOUBLE, MPI_SUM, comm);
    }
-=======
-   if (targetC->Parallel() == false) { return; }
-   int glob_cnt;
-   MPI_Comm comm = targetC->GetComm();
-   MPI_Allreduce(&loc_max, &err_max, 1, MPI_DOUBLE, MPI_MAX, comm);
-   MPI_Allreduce(&loc_cnt, &glob_cnt, 1, MPI_INT, MPI_SUM, comm);
-   MPI_Allreduce(&loc_sum, &err_avg, 1, MPI_DOUBLE, MPI_SUM, comm);
-   err_avg = err_avg / glob_cnt;
-#else
-   err_avg = loc_sum / loc_cnt;
-   err_max = loc_max;
->>>>>>> c2ff6053
 #endif
 
    err_avg = (dof_cnt > 0) ? err_sum / dof_cnt : 0.0;
