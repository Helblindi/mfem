// Copyright (c) 2010-2020, Lawrence Livermore National Security, LLC. Produced
// at the Lawrence Livermore National Laboratory. All Rights reserved. See files
// LICENSE and NOTICE for details. LLNL-CODE-806117.
//
// This file is part of the MFEM library. For more information and source code
// availability visit https://mfem.org.
//
// MFEM is free software; you can redistribute it and/or modify it under the
// terms of the BSD-3 license. We welcome feedback and contributions, see file
// CONTRIBUTING.md for details.


#include <cmath>
#include "fem.hpp"

namespace mfem
{

void LinearFormIntegrator::AssembleRHSElementVect(
   const FiniteElement &el, FaceElementTransformations &Tr, Vector &elvect)
{
   mfem_error("LinearFormIntegrator::AssembleRHSElementVect(...)");
}


void DomainLFIntegrator::AssembleRHSElementVect(const FiniteElement &el,
                                                ElementTransformation &Tr,
                                                Vector &elvect)
{
   int dof = el.GetDof();

   shape.SetSize(dof);       // vector of size dof
   elvect.SetSize(dof);
   elvect = 0.0;

   const IntegrationRule *ir = IntRule;
   if (ir == NULL)
   {
      // ir = &IntRules.Get(el.GetGeomType(),
      //                    oa * el.GetOrder() + ob + Tr.OrderW());
      ir = &IntRules.Get(el.GetGeomType(), oa * el.GetOrder() + ob);
   }

   for (int i = 0; i < ir->GetNPoints(); i++)
   {
      const IntegrationPoint &ip = ir->IntPoint(i);

      Tr.SetIntPoint (&ip);
      double val = Tr.Weight() * Q.Eval(Tr, ip);

      el.CalcShape(ip, shape);

      add(elvect, ip.weight * val, shape, elvect);
   }
}

void DomainLFIntegrator::AssembleDeltaElementVect(
   const FiniteElement &fe, ElementTransformation &Trans, Vector &elvect)
{
   MFEM_ASSERT(delta != NULL, "coefficient must be DeltaCoefficient");
   elvect.SetSize(fe.GetDof());
   fe.CalcPhysShape(Trans, elvect);
   elvect *= delta->EvalDelta(Trans, Trans.GetIntPoint());
}

void DomainLFGradIntegrator::AssembleRHSElementVect(
   const FiniteElement &el, ElementTransformation &Tr, Vector &elvect)
{
   int dof = el.GetDof();
   int spaceDim = Tr.GetSpaceDim();

   dshape.SetSize(dof, spaceDim);

   elvect.SetSize(dof);
   elvect = 0.0;

   const IntegrationRule *ir = IntRule;
   if (ir == NULL)
   {
      int intorder = 2 * el.GetOrder();
      ir = &IntRules.Get(el.GetGeomType(), intorder);
   }

   for (int i = 0; i < ir->GetNPoints(); i++)
   {
      const IntegrationPoint &ip = ir->IntPoint(i);

      Tr.SetIntPoint(&ip);
      el.CalcPhysDShape(Tr, dshape);

      Q.Eval(Qvec, Tr, ip);
      Qvec *= ip.weight * Tr.Weight();

      dshape.AddMult(Qvec, elvect);
   }
}

void DomainLFGradIntegrator::AssembleDeltaElementVect(
   const FiniteElement &fe, ElementTransformation &Trans, Vector &elvect)
{
   MFEM_ASSERT(vec_delta != NULL,"coefficient must be VectorDeltaCoefficient");
   int dof = fe.GetDof();
   int spaceDim = Trans.GetSpaceDim();

   dshape.SetSize(dof, spaceDim);
   fe.CalcPhysDShape(Trans, dshape);

   vec_delta->EvalDelta(Qvec, Trans, Trans.GetIntPoint());

   elvect.SetSize(dof);
   dshape.Mult(Qvec, elvect);
}

void BoundaryLFIntegrator::AssembleRHSElementVect(
   const FiniteElement &el, ElementTransformation &Tr, Vector &elvect)
{
   int dof = el.GetDof();

   shape.SetSize(dof);        // vector of size dof
   elvect.SetSize(dof);
   elvect = 0.0;

   const IntegrationRule *ir = IntRule;
   if (ir == NULL)
   {
      int intorder = oa * el.GetOrder() + ob;  // <----------
      ir = &IntRules.Get(el.GetGeomType(), intorder);
   }

   for (int i = 0; i < ir->GetNPoints(); i++)
   {
      const IntegrationPoint &ip = ir->IntPoint(i);

      Tr.SetIntPoint (&ip);
      double val = Tr.Weight() * Q.Eval(Tr, ip);

      el.CalcShape(ip, shape);

      add(elvect, ip.weight * val, shape, elvect);
   }
}

void BoundaryLFIntegrator::AssembleRHSElementVect(
   const FiniteElement &el, FaceElementTransformations &Tr, Vector &elvect)
{
   int dof = el.GetDof();

   shape.SetSize(dof);        // vector of size dof
   elvect.SetSize(dof);
   elvect = 0.0;

   const IntegrationRule *ir = IntRule;
   if (ir == NULL)
   {
      int intorder = oa * el.GetOrder() + ob;    // <------ user control
      ir = &IntRules.Get(Tr.FaceGeom, intorder); // of integration order
   }

   for (int i = 0; i < ir->GetNPoints(); i++)
   {
      const IntegrationPoint &ip = ir->IntPoint(i);
      IntegrationPoint eip;
      Tr.Loc1.Transform(ip, eip);

      Tr.Face->SetIntPoint (&ip);
      double val = Tr.Face->Weight() * ip.weight * Q.Eval(*Tr.Face, ip);

      el.CalcShape(eip, shape);

      add(elvect, val, shape, elvect);
   }
}

void BoundaryNormalLFIntegrator::AssembleRHSElementVect(
   const FiniteElement &el, ElementTransformation &Tr, Vector &elvect)
{
   int dim = el.GetDim()+1;
   int dof = el.GetDof();
   Vector nor(dim), Qvec;

   shape.SetSize(dof);
   elvect.SetSize(dof);
   elvect = 0.0;

   const IntegrationRule *ir = IntRule;
   if (ir == NULL)
   {
      int intorder = oa * el.GetOrder() + ob;  // <----------
      ir = &IntRules.Get(el.GetGeomType(), intorder);
   }

   for (int i = 0; i < ir->GetNPoints(); i++)
   {
      const IntegrationPoint &ip = ir->IntPoint(i);

      Tr.SetIntPoint(&ip);
      CalcOrtho(Tr.Jacobian(), nor);
      Q.Eval(Qvec, Tr, ip);

      el.CalcShape(ip, shape);

      elvect.Add(ip.weight*(Qvec*nor), shape);
   }
}

void BoundaryTangentialLFIntegrator::AssembleRHSElementVect(
   const FiniteElement &el, ElementTransformation &Tr, Vector &elvect)
{
   int dim = el.GetDim()+1;
   int dof = el.GetDof();
   Vector tangent(dim), Qvec;

   shape.SetSize(dof);
   elvect.SetSize(dof);
   elvect = 0.0;

   if (dim != 2)
   {
      mfem_error("These methods make sense only in 2D problems.");
   }

   const IntegrationRule *ir = IntRule;
   if (ir == NULL)
   {
      int intorder = oa * el.GetOrder() + ob;  // <----------
      ir = &IntRules.Get(el.GetGeomType(), intorder);
   }

   for (int i = 0; i < ir->GetNPoints(); i++)
   {
      const IntegrationPoint &ip = ir->IntPoint(i);

      Tr.SetIntPoint(&ip);
      const DenseMatrix &Jac = Tr.Jacobian();
      tangent(0) =  Jac(0,0);
      tangent(1) = Jac(1,0);

      Q.Eval(Qvec, Tr, ip);

      el.CalcShape(ip, shape);

      add(elvect, ip.weight*(Qvec*tangent), shape, elvect);
   }
}

void VectorDomainLFIntegrator::AssembleRHSElementVect(
   const FiniteElement &el, ElementTransformation &Tr, Vector &elvect)
{
   int vdim = Q.GetVDim();
   int dof  = el.GetDof();

   double val,cf;

   shape.SetSize(dof);       // vector of size dof

   elvect.SetSize(dof * vdim);
   elvect = 0.0;

   const IntegrationRule *ir = IntRule;
   if (ir == NULL)
   {
      int intorder = 2*el.GetOrder();
      ir = &IntRules.Get(el.GetGeomType(), intorder);
   }

   for (int i = 0; i < ir->GetNPoints(); i++)
   {
      const IntegrationPoint &ip = ir->IntPoint(i);

      Tr.SetIntPoint (&ip);
      val = Tr.Weight();

      el.CalcShape(ip, shape);
      Q.Eval (Qvec, Tr, ip);

      for (int k = 0; k < vdim; k++)
      {
         cf = val * Qvec(k);

         for (int s = 0; s < dof; s++)
         {
            elvect(dof*k+s) += ip.weight * cf * shape(s);
         }
      }
   }
}

void VectorDomainLFIntegrator::AssembleDeltaElementVect(
   const FiniteElement &fe, ElementTransformation &Trans, Vector &elvect)
{
   MFEM_ASSERT(vec_delta != NULL, "coefficient must be VectorDeltaCoefficient");
   int vdim = Q.GetVDim();
   int dof  = fe.GetDof();

   shape.SetSize(dof);
   fe.CalcPhysShape(Trans, shape);

   vec_delta->EvalDelta(Qvec, Trans, Trans.GetIntPoint());

   elvect.SetSize(dof*vdim);
   DenseMatrix elvec_as_mat(elvect.GetData(), dof, vdim);
   MultVWt(shape, Qvec, elvec_as_mat);
}

void VectorBoundaryLFIntegrator::AssembleRHSElementVect(
   const FiniteElement &el, ElementTransformation &Tr, Vector &elvect)
{
   int vdim = Q.GetVDim();
   int dof  = el.GetDof();

   shape.SetSize(dof);
   vec.SetSize(vdim);

   elvect.SetSize(dof * vdim);
   elvect = 0.0;

   const IntegrationRule *ir = IntRule;
   if (ir == NULL)
   {
      int intorder = 2*el.GetOrder();
      ir = &IntRules.Get(el.GetGeomType(), intorder);
   }

   for (int i = 0; i < ir->GetNPoints(); i++)
   {
      const IntegrationPoint &ip = ir->IntPoint(i);

      Q.Eval(vec, Tr, ip);
      Tr.SetIntPoint (&ip);
      vec *= Tr.Weight() * ip.weight;
      el.CalcShape(ip, shape);
      for (int k = 0; k < vdim; k++)
         for (int s = 0; s < dof; s++)
         {
            elvect(dof*k+s) += vec(k) * shape(s);
         }
   }
}

void VectorBoundaryLFIntegrator::AssembleRHSElementVect(
   const FiniteElement &el, FaceElementTransformations &Tr, Vector &elvect)
{
   int vdim = Q.GetVDim();
   int dof  = el.GetDof();

   shape.SetSize(dof);
   vec.SetSize(vdim);

   elvect.SetSize(dof * vdim);
   elvect = 0.0;

   const IntegrationRule *ir = IntRule;
   if (ir == NULL)
   {
      int intorder = 2*el.GetOrder();
      ir = &IntRules.Get(Tr.GetGeometryType(), intorder);
   }

   for (int i = 0; i < ir->GetNPoints(); i++)
   {
      const IntegrationPoint &ip = ir->IntPoint(i);
      IntegrationPoint eip;
      Tr.Loc1.Transform(ip, eip);

      Tr.SetIntPoint(&ip);

      // Use Tr transformation in case Q depends on boundary attribute
      Q.Eval(vec, Tr, ip);
      vec *= Tr.Weight() * ip.weight;
      el.CalcShape(eip, shape);
      for (int k = 0; k < vdim; k++)
      {
         for (int s = 0; s < dof; s++)
         {
            elvect(dof*k+s) += vec(k) * shape(s);
         }
      }
   }
}

void VectorFEDomainLFIntegrator::AssembleRHSElementVect(
   const FiniteElement &el, ElementTransformation &Tr, Vector &elvect)
{
   int dof = el.GetDof();
   int spaceDim = Tr.GetSpaceDim();

   vshape.SetSize(dof,spaceDim);
   vec.SetSize(spaceDim);

   elvect.SetSize(dof);
   elvect = 0.0;

   const IntegrationRule *ir = IntRule;
   if (ir == NULL)
   {
      // int intorder = 2*el.GetOrder() - 1; // ok for O(h^{k+1}) conv. in L2
      int intorder = 2*el.GetOrder();
      ir = &IntRules.Get(el.GetGeomType(), intorder);
   }

   for (int i = 0; i < ir->GetNPoints(); i++)
   {
      const IntegrationPoint &ip = ir->IntPoint(i);

      Tr.SetIntPoint (&ip);
      el.CalcVShape(Tr, vshape);

      QF.Eval (vec, Tr, ip);
      vec *= ip.weight * Tr.Weight();
      vshape.AddMult (vec, elvect);
   }
}

void VectorFEDomainLFIntegrator::AssembleDeltaElementVect(
   const FiniteElement &fe, ElementTransformation &Trans, Vector &elvect)
{
   MFEM_ASSERT(vec_delta != NULL, "coefficient must be VectorDeltaCoefficient");
   int dof = fe.GetDof();
   int spaceDim = Trans.GetSpaceDim();

   vshape.SetSize(dof, spaceDim);
   fe.CalcPhysVShape(Trans, vshape);

   vec_delta->EvalDelta(vec, Trans, Trans.GetIntPoint());

   elvect.SetSize(dof);
   vshape.Mult(vec, elvect);
}

void VectorFEDomainLFCurlIntegrator::AssembleRHSElementVect(
   const FiniteElement &el, ElementTransformation &Tr, Vector &elvect)
{
   int dof = el.GetDof();
   int spaceDim = Tr.GetSpaceDim();
   int n=(spaceDim == 3)? spaceDim : 1;
   curlshape.SetSize(dof,n);
   vec.SetSize(n);

   elvect.SetSize(dof);
   elvect = 0.0;

   const IntegrationRule *ir = IntRule;
   if (ir == NULL)
   {
      int intorder = 2*el.GetOrder();
      ir = &IntRules.Get(el.GetGeomType(), intorder);
   }

   for (int i = 0; i < ir->GetNPoints(); i++)
   {
      const IntegrationPoint &ip = ir->IntPoint(i);

      Tr.SetIntPoint (&ip);
      el.CalcPhysCurlShape(Tr, curlshape);

      switch (spaceDim)
      {
         case 3:
            MFEM_VERIFY(QF, "VectorFunctionCoefficient not provided");
            QF->Eval(vec, Tr, ip);
            break;
         case 2:
            MFEM_VERIFY(Q, "FunctionCoefficient (Scalar) not provided");
            vec[0] = Q->Eval(Tr, ip);
            break;
         default:
            break; // This should be unreachable
      }
      vec *= ip.weight * Tr.Weight();
      curlshape.AddMult (vec, elvect);
   }
}

void VectorFEDomainLFCurlIntegrator::AssembleDeltaElementVect(
   const FiniteElement &fe, ElementTransformation &Trans, Vector &elvect)
{
   int spaceDim = Trans.GetSpaceDim();
   switch (spaceDim)
   {
      case 3:
         MFEM_ASSERT(vec_delta != NULL,
                     "coefficient must be VectorDeltaCoefficient");
         break;
      case 2:
         MFEM_ASSERT(delta != NULL,
                     "coefficient must be DeltaCoefficient");
         break;
      default:
         break; // This should be unreachable
   }
   int dof = fe.GetDof();
   int n=(spaceDim == 3)? spaceDim : 1;
   curlshape.SetSize(dof, n);
   elvect.SetSize(dof);
   fe.CalcPhysCurlShape(Trans, curlshape);

   switch (spaceDim)
   {
      case 3:
         vec_delta->EvalDelta(vec, Trans, Trans.GetIntPoint());
         curlshape.Mult(vec, elvect);
         break;
      case 2:
         curlshape.GetColumn(0,elvect);
         elvect *= delta->EvalDelta(Trans, Trans.GetIntPoint());
         break;
      default:
         break; // This should be unreachable
   }
<<<<<<< HEAD

=======
>>>>>>> c62681aa
}

void VectorFEDomainLFDivIntegrator::AssembleRHSElementVect(
   const FiniteElement &el, ElementTransformation &Tr, Vector &elvect)
{
   int dof = el.GetDof();

   divshape.SetSize(dof);       // vector of size dof
   elvect.SetSize(dof);
   elvect = 0.0;

   const IntegrationRule *ir = IntRule;
   if (ir == NULL)
   {
      int intorder = 2 * el.GetOrder();
      ir = &IntRules.Get(el.GetGeomType(), intorder);
   }

   for (int i = 0; i < ir->GetNPoints(); i++)
   {
      const IntegrationPoint &ip = ir->IntPoint(i);

      Tr.SetIntPoint (&ip);
      double val = Tr.Weight() * Q.Eval(Tr, ip);
      el.CalcPhysDivShape(Tr, divshape);

      add(elvect, ip.weight * val, divshape, elvect);
   }
}

void VectorFEDomainLFDivIntegrator::AssembleDeltaElementVect(
   const FiniteElement &fe, ElementTransformation &Trans, Vector &elvect)
{
   MFEM_ASSERT(delta != NULL, "coefficient must be DeltaCoefficient");
   elvect.SetSize(fe.GetDof());
   fe.CalcPhysDivShape(Trans, elvect);
   elvect *= delta->EvalDelta(Trans, Trans.GetIntPoint());
}

void VectorBoundaryFluxLFIntegrator::AssembleRHSElementVect(
   const FiniteElement &el, ElementTransformation &Tr, Vector &elvect)
{
   int dim = el.GetDim()+1;
   int dof = el.GetDof();

   shape.SetSize (dof);
   nor.SetSize (dim);
   elvect.SetSize (dim*dof);

   const IntegrationRule *ir = IntRule;
   if (ir == NULL)
   {
      ir = &IntRules.Get(el.GetGeomType(), el.GetOrder() + 1);
   }

   elvect = 0.0;
   for (int i = 0; i < ir->GetNPoints(); i++)
   {
      const IntegrationPoint &ip = ir->IntPoint(i);
      Tr.SetIntPoint (&ip);
      CalcOrtho(Tr.Jacobian(), nor);
      el.CalcShape (ip, shape);
      nor *= Sign * ip.weight * F -> Eval (Tr, ip);
      for (int j = 0; j < dof; j++)
         for (int k = 0; k < dim; k++)
         {
            elvect(dof*k+j) += nor(k) * shape(j);
         }
   }
}


void VectorFEBoundaryFluxLFIntegrator::AssembleRHSElementVect(
   const FiniteElement &el, ElementTransformation &Tr, Vector &elvect)
{
   int dof = el.GetDof();

   shape.SetSize(dof);
   elvect.SetSize(dof);
   elvect = 0.0;

   const IntegrationRule *ir = IntRule;
   if (ir == NULL)
   {
      int intorder = oa * el.GetOrder() + ob;  // <----------
      ir = &IntRules.Get(el.GetGeomType(), intorder);
   }

   for (int i = 0; i < ir->GetNPoints(); i++)
   {
      const IntegrationPoint &ip = ir->IntPoint(i);
      el.CalcShape(ip, shape);

      double val = ip.weight;
      if (F)
      {
         Tr.SetIntPoint (&ip);
         val *= F->Eval(Tr, ip);
      }

      elvect.Add(val, shape);
   }
}

void VectorFEBoundaryTangentLFIntegrator::AssembleRHSElementVect(
   const FiniteElement &el, ElementTransformation &Tr, Vector &elvect)
{
   int dof = el.GetDof();
   DenseMatrix vshape(dof, 2);
   Vector f_loc(3);
   Vector f_hat(2);

   elvect.SetSize(dof);
   elvect = 0.0;

   const IntegrationRule *ir = IntRule;
   if (ir == NULL)
   {
      int intorder = oa * el.GetOrder() + ob;  // <----------
      ir = &IntRules.Get(el.GetGeomType(), intorder);
   }

   for (int i = 0; i < ir->GetNPoints(); i++)
   {
      const IntegrationPoint &ip = ir->IntPoint(i);

      Tr.SetIntPoint(&ip);
      f.Eval(f_loc, Tr, ip);
      Tr.Jacobian().MultTranspose(f_loc, f_hat);
      el.CalcVShape(ip, vshape);

      Swap<double>(f_hat(0), f_hat(1));
      f_hat(0) = -f_hat(0);
      f_hat *= ip.weight;
      vshape.AddMult(f_hat, elvect);
   }
}

void BoundaryFlowIntegrator::AssembleRHSElementVect(
   const FiniteElement &el, ElementTransformation &Tr, Vector &elvect)
{
   mfem_error("BoundaryFlowIntegrator::AssembleRHSElementVect\n"
              "  is not implemented as boundary integrator!\n"
              "  Use LinearForm::AddBdrFaceIntegrator instead of\n"
              "  LinearForm::AddBoundaryIntegrator.");
}

void BoundaryFlowIntegrator::AssembleRHSElementVect(
   const FiniteElement &el, FaceElementTransformations &Tr, Vector &elvect)
{
   int dim, ndof, order;
   double un, w, vu_data[3], nor_data[3];

   dim  = el.GetDim();
   ndof = el.GetDof();
   Vector vu(vu_data, dim), nor(nor_data, dim);

   const IntegrationRule *ir = IntRule;
   if (ir == NULL)
   {
      // Assuming order(u)==order(mesh)
      order = Tr.Elem1->OrderW() + 2*el.GetOrder();
      if (el.Space() == FunctionSpace::Pk)
      {
         order++;
      }
      ir = &IntRules.Get(Tr.GetGeometryType(), order);
   }

   shape.SetSize(ndof);
   elvect.SetSize(ndof);
   elvect = 0.0;

   for (int p = 0; p < ir->GetNPoints(); p++)
   {
      const IntegrationPoint &ip = ir->IntPoint(p);
      IntegrationPoint eip;
      Tr.Loc1.Transform(ip, eip);
      el.CalcShape(eip, shape);

      Tr.SetIntPoint(&ip);

      // Use Tr.Elem1 transformation for u so that it matches the coefficient
      // used with the ConvectionIntegrator and/or the DGTraceIntegrator.
      u->Eval(vu, *Tr.Elem1, eip);

      if (dim == 1)
      {
         nor(0) = 2*eip.x - 1.0;
      }
      else
      {
         CalcOrtho(Tr.Jacobian(), nor);
      }

      un = vu * nor;
      w = 0.5*alpha*un - beta*fabs(un);
      w *= ip.weight*f->Eval(Tr, ip);
      elvect.Add(w, shape);
   }
}

void DGDirichletLFIntegrator::AssembleRHSElementVect(
   const FiniteElement &el, ElementTransformation &Tr, Vector &elvect)
{
   mfem_error("DGDirichletLFIntegrator::AssembleRHSElementVect");
}

void DGDirichletLFIntegrator::AssembleRHSElementVect(
   const FiniteElement &el, FaceElementTransformations &Tr, Vector &elvect)
{
   int dim, ndof;
   bool kappa_is_nonzero = (kappa != 0.);
   double w;

   dim = el.GetDim();
   ndof = el.GetDof();

   nor.SetSize(dim);
   nh.SetSize(dim);
   ni.SetSize(dim);
   adjJ.SetSize(dim);
   if (MQ)
   {
      mq.SetSize(dim);
   }

   shape.SetSize(ndof);
   dshape.SetSize(ndof, dim);
   dshape_dn.SetSize(ndof);

   elvect.SetSize(ndof);
   elvect = 0.0;

   const IntegrationRule *ir = IntRule;
   if (ir == NULL)
   {
      // a simple choice for the integration order; is this OK?
      int order = 2*el.GetOrder();
      ir = &IntRules.Get(Tr.GetGeometryType(), order);
   }

   for (int p = 0; p < ir->GetNPoints(); p++)
   {
      const IntegrationPoint &ip = ir->IntPoint(p);
      IntegrationPoint eip;

      Tr.Loc1.Transform(ip, eip);
      Tr.SetIntPoint(&ip);
      if (dim == 1)
      {
         nor(0) = 2*eip.x - 1.0;
      }
      else
      {
         CalcOrtho(Tr.Jacobian(), nor);
      }

      el.CalcShape(eip, shape);
      el.CalcDShape(eip, dshape);

      // compute uD through the face transformation
      w = ip.weight * uD->Eval(Tr, ip) / Tr.Elem1->Weight();
      if (!MQ)
      {
         if (Q)
         {
            w *= Q->Eval(Tr, ip);
         }
         ni.Set(w, nor);
      }
      else
      {
         nh.Set(w, nor);
         MQ->Eval(mq, Tr, ip);
         mq.MultTranspose(nh, ni);
      }
      CalcAdjugate(Tr.Elem1->Jacobian(), adjJ);
      adjJ.Mult(ni, nh);

      dshape.Mult(nh, dshape_dn);
      elvect.Add(sigma, dshape_dn);

      if (kappa_is_nonzero)
      {
         elvect.Add(kappa*(ni*nor), shape);
      }
   }
}

void DGElasticityDirichletLFIntegrator::AssembleRHSElementVect(
   const FiniteElement &el, ElementTransformation &Tr, Vector &elvect)
{
   mfem_error("DGElasticityDirichletLFIntegrator::AssembleRHSElementVect");
}

void DGElasticityDirichletLFIntegrator::AssembleRHSElementVect(
   const FiniteElement &el, FaceElementTransformations &Tr, Vector &elvect)
{
   MFEM_ASSERT(Tr.Elem2No < 0, "interior boundary is not supported");

#ifdef MFEM_THREAD_SAFE
   Vector shape;
   DenseMatrix dshape;
   DenseMatrix adjJ;
   DenseMatrix dshape_ps;
   Vector nor;
   Vector dshape_dn;
   Vector dshape_du;
   Vector u_dir;
#endif

   const int dim = el.GetDim();
   const int ndofs = el.GetDof();
   const int nvdofs = dim*ndofs;

   elvect.SetSize(nvdofs);
   elvect = 0.0;

   adjJ.SetSize(dim);
   shape.SetSize(ndofs);
   dshape.SetSize(ndofs, dim);
   dshape_ps.SetSize(ndofs, dim);
   nor.SetSize(dim);
   dshape_dn.SetSize(ndofs);
   dshape_du.SetSize(ndofs);
   u_dir.SetSize(dim);

   const IntegrationRule *ir = IntRule;
   if (ir == NULL)
   {
      const int order = 2*el.GetOrder(); // <-----
      ir = &IntRules.Get(Tr.GetGeometryType(), order);
   }

   for (int pi = 0; pi < ir->GetNPoints(); ++pi)
   {
      const IntegrationPoint &ip = ir->IntPoint(pi);
      IntegrationPoint eip;
      Tr.Loc1.Transform(ip, eip);
      Tr.SetIntPoint(&ip);

      // Evaluate the Dirichlet b.c. using the face transformation.
      uD.Eval(u_dir, Tr, ip);

      el.CalcShape(eip, shape);
      el.CalcDShape(eip, dshape);

      CalcAdjugate(Tr.Elem1->Jacobian(), adjJ);
      Mult(dshape, adjJ, dshape_ps);

      if (dim == 1)
      {
         nor(0) = 2*eip.x - 1.0;
      }
      else
      {
         CalcOrtho(Tr.Jacobian(), nor);
      }

      double wL, wM, jcoef;
      {
         const double w = ip.weight / Tr.Elem1->Weight();
         wL = w * lambda->Eval(*Tr.Elem1, eip);
         wM = w * mu->Eval(*Tr.Elem1, eip);
         jcoef = kappa * (wL + 2.0*wM) * (nor*nor);
         dshape_ps.Mult(nor, dshape_dn);
         dshape_ps.Mult(u_dir, dshape_du);
      }

      // alpha < uD, (lambda div(v) I + mu (grad(v) + grad(v)^T)) . n > +
      //   + kappa < h^{-1} (lambda + 2 mu) uD, v >

      // i = idof + ndofs * im
      // v_phi(i,d) = delta(im,d) phi(idof)
      // div(v_phi(i)) = dphi(idof,im)
      // (grad(v_phi(i)))(k,l) = delta(im,k) dphi(idof,l)
      //
      // term 1:
      //   alpha < uD, lambda div(v_phi(i)) n >
      //   alpha lambda div(v_phi(i)) (uD.n) =
      //   alpha lambda dphi(idof,im) (uD.n) --> quadrature -->
      //   ip.weight/det(J1) alpha lambda (uD.nor) dshape_ps(idof,im) =
      //   alpha * wL * (u_dir*nor) * dshape_ps(idof,im)
      // term 2:
      //   < alpha uD, mu grad(v_phi(i)).n > =
      //   alpha mu uD^T grad(v_phi(i)) n =
      //   alpha mu uD(k) delta(im,k) dphi(idof,l) n(l) =
      //   alpha mu uD(im) dphi(idof,l) n(l) --> quadrature -->
      //   ip.weight/det(J1) alpha mu uD(im) dshape_ps(idof,l) nor(l) =
      //   alpha * wM * u_dir(im) * dshape_dn(idof)
      // term 3:
      //   < alpha uD, mu (grad(v_phi(i)))^T n > =
      //   alpha mu n^T grad(v_phi(i)) uD =
      //   alpha mu n(k) delta(im,k) dphi(idof,l) uD(l) =
      //   alpha mu n(im) dphi(idof,l) uD(l) --> quadrature -->
      //   ip.weight/det(J1) alpha mu nor(im) dshape_ps(idof,l) uD(l) =
      //   alpha * wM * nor(im) * dshape_du(idof)
      // term j:
      //   < kappa h^{-1} (lambda + 2 mu) uD, v_phi(i) > =
      //   kappa/h (lambda + 2 mu) uD(k) v_phi(i,k) =
      //   kappa/h (lambda + 2 mu) uD(k) delta(im,k) phi(idof) =
      //   kappa/h (lambda + 2 mu) uD(im) phi(idof) --> quadrature -->
      //      [ 1/h = |nor|/det(J1) ]
      //   ip.weight/det(J1) |nor|^2 kappa (lambda + 2 mu) uD(im) phi(idof) =
      //   jcoef * u_dir(im) * shape(idof)

      wM *= alpha;
      const double t1 = alpha * wL * (u_dir*nor);
      for (int im = 0, i = 0; im < dim; ++im)
      {
         const double t2 = wM * u_dir(im);
         const double t3 = wM * nor(im);
         const double tj = jcoef * u_dir(im);
         for (int idof = 0; idof < ndofs; ++idof, ++i)
         {
            elvect(i) += (t1*dshape_ps(idof,im) + t2*dshape_dn(idof) +
                          t3*dshape_du(idof) + tj*shape(idof));
         }
      }
   }
}

void VectorQuadratureLFIntegrator::AssembleRHSElementVect(
   const FiniteElement &fe, ElementTransformation &Tr, Vector &elvect)
{
   const IntegrationRule *ir =
      &vqfc.GetQuadFunction().GetSpace()->GetElementIntRule(Tr.ElementNo);

   const int nqp = ir->GetNPoints();
   const int vdim = vqfc.GetVDim();
   const int ndofs = fe.GetDof();
   Vector shape(ndofs);
   Vector temp(vdim);
   elvect.SetSize(vdim * ndofs);
   elvect = 0.0;
   for (int q = 0; q < nqp; q++)
   {
      const IntegrationPoint &ip = ir->IntPoint(q);
      Tr.SetIntPoint(&ip);
      const double w = Tr.Weight() * ip.weight;
      vqfc.Eval(temp, Tr, ip);
      fe.CalcShape(ip, shape);
      for (int ind = 0; ind < vdim; ind++)
      {
         for (int nd = 0; nd < ndofs; nd++)
         {
            elvect(nd + ind * ndofs) += w * shape(nd) * temp(ind);
         }
      }
   }
}

void QuadratureLFIntegrator::AssembleRHSElementVect(const FiniteElement &fe,
                                                    ElementTransformation &Tr,
                                                    Vector &elvect)
{
   const IntegrationRule *ir =
      &qfc.GetQuadFunction().GetSpace()->GetElementIntRule(Tr.ElementNo);

   const int nqp = ir->GetNPoints();
   const int ndofs = fe.GetDof();
   Vector shape(ndofs);
   elvect.SetSize(ndofs);
   elvect = 0.0;
   for (int q = 0; q < nqp; q++)
   {
      const IntegrationPoint &ip = ir->IntPoint(q);
      Tr.SetIntPoint (&ip);
      const double w = Tr.Weight() * ip.weight;
      double temp = qfc.Eval(Tr, ip);
      fe.CalcShape(ip, shape);
      shape *= (w * temp);
      elvect += shape;
   }
}

}<|MERGE_RESOLUTION|>--- conflicted
+++ resolved
@@ -507,10 +507,6 @@
       default:
          break; // This should be unreachable
    }
-<<<<<<< HEAD
-
-=======
->>>>>>> c62681aa
 }
 
 void VectorFEDomainLFDivIntegrator::AssembleRHSElementVect(
