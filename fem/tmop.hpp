// Copyright (c) 2010-2020, Lawrence Livermore National Security, LLC. Produced
// at the Lawrence Livermore National Laboratory. All Rights reserved. See files
// LICENSE and NOTICE for details. LLNL-CODE-806117.
//
// This file is part of the MFEM library. For more information and source code
// availability visit https://mfem.org.
//
// MFEM is free software; you can redistribute it and/or modify it under the
// terms of the BSD-3 license. We welcome feedback and contributions, see file
// CONTRIBUTING.md for details.

#ifndef MFEM_TMOP_HPP
#define MFEM_TMOP_HPP

#include "../linalg/invariants.hpp"
#include "nonlininteg.hpp"

namespace mfem
{

/** @brief Abstract class for local mesh quality metrics in the target-matrix
    optimization paradigm (TMOP) by P. Knupp et al. */
class TMOP_QualityMetric : public HyperelasticModel
{
protected:
   const DenseMatrix *Jtr; /**< Jacobian of the reference-element to
                                target-element transformation. */

   /** @brief The method SetTransformation() is hidden for TMOP_QualityMetric%s,
       because it is not used. */
   void SetTransformation(ElementTransformation &) { }

public:
   TMOP_QualityMetric() : Jtr(NULL) { }
   virtual ~TMOP_QualityMetric() { }

   /** @brief Specify the reference-element -> target-element Jacobian matrix
       for the point of interest.

       The specified Jacobian matrix, #Jtr, can be used by metrics that cannot
       be written just as a function of the target->physical Jacobian matrix,
       Jpt. */
   void SetTargetJacobian(const DenseMatrix &_Jtr) { Jtr = &_Jtr; }

   /** @brief Evaluate the strain energy density function, W = W(Jpt).
       @param[in] Jpt  Represents the target->physical transformation
                       Jacobian matrix. */
   virtual double EvalW(const DenseMatrix &Jpt) const = 0;

   /** @brief Evaluate the 1st Piola-Kirchhoff stress tensor, P = P(Jpt).
       @param[in] Jpt  Represents the target->physical transformation
                       Jacobian matrix.
       @param[out]  P  The evaluated 1st Piola-Kirchhoff stress tensor. */
   virtual void EvalP(const DenseMatrix &Jpt, DenseMatrix &P) const = 0;

   /** @brief Evaluate the derivative of the 1st Piola-Kirchhoff stress tensor
       and assemble its contribution to the local gradient matrix 'A'.
       @param[in] Jpt     Represents the target->physical transformation
                          Jacobian matrix.
       @param[in] DS      Gradient of the basis matrix (dof x dim).
       @param[in] weight  Quadrature weight coefficient for the point.
       @param[in,out]  A  Local gradient matrix where the contribution from this
                          point will be added.

       Computes weight * d(dW_dxi)_d(xj) at the current point, for all i and j,
       where x1 ... xn are the FE dofs. This function is usually defined using
       the matrix invariants and their derivatives.
   */
   virtual void AssembleH(const DenseMatrix &Jpt, const DenseMatrix &DS,
                          const double weight, DenseMatrix &A) const = 0;
};


/// Metric without a type, 2D
class TMOP_Metric_001 : public TMOP_QualityMetric
{
protected:
   mutable InvariantsEvaluator2D<double> ie;

public:
   // W = |J|^2.
   virtual double EvalW(const DenseMatrix &Jpt) const;

   virtual void EvalP(const DenseMatrix &Jpt, DenseMatrix &P) const;

   virtual void AssembleH(const DenseMatrix &Jpt, const DenseMatrix &DS,
                          const double weight, DenseMatrix &A) const;
};

/// Skew metric, 2D.
class TMOP_Metric_skew2D : public TMOP_QualityMetric
{
public:
   // W = 0.5 (1 - cos(angle_Jpr - angle_Jtr)).
   virtual double EvalW(const DenseMatrix &Jpt) const;

   virtual void EvalP(const DenseMatrix &Jpt, DenseMatrix &P) const
   { MFEM_ABORT("Not implemented"); }

   virtual void AssembleH(const DenseMatrix &Jpt, const DenseMatrix &DS,
                          const double weight, DenseMatrix &A) const
   { MFEM_ABORT("Not implemented"); }
};

/// Skew metric, 3D.
class TMOP_Metric_skew3D : public TMOP_QualityMetric
{
public:
   // W = 1/6 (3 - sum_i cos(angle_Jpr_i - angle_Jtr_i)), i = 1..3.
   virtual double EvalW(const DenseMatrix &Jpt) const;

   virtual void EvalP(const DenseMatrix &Jpt, DenseMatrix &P) const
   { MFEM_ABORT("Not implemented"); }

   virtual void AssembleH(const DenseMatrix &Jpt, const DenseMatrix &DS,
                          const double weight, DenseMatrix &A) const
   { MFEM_ABORT("Not implemented"); }
};

/// Aspect ratio metric, 2D.
class TMOP_Metric_aspratio2D : public TMOP_QualityMetric
{
public:
   // W = 0.5 (ar_Jpr/ar_Jtr + ar_Jtr/ar_Jpr) - 1.
   virtual double EvalW(const DenseMatrix &Jpt) const;

   virtual void EvalP(const DenseMatrix &Jpt, DenseMatrix &P) const
   { MFEM_ABORT("Not implemented"); }

   virtual void AssembleH(const DenseMatrix &Jpt, const DenseMatrix &DS,
                          const double weight, DenseMatrix &A) const
   { MFEM_ABORT("Not implemented"); }
};

/// Aspect ratio metric, 3D.
class TMOP_Metric_aspratio3D : public TMOP_QualityMetric
{
public:
   // W = 1/3 sum [0.5 (ar_Jpr_i/ar_Jtr_i + ar_Jtr_i/ar_Jpr_i) - 1], i = 1..3.
   virtual double EvalW(const DenseMatrix &Jpt) const;

   virtual void EvalP(const DenseMatrix &Jpt, DenseMatrix &P) const
   { MFEM_ABORT("Not implemented"); }

   virtual void AssembleH(const DenseMatrix &Jpt, const DenseMatrix &DS,
                          const double weight, DenseMatrix &A) const
   { MFEM_ABORT("Not implemented"); }
};

/// Shape+Size+Orientation metric, 2D.
class TMOP_Metric_SSA2D : public TMOP_QualityMetric
{
public:
   // W = 0.5 (1 - cos(theta_Jpr - theta_Jtr)).
   virtual double EvalW(const DenseMatrix &Jpt) const;

   virtual void EvalP(const DenseMatrix &Jpt, DenseMatrix &P) const
   { MFEM_ABORT("Not implemented"); }

   virtual void AssembleH(const DenseMatrix &Jpt, const DenseMatrix &DS,
                          const double weight, DenseMatrix &A) const
   { MFEM_ABORT("Not implemented"); }
};

/// Shape, ideal barrier metric, 2D
class TMOP_Metric_002 : public TMOP_QualityMetric
{
protected:
   mutable InvariantsEvaluator2D<double> ie;

public:
   // W = 0.5|J|^2 / det(J) - 1.
   virtual double EvalW(const DenseMatrix &Jpt) const;

   virtual void EvalP(const DenseMatrix &Jpt, DenseMatrix &P) const;

   virtual void AssembleH(const DenseMatrix &Jpt, const DenseMatrix &DS,
                          const double weight, DenseMatrix &A) const;
};

/// Shape & area, ideal barrier metric, 2D
class TMOP_Metric_007 : public TMOP_QualityMetric
{
protected:
   mutable InvariantsEvaluator2D<double> ie;

public:
   // W = |J - J^-t|^2.
   virtual double EvalW(const DenseMatrix &Jpt) const;

   virtual void EvalP(const DenseMatrix &Jpt, DenseMatrix &P) const;

   virtual void AssembleH(const DenseMatrix &Jpt, const DenseMatrix &DS,
                          const double weight, DenseMatrix &A) const;
};

/// Shape & area metric, 2D
class TMOP_Metric_009 : public TMOP_QualityMetric
{
protected:
   mutable InvariantsEvaluator2D<double> ie;

public:
   // W = det(J) * |J - J^-t|^2.
   virtual double EvalW(const DenseMatrix &Jpt) const;

   virtual void EvalP(const DenseMatrix &Jpt, DenseMatrix &P) const;

   virtual void AssembleH(const DenseMatrix &Jpt, const DenseMatrix &DS,
                          const double weight, DenseMatrix &A) const;
};

/// Shifted barrier form of metric 2 (shape, ideal barrier metric), 2D
class TMOP_Metric_022 : public TMOP_QualityMetric
{
protected:
   double &tau0;
   mutable InvariantsEvaluator2D<double> ie;

public:
   TMOP_Metric_022(double &t0): tau0(t0) {}

   // W = 0.5(|J|^2 - 2det(J)) / (det(J) - tau0).
   virtual double EvalW(const DenseMatrix &Jpt) const;

   virtual void EvalP(const DenseMatrix &Jpt, DenseMatrix &P) const;

   virtual void AssembleH(const DenseMatrix &Jpt, const DenseMatrix &DS,
                          const double weight, DenseMatrix &A) const;
};

/// Shape, ideal barrier metric, 2D
class TMOP_Metric_050 : public TMOP_QualityMetric
{
protected:
   mutable InvariantsEvaluator2D<double> ie;

public:
   // W = 0.5|J^t J|^2 / det(J)^2 - 1.
   virtual double EvalW(const DenseMatrix &Jpt) const;

   virtual void EvalP(const DenseMatrix &Jpt, DenseMatrix &P) const;

   virtual void AssembleH(const DenseMatrix &Jpt, const DenseMatrix &DS,
                          const double weight, DenseMatrix &A) const;
};

/// Area metric, 2D
class TMOP_Metric_055 : public TMOP_QualityMetric
{
protected:
   mutable InvariantsEvaluator2D<double> ie;

public:
   // W = (det(J) - 1)^2.
   virtual double EvalW(const DenseMatrix &Jpt) const;

   virtual void EvalP(const DenseMatrix &Jpt, DenseMatrix &P) const;

   virtual void AssembleH(const DenseMatrix &Jpt, const DenseMatrix &DS,
                          const double weight, DenseMatrix &A) const;

};

/// Area, ideal barrier metric, 2D
class TMOP_Metric_056 : public TMOP_QualityMetric
{
protected:
   mutable InvariantsEvaluator2D<double> ie;

public:
   // W = 0.5( sqrt(det(J)) - 1 / sqrt(det(J)) )^2
   //   = 0.5( det(J) - 1 )^2 / det(J)
   //   = 0.5( det(J) + 1/det(J) ) - 1.
   virtual double EvalW(const DenseMatrix &Jpt) const;

   virtual void EvalP(const DenseMatrix &Jpt, DenseMatrix &P) const;

   virtual void AssembleH(const DenseMatrix &Jpt, const DenseMatrix &DS,
                          const double weight, DenseMatrix &A) const;

};

/// Shape, ideal barrier metric, 2D
class TMOP_Metric_058 : public TMOP_QualityMetric
{
protected:
   mutable InvariantsEvaluator2D<double> ie;

public:
   // W = |J^t J|^2 / det(J)^2 - 2|J|^2 / det(J) + 2
   //   = I1b (I1b - 2).
   virtual double EvalW(const DenseMatrix &Jpt) const;

   virtual void EvalP(const DenseMatrix &Jpt, DenseMatrix &P) const;

   virtual void AssembleH(const DenseMatrix &Jpt, const DenseMatrix &DS,
                          const double weight, DenseMatrix &A) const;

};

/// Area, ideal barrier metric, 2D
class TMOP_Metric_077 : public TMOP_QualityMetric
{
protected:
   mutable InvariantsEvaluator2D<double> ie;

public:
   // W = 0.5(det(J) - 1 / det(J))^2.
   virtual double EvalW(const DenseMatrix &Jpt) const;

   virtual void EvalP(const DenseMatrix &Jpt, DenseMatrix &P) const;

   virtual void AssembleH(const DenseMatrix &Jpt, const DenseMatrix &DS,
                          const double weight, DenseMatrix &A) const;

};

/// Shape & orientation metric, 2D.
class TMOP_Metric_085 : public TMOP_QualityMetric
{
public:
   // W = |T-T'|^2, where T'= |T|*I/sqrt(2).
   virtual double EvalW(const DenseMatrix &Jpt) const;

   virtual void EvalP(const DenseMatrix &Jpt, DenseMatrix &P) const
   { MFEM_ABORT("Not implemented"); }

   virtual void AssembleH(const DenseMatrix &Jpt, const DenseMatrix &DS,
                          const double weight, DenseMatrix &A) const
   { MFEM_ABORT("Not implemented"); }
};

/// Untangling metric, 2D
class TMOP_Metric_211 : public TMOP_QualityMetric
{
protected:
   const double eps;
   mutable InvariantsEvaluator2D<double> ie;

public:
   TMOP_Metric_211(double epsilon = 1e-4) : eps(epsilon) { }

   // W = (det(J) - 1)^2 - det(J) + sqrt(det(J)^2 + eps).
   virtual double EvalW(const DenseMatrix &Jpt) const;

   virtual void EvalP(const DenseMatrix &Jpt, DenseMatrix &P) const;

   virtual void AssembleH(const DenseMatrix &Jpt, const DenseMatrix &DS,
                          const double weight, DenseMatrix &A) const;
};

/// Shifted barrier form of metric 56 (area, ideal barrier metric), 2D
class TMOP_Metric_252 : public TMOP_QualityMetric
{
protected:
   double &tau0;
   mutable InvariantsEvaluator2D<double> ie;

public:
   /// Note that @a t0 is stored by reference
   TMOP_Metric_252(double &t0): tau0(t0) {}

   // W = 0.5(det(J) - 1)^2 / (det(J) - tau0).
   virtual double EvalW(const DenseMatrix &Jpt) const;

   virtual void EvalP(const DenseMatrix &Jpt, DenseMatrix &P) const;

   virtual void AssembleH(const DenseMatrix &Jpt, const DenseMatrix &DS,
                          const double weight, DenseMatrix &A) const;
};

/// Shape, ideal barrier metric, 3D
class TMOP_Metric_301 : public TMOP_QualityMetric
{
protected:
   mutable InvariantsEvaluator3D<double> ie;

public:
   // W = |J| |J^-1| / 3 - 1.
   virtual double EvalW(const DenseMatrix &Jpt) const;

   virtual void EvalP(const DenseMatrix &Jpt, DenseMatrix &P) const;

   virtual void AssembleH(const DenseMatrix &Jpt, const DenseMatrix &DS,
                          const double weight, DenseMatrix &A) const;
};

/// Shape, ideal barrier metric, 3D
class TMOP_Metric_302 : public TMOP_QualityMetric
{
protected:
   mutable InvariantsEvaluator3D<double> ie;

public:
   // W = |J|^2 |J^-1|^2 / 9 - 1.
   virtual double EvalW(const DenseMatrix &Jpt) const;

   virtual void EvalP(const DenseMatrix &Jpt, DenseMatrix &P) const;

   virtual void AssembleH(const DenseMatrix &Jpt, const DenseMatrix &DS,
                          const double weight, DenseMatrix &A) const;
};

/// Shape, ideal barrier metric, 3D
class TMOP_Metric_303 : public TMOP_QualityMetric
{
protected:
   mutable InvariantsEvaluator3D<double> ie;

public:
   // W = |J|^2 / 3 * det(J)^(2/3) - 1.
   virtual double EvalW(const DenseMatrix &Jpt) const;

   virtual void EvalP(const DenseMatrix &Jpt, DenseMatrix &P) const;

   virtual void AssembleH(const DenseMatrix &Jpt, const DenseMatrix &DS,
                          const double weight, DenseMatrix &A) const;
};

/// Volume metric, 3D
class TMOP_Metric_315 : public TMOP_QualityMetric
{
protected:
   mutable InvariantsEvaluator3D<double> ie;

public:
   // W = (det(J) - 1)^2.
   virtual double EvalW(const DenseMatrix &Jpt) const;

   virtual void EvalP(const DenseMatrix &Jpt, DenseMatrix &P) const;

   virtual void AssembleH(const DenseMatrix &Jpt, const DenseMatrix &DS,
                          const double weight, DenseMatrix &A) const;
};

/// Volume, ideal barrier metric, 3D
class TMOP_Metric_316 : public TMOP_QualityMetric
{
protected:
   mutable InvariantsEvaluator3D<double> ie;

public:
   // W = 0.5( sqrt(det(J)) - 1 / sqrt(det(J)) )^2
   //   = 0.5( det(J) - 1 )^2 / det(J)
   //   = 0.5( det(J) + 1/det(J) ) - 1.
   virtual double EvalW(const DenseMatrix &Jpt) const;

   virtual void EvalP(const DenseMatrix &Jpt, DenseMatrix &P) const;

   virtual void AssembleH(const DenseMatrix &Jpt, const DenseMatrix &DS,
                          const double weight, DenseMatrix &A) const;
};

/// Shape & volume, ideal barrier metric, 3D
class TMOP_Metric_321 : public TMOP_QualityMetric
{
protected:
   mutable InvariantsEvaluator3D<double> ie;

public:
   // W = |J - J^-t|^2.
   virtual double EvalW(const DenseMatrix &Jpt) const;

   virtual void EvalP(const DenseMatrix &Jpt, DenseMatrix &P) const;

   virtual void AssembleH(const DenseMatrix &Jpt, const DenseMatrix &DS,
                          const double weight, DenseMatrix &A) const;
};

/// Shifted barrier form of 3D metric 16 (volume, ideal barrier metric), 3D
class TMOP_Metric_352 : public TMOP_QualityMetric
{
protected:
   double &tau0;
   mutable InvariantsEvaluator3D<double> ie;

public:
   TMOP_Metric_352(double &t0): tau0(t0) {}

   // W = 0.5(det(J) - 1)^2 / (det(J) - tau0).
   virtual double EvalW(const DenseMatrix &Jpt) const;

   virtual void EvalP(const DenseMatrix &Jpt, DenseMatrix &P) const;

   virtual void AssembleH(const DenseMatrix &Jpt, const DenseMatrix &DS,
                          const double weight, DenseMatrix &A) const;
};


/// Base class for limiting functions to be used in class TMOP_Integrator.
/** This class represents a scalar function f(x, x0, d), where x and x0 are
    positions in physical space, and d is a reference physical distance
    associated with the point x0. */
class TMOP_LimiterFunction
{
public:
   /// Returns the limiting function, f(x, x0, d).
   virtual double Eval(const Vector &x, const Vector &x0, double d) const = 0;

   /** @brief Returns the gradient of the limiting function f(x, x0, d) with
       respect to x. */
   virtual void Eval_d1(const Vector &x, const Vector &x0, double dist,
                        Vector &d1) const = 0;

   /** @brief Returns the Hessian of the limiting function f(x, x0, d) with
       respect to x. */
   virtual void Eval_d2(const Vector &x, const Vector &x0, double dist,
                        DenseMatrix &d2) const = 0;

   /// Virtual destructor.
   virtual ~TMOP_LimiterFunction() { }
};

/// Default limiter function in TMOP_Integrator.
class TMOP_QuadraticLimiter : public TMOP_LimiterFunction
{
public:
   virtual double Eval(const Vector &x, const Vector &x0, double dist) const
   {
      MFEM_ASSERT(x.Size() == x0.Size(), "Bad input.");

      return 0.5 * x.DistanceSquaredTo(x0) / (dist * dist);
   }

   virtual void Eval_d1(const Vector &x, const Vector &x0, double dist,
                        Vector &d1) const
   {
      MFEM_ASSERT(x.Size() == x0.Size(), "Bad input.");

      d1.SetSize(x.Size());
      subtract(1.0 / (dist * dist), x, x0, d1);
   }

   virtual void Eval_d2(const Vector &x, const Vector &x0, double dist,
                        DenseMatrix &d2) const
   {
      MFEM_ASSERT(x.Size() == x0.Size(), "Bad input.");

      d2.Diag(1.0 / (dist * dist), x.Size());
   }

   virtual ~TMOP_QuadraticLimiter() { }
};

class FiniteElementCollection;
class FiniteElementSpace;
class ParFiniteElementSpace;

class AdaptivityEvaluator
{
protected:
   // Owned.
   Mesh *mesh;
   FiniteElementSpace *fes;

#ifdef MFEM_USE_MPI
   // Owned.
   ParMesh *pmesh;
   ParFiniteElementSpace *pfes;
#endif

   int dim, ncomp;

public:
   AdaptivityEvaluator() : mesh(NULL), fes(NULL)
   {
#ifdef MFEM_USE_MPI
      pmesh = NULL;
      pfes = NULL;
#endif
   }
   virtual ~AdaptivityEvaluator();

   /** Specifies the Mesh and FiniteElementCollection of the solution that will
       be evaluated. The given mesh will be copied into the internal object. */
   void SetSerialMetaInfo(const Mesh &m,
                          const FiniteElementCollection &fec, int num_comp);

#ifdef MFEM_USE_MPI
   /// Parallel version of SetSerialMetaInfo.
   void SetParMetaInfo(const ParMesh &m,
                       const FiniteElementCollection &fec, int num_comp);
#endif

   // TODO use GridFunctions to make clear it's on the ldofs?
   virtual void SetInitialField(const Vector &init_nodes,
                                const Vector &init_field) = 0;

   virtual void ComputeAtNewPosition(const Vector &new_nodes,
                                     Vector &new_field) = 0;
};

/** @brief Base class representing target-matrix construction algorithms for
    mesh optimization via the target-matrix optimization paradigm (TMOP). */
/** This class is used by class TMOP_Integrator to construct the target Jacobian
    matrices (reference-element to target-element) at quadrature points. It
    supports a set of algorithms chosen by the #TargetType enumeration.

    New target-matrix construction algorithms can be defined by deriving new
    classes and overriding the methods ComputeElementTargets() and
    ContainsVolumeInfo(). */
class TargetConstructor
{
public:
   /// Target-matrix construction algorithms supported by this class.
   enum TargetType
   {
      IDEAL_SHAPE_UNIT_SIZE, /**<
         Ideal shape, unit size; the nodes are not used. */
      IDEAL_SHAPE_EQUAL_SIZE, /**<
         Ideal shape, equal size/volume; the given nodes define the total target
         volume; for each mesh element, the target volume is the average volume
         multiplied by the volume scale, set with SetVolumeScale(). */
      IDEAL_SHAPE_GIVEN_SIZE, /**<
         Ideal shape, given size/volume; the given nodes define the target
         volume at all quadrature points. */
      GIVEN_SHAPE_AND_SIZE, /**<
         Given shape, given size/volume; the given nodes define the exact target
         Jacobian matrix at all quadrature points. */
      GIVEN_FULL /**<
         Full target tensor is specified at every quadrature point. */
   };

protected:
   // Nodes that are used in ComputeElementTargets(), depending on target_type.
   const GridFunction *nodes; // not owned
   mutable double avg_volume;
   double volume_scale;
   const TargetType target_type;

#ifdef MFEM_USE_MPI
   MPI_Comm comm;
   bool Parallel() const { return (comm != MPI_COMM_NULL); }
#else
   bool Parallel() const { return false; }
#endif

   // should be called only if avg_volume == 0.0, i.e. avg_volume is not
   // computed yet
   void ComputeAvgVolume() const;

public:
   /// Constructor for use in serial
   TargetConstructor(TargetType ttype)
      : nodes(NULL), avg_volume(), volume_scale(1.0), target_type(ttype)
   {
#ifdef MFEM_USE_MPI
      comm = MPI_COMM_NULL;
#endif
   }
#ifdef MFEM_USE_MPI
   /// Constructor for use in parallel
   TargetConstructor(TargetType ttype, MPI_Comm mpicomm)
      : nodes(NULL), avg_volume(), volume_scale(1.0), target_type(ttype),
        comm(mpicomm) { }
#endif
   virtual ~TargetConstructor() { }

   /** @brief Set the nodes to be used in the target-matrix construction.

       This method should be called every time the target nodes are updated
       externally and recomputation of the target average volume is needed. The
       nodes are used by all target types except IDEAL_SHAPE_UNIT_SIZE. */
   void SetNodes(const GridFunction &n) { nodes = &n; avg_volume = 0.0; }

   /// Used by target type IDEAL_SHAPE_EQUAL_SIZE. The default volume scale is 1.
   void SetVolumeScale(double vol_scale) { volume_scale = vol_scale; }

   /// Checks if the target matrices contain non-trivial size specification.
   virtual bool ContainsVolumeInfo() const;

   /** @brief Given an element and quadrature rule, computes ref->target
       transformation Jacobians for each quadrature point in the element.
       The physical positions of the element's nodes are given by @a elfun. */
   virtual void ComputeElementTargets(int e_id, const FiniteElement &fe,
                                      const IntegrationRule &ir,
                                      const Vector &elfun,
                                      DenseTensor &Jtr) const;

   virtual void ComputeElementTargetsGradient(const IntegrationRule &ir,
                                              const Vector &elfun,
                                              IsoparametricTransformation &Tpr,
                                              DenseTensor &dJtr) const;
};

class TMOPMatrixCoefficient  : public MatrixCoefficient
{
public:
   explicit TMOPMatrixCoefficient(int dim) : MatrixCoefficient(dim, dim) { }

<<<<<<< HEAD
   /** @brief Evaluate the derivative of the matrix coefficient with respect
       to @a comp in the element described by @a T at the point @a ip,
       storing the result in @a K. */
=======
   /** @brief Evaluate the derivative of the matrix coefficient with respect to
       @a comp in the element described by @a T at the point @a ip, storing the
       result in @a K. */
>>>>>>> cb1fd6fc
   virtual void EvalGrad(DenseMatrix &K, ElementTransformation &T,
                         const IntegrationPoint &ip, int comp) = 0;

   virtual ~TMOPMatrixCoefficient() { }
};

class AnalyticAdaptTC : public TargetConstructor
{
protected:
   // Analytic target specification.
   Coefficient *scalar_tspec;
   VectorCoefficient *vector_tspec;
   TMOPMatrixCoefficient *matrix_tspec;

public:
   AnalyticAdaptTC(TargetType ttype)
      : TargetConstructor(ttype),
        scalar_tspec(NULL), vector_tspec(NULL), matrix_tspec(NULL) { }

   virtual void SetAnalyticTargetSpec(Coefficient *sspec,
                                      VectorCoefficient *vspec,
                                      TMOPMatrixCoefficient *mspec);

   /** @brief Given an element and quadrature rule, computes ref->target
       transformation Jacobians for each quadrature point in the element.
       The physical positions of the element's nodes are given by @a elfun. */
   virtual void ComputeElementTargets(int e_id, const FiniteElement &fe,
                                      const IntegrationRule &ir,
                                      const Vector &elfun,
                                      DenseTensor &Jtr) const;

   virtual void ComputeElementTargetsGradient(const IntegrationRule &ir,
                                              const Vector &elfun,
                                              IsoparametricTransformation &Tpr,
                                              DenseTensor &dJtr) const;
};

#ifdef MFEM_USE_MPI
class ParGridFunction;
#endif

class DiscreteAdaptTC : public TargetConstructor
{
protected:
   // Discrete target specification.
   // Data is owned, updated by UpdateTargetSpecification.
   int ncomp, sizeidx, skewidx, aspectratioidx, orientationidx;
   Vector tspec;             //eta(x)
   Vector tspec_sav;
   Vector tspec_pert1h;      //eta(x+h)
   Vector tspec_pert2h;      //eta(x+2*h)
   Vector tspec_pertmix;     //eta(x+h,y+h)
   // The order inside these perturbation vectors (e.g. in 2D) is
   // eta1(x+h,y), eta2(x+h,y) ... etan(x+h,y), eta1(x,y+h), eta2(x,y+h) ...
   // same for tspec_pert2h and tspec_pertmix.

<<<<<<< HEAD
   // Components of Target Jacobian at each quadrature point
   // of an element. This is required for computation of
   // the derivative using chain rule.
=======
   // Components of Target Jacobian at each quadrature point of an element. This
   // is required for computation of the derivative using chain rule.
>>>>>>> cb1fd6fc
   mutable DenseTensor Jtrcomp;

   // Note: do not use the Nodes of this space as they may not be on the
   // positions corresponding to the values of tspec.
   const FiniteElementSpace *tspec_fes;
   const FiniteElementSpace *tspec_fesv;

   // These flags can be used by outside functions to avoid recomputing the
   // tspec and tspec_perth fields again on the same mesh.
   bool good_tspec, good_tspec_grad, good_tspec_hess;

   // Evaluation of the discrete target specification on different meshes.
   // Owned.
   AdaptivityEvaluator *adapt_eval;

   void SetDiscreteTargetBase(const GridFunction &tspec_);
   void SetTspecAtIndex(int idx, const GridFunction &tspec_);
   void FinalizeSerialDiscreteTargetSpec();
#ifdef MFEM_USE_MPI
   void SetTspecAtIndex(int idx, const ParGridFunction &tspec_);
   void FinalizeParDiscreteTargetSpec(const ParGridFunction &tspec_);
#endif

public:
   DiscreteAdaptTC(TargetType ttype)
      : TargetConstructor(ttype),
        ncomp(0),
        sizeidx(-1), skewidx(-1), aspectratioidx(-1), orientationidx(-1),
        tspec(), tspec_sav(), tspec_pert1h(), tspec_pert2h(), tspec_pertmix(),
        tspec_fes(NULL), tspec_fesv(NULL),
        good_tspec(false), good_tspec_grad(false), good_tspec_hess(false),
        adapt_eval(NULL) { }

   virtual ~DiscreteAdaptTC()
   {
      delete adapt_eval;
      delete tspec_fes;
      delete tspec_fesv;
   }

   /** @name Target specification methods.
       The following methods are used to specify geometric parameters of the
       targets when these parameters are given by discrete FE functions.
       Note that every GridFunction given to the Set methods must use a
       H1_FECollection of the same order. The number of components must
       correspond to the type of geometric parameter and dimension.

       @param[in] tspec_  Input values of a geometric parameter. Note that
                          the methods in this class support only functions that
                          use H1_FECollection collection of the same order. */
   ///@{
   virtual void SetSerialDiscreteTargetSpec(const GridFunction &tspec_);
   virtual void SetSerialDiscreteTargetSize(const GridFunction &tspec_);
   virtual void SetSerialDiscreteTargetSkew(const GridFunction &tspec_);
   virtual void SetSerialDiscreteTargetAspectRatio(const GridFunction &tspec_);
   virtual void SetSerialDiscreteTargetOrientation(const GridFunction &tspec_);
#ifdef MFEM_USE_MPI
   virtual void SetParDiscreteTargetSpec(const ParGridFunction &tspec_);
   virtual void SetParDiscreteTargetSize(const ParGridFunction &tspec_);
   virtual void SetParDiscreteTargetSkew(const ParGridFunction &tspec_);
   virtual void SetParDiscreteTargetAspectRatio(const ParGridFunction &tspec_);
   virtual void SetParDiscreteTargetOrientation(const ParGridFunction &tspec_);
#endif
   ///@}

   /// Used in combination with the Update methods to avoid extra computations.
   void ResetUpdateFlags()
   { good_tspec = good_tspec_grad = good_tspec_hess = false; }

   /** Used to update the target specification after the mesh has changed. The
       new mesh positions are given by new_x. If @a use_flags is true, repeated
       calls won't do anything until ResetUpdateFlags() is called. */
   void UpdateTargetSpecification(const Vector &new_x, bool use_flag = false);

   void UpdateTargetSpecification(Vector &new_x, Vector &IntData);

   void UpdateTargetSpecificationAtNode(const FiniteElement &el,
                                        ElementTransformation &T,
                                        int nodenum, int idir,
                                        const Vector &IntData);

   void RestoreTargetSpecificationAtNode(ElementTransformation &T, int nodenum);

   /** Used for finite-difference based computations. Computes the target
       specifications after a mesh perturbation in x or y direction.
       If @a use_flags is true, repeated calls won't do anything until
       ResetUpdateFlags() is called. */
   void UpdateGradientTargetSpecification(const Vector &x, double dx,
                                          bool use_flag = false);
   /** Used for finite-difference based computations. Computes the target
       specifications after two mesh perturbations in x and/or y direction.
       If @a use_flags is true, repeated calls won't do anything until
       ResetUpdateFlags() is called. */
   void UpdateHessianTargetSpecification(const Vector &x, double dx,
                                         bool use_flag = false);

   void SetAdaptivityEvaluator(AdaptivityEvaluator *ae)
   {
      if (adapt_eval) { delete adapt_eval; }
      adapt_eval = ae;
   }

   const Vector &GetTspecPert1H()   { return tspec_pert1h; }
   const Vector &GetTspecPert2H()   { return tspec_pert2h; }
   const Vector &GetTspecPertMixH() { return tspec_pertmix; }

   /** @brief Given an element and quadrature rule, computes ref->target
       transformation Jacobians for each quadrature point in the element.
       The physical positions of the element's nodes are given by @a elfun.
       Note that this function assumes that UpdateTargetSpecification() has
       been called with the position vector corresponding to @a elfun. */
   virtual void ComputeElementTargets(int e_id, const FiniteElement &fe,
                                      const IntegrationRule &ir,
                                      const Vector &elfun,
                                      DenseTensor &Jtr) const;

   virtual void ComputeElementTargetsGradient(const IntegrationRule &ir,
                                              const Vector &elfun,
                                              IsoparametricTransformation &Tpr,
                                              DenseTensor &dJtr) const;
};

class TMOPNewtonSolver;

/** @brief A TMOP integrator class based on any given TMOP_QualityMetric and
    TargetConstructor.

    Represents @f$ \int W(Jpt) dx @f$ over a target zone, where W is the
    metric's strain energy density function, and Jpt is the Jacobian of the
    target->physical coordinates transformation. The virtual target zone is
    defined by the TargetConstructor. */
class TMOP_Integrator : public NonlinearFormIntegrator
{
protected:
   friend class TMOPNewtonSolver;
   friend class TMOPComboIntegrator;

   TMOP_QualityMetric *metric;        // not owned
   const TargetConstructor *targetC;  // not owned

   // Weight Coefficient multiplying the quality metric term.
   Coefficient *coeff1; // not owned, if NULL -> coeff1 is 1.
   // Normalization factor for the metric term.
   double metric_normal;

   // Nodes and weight Coefficient used for "limiting" the TMOP_Integrator.
   // These are both NULL when there is no limiting.
   // The class doesn't own nodes0 and coeff0.
   const GridFunction *nodes0;
   Coefficient *coeff0;
   // Limiting reference distance. Not owned.
   const GridFunction *lim_dist;
   // Limiting function. Owned.
   TMOP_LimiterFunction *lim_func;
   // Normalization factor for the limiting term.
   double lim_normal;

   // Adaptive limiting.
   const GridFunction *zeta_0;       // Not owned.
   GridFunction *zeta;               // Owned. Updated by adapt_eval.
   Coefficient *coeff_zeta;          // Not owned.
   AdaptivityEvaluator *adapt_eval;  // Not owned.

   DiscreteAdaptTC *discr_tc;

   // Parameters for FD-based Gradient & Hessian calculation.
   bool fdflag;
   double dx;
   double dxscale;
   // Specifies that ComputeElementTargets is being called by a FD function.
   // It's used to skip terms that have exact derivative calculations.
   bool fd_call_flag;
   // Compute the exact action of the Integrator (includes derivative of the
   // target with respect to spatial position)
   bool exact_action;

   Array <Vector *> ElemDer;        //f'(x)
   Array <Vector *> ElemPertEnergy; //f(x+h)

   //   Jrt: the inverse of the ref->target Jacobian, Jrt = Jtr^{-1}.
   //   Jpr: the ref->physical transformation Jacobian, Jpr = PMatI^t DS.
   //   Jpt: the target->physical transformation Jacobian, Jpt = Jpr Jrt.
   //     P: represents dW_d(Jtp) (dim x dim).
   //   DSh: gradients of reference shape functions (dof x dim).
   //    DS: gradients of the shape functions in the target configuration,
   //        DS = DSh Jrt (dof x dim).
   // PMatI: current coordinates of the nodes (dof x dim).
   // PMat0: reshaped view into the local element contribution to the operator
   //        output - the result of AssembleElementVector() (dof x dim).
   DenseMatrix DSh, DS, Jrt, Jpr, Jpt, P, PMatI, PMatO;

   void ComputeNormalizationEnergies(const GridFunction &x,
                                     double &metric_energy, double &lim_energy);


   void AssembleElementVectorExact(const FiniteElement &el,
                                   ElementTransformation &T,
                                   const Vector &elfun, Vector &elvect);

   void AssembleElementGradExact(const FiniteElement &el,
                                 ElementTransformation &T,
                                 const Vector &elfun, DenseMatrix &elmat);

   void AssembleElementVectorFD(const FiniteElement &el,
                                ElementTransformation &T,
                                const Vector &elfun, Vector &elvect);

   // Assumes that AssembleElementVectorFD has been called.
   void AssembleElementGradFD(const FiniteElement &el,
                              ElementTransformation &T,
                              const Vector &elfun, DenseMatrix &elmat);

   void AssembleElemVecAdaptLim(const FiniteElement &el, const Vector &weights,
                                IsoparametricTransformation &Tpr,
                                const IntegrationRule &ir, DenseMatrix &m);
   void AssembleElemGradAdaptLim(const FiniteElement &el, const Vector &weights,
                                 IsoparametricTransformation &Tpr,
                                 const IntegrationRule &ir, DenseMatrix &m);

   double GetFDDerivative(const FiniteElement &el,
                          ElementTransformation &T,
                          Vector &elfun, const int nodenum,const int idir,
                          const double baseenergy, bool update_stored);

   /** @brief Determines the perturbation, h, for FD-based approximation. */
   void ComputeFDh(const Vector &x, const FiniteElementSpace &fes);
#ifdef MFEM_USE_MPI
   void ComputeFDh(const Vector &x, const ParFiniteElementSpace &pfes);
#endif
   void ComputeMinJac(const Vector &x, const FiniteElementSpace &fes);

   void UpdateAfterMeshChange(const Vector &new_x);

   void DisableLimiting()
   {
      nodes0 = NULL; coeff0 = NULL; lim_dist = NULL; lim_func = NULL;
   }

   const IntegrationRule *EnergyIntegrationRule(const FiniteElement &el) const
   {
      return (IntRule) ? IntRule
             /*     */ : &(IntRules.Get(el.GetGeomType(), 2*el.GetOrder() + 3));
   }
   const IntegrationRule *ActionIntegrationRule(const FiniteElement &el) const
   {
      // TODO the energy most likely needs less integration points.
      return EnergyIntegrationRule(el);
   }
   const IntegrationRule *GradientIntegrationRule(const FiniteElement &el) const
   {
      // TODO the action and energy most likely need less integration points.
      return EnergyIntegrationRule(el);
   }

public:
   /** @param[in] m  TMOP_QualityMetric that will be integrated (not owned).
       @param[in] tc Target-matrix construction algorithm to use (not owned). */
   TMOP_Integrator(TMOP_QualityMetric *m, TargetConstructor *tc)
      : metric(m), targetC(tc),
        coeff1(NULL), metric_normal(1.0),
        nodes0(NULL), coeff0(NULL),
        lim_dist(NULL), lim_func(NULL), lim_normal(1.0),
        zeta_0(NULL), zeta(NULL), coeff_zeta(NULL), adapt_eval(NULL),
        discr_tc(dynamic_cast<DiscreteAdaptTC *>(tc)),
        fdflag(false), dxscale(1.0e3), fd_call_flag(false), exact_action(false)
   { }

   ~TMOP_Integrator();

   /// Sets a scaling Coefficient for the quality metric term of the integrator.
   /** With this addition, the integrator becomes
          @f$ \int w1 W(Jpt) dx @f$.

       Note that the Coefficient is evaluated in the physical configuration and
       not in the target configuration which may be undefined. */
   void SetCoefficient(Coefficient &w1) { coeff1 = &w1; }

   /** @brief Limiting of the mesh displacements (general version).

       Adds the term @f$ \int w_0 f(x, x_0, d) dx @f$, where f is a measure of
       the displacement between x and x_0, given the max allowed displacement d.

       @param[in] n0     Original mesh node coordinates (x0 above).
       @param[in] dist   Allowed displacement in physical space (d above).
       @param[in] w0     Coefficient scaling the limiting integral.
       @param[in] lfunc  TMOP_LimiterFunction defining the function f. If
                         NULL, a TMOP_QuadraticLimiter will be used. The
                         TMOP_Integrator assumes ownership of this pointer. */
   void EnableLimiting(const GridFunction &n0, const GridFunction &dist,
                       Coefficient &w0, TMOP_LimiterFunction *lfunc = NULL);

   /** @brief Adds a limiting term to the integrator with limiting distance
       function (@a dist in the general version of the method) equal to 1. */
   void EnableLimiting(const GridFunction &n0, Coefficient &w0,
                       TMOP_LimiterFunction *lfunc = NULL);

   /** @brief Restriction of the node positions to certain regions.

       Adds the term @f$ \int c (z(x) - z_0(x_0))^2 @f$, where z0(x0) is a given
       function on the starting mesh, and z(x) is its image on the new mesh.
       Minimizing this, means that a node at x0 is allowed to move to a
       position x(x0) only if z(x) ~ z0(x0).
       Such term can be used for tangential mesh relaxation.

       @param[in] z0     Function z0 that controls the adaptive limiting.
       @param[in] coeff  Coefficient c for the above integral.
       @param[in] ae     AdaptivityEvaluator to compute z(x) from z0(x0). */
   void EnableAdaptiveLimiting(const GridFunction &z0, Coefficient &coeff,
                               AdaptivityEvaluator &ae);
#ifdef MFEM_USE_MPI
   /// Parallel support for adaptive limiting.
   void EnableAdaptiveLimiting(const ParGridFunction &z0, Coefficient &coeff,
                               AdaptivityEvaluator &ae);
#endif

   /// Update the original/reference nodes used for limiting.
   void SetLimitingNodes(const GridFunction &n0) { nodes0 = &n0; }

   /** @brief Computes the integral of W(Jacobian(Trt)) over a target zone.
       @param[in] el     Type of FiniteElement.
       @param[in] T      Mesh element transformation.
       @param[in] elfun  Physical coordinates of the zone. */
   virtual double GetElementEnergy(const FiniteElement &el,
                                   ElementTransformation &T,
                                   const Vector &elfun);

   virtual void AssembleElementVector(const FiniteElement &el,
                                      ElementTransformation &T,
                                      const Vector &elfun, Vector &elvect);

   virtual void AssembleElementGrad(const FiniteElement &el,
                                    ElementTransformation &T,
                                    const Vector &elfun, DenseMatrix &elmat);

   DiscreteAdaptTC *GetDiscreteAdaptTC() const { return discr_tc; }

   /** @brief Computes the normalization factors of the metric and limiting
       integrals using the mesh position given by @a x. */
   void EnableNormalization(const GridFunction &x);
#ifdef MFEM_USE_MPI
   void ParEnableNormalization(const ParGridFunction &x);
#endif

   /** @brief Enables FD-based approximation and computes dx. */
   void EnableFiniteDifferences(const GridFunction &x);
#ifdef MFEM_USE_MPI
   void EnableFiniteDifferences(const ParGridFunction &x);
#endif

   void   SetFDhScale(double _dxscale) { dxscale = _dxscale; }
   bool   GetFDFlag() const { return fdflag; }
   double GetFDh()    const { return dx; }

   /** @brief Flag to control if exact action of Integration is effected. */
   void SetExactActionFlag(bool flag_) { exact_action = flag_; }
};

class TMOPComboIntegrator : public NonlinearFormIntegrator
{
protected:
   // Integrators in the combination. Owned.
   Array<TMOP_Integrator *> tmopi;

public:
   TMOPComboIntegrator() : tmopi(0) { }

   ~TMOPComboIntegrator()
   {
      for (int i = 0; i < tmopi.Size(); i++) { delete tmopi[i]; }
   }

   /// Adds a new TMOP_Integrator to the combination.
   void AddTMOPIntegrator(TMOP_Integrator *ti) { tmopi.Append(ti); }

   const Array<TMOP_Integrator *> &GetTMOPIntegrators() const { return tmopi; }

   /// Adds the limiting term to the first integrator. Disables it for the rest.
   void EnableLimiting(const GridFunction &n0, const GridFunction &dist,
                       Coefficient &w0, TMOP_LimiterFunction *lfunc = NULL);

   /** @brief Adds the limiting term to the first integrator. Disables it for
       the rest (@a dist in the general version of the method) equal to 1. */
   void EnableLimiting(const GridFunction &n0, Coefficient &w0,
                       TMOP_LimiterFunction *lfunc = NULL);

   /// Update the original/reference nodes used for limiting.
   void SetLimitingNodes(const GridFunction &n0);

   virtual double GetElementEnergy(const FiniteElement &el,
                                   ElementTransformation &T,
                                   const Vector &elfun);
   virtual void AssembleElementVector(const FiniteElement &el,
                                      ElementTransformation &T,
                                      const Vector &elfun, Vector &elvect);
   virtual void AssembleElementGrad(const FiniteElement &el,
                                    ElementTransformation &T,
                                    const Vector &elfun, DenseMatrix &elmat);

   /// Normalization factor that considers all integrators in the combination.
   void EnableNormalization(const GridFunction &x);
#ifdef MFEM_USE_MPI
   void ParEnableNormalization(const ParGridFunction &x);
#endif
};

/// Interpolates the @a metric's values at the nodes of @a metric_gf.
/** Assumes that @a metric_gf's FiniteElementSpace is initialized. */
void InterpolateTMOP_QualityMetric(TMOP_QualityMetric &metric,
                                   const TargetConstructor &tc,
                                   const Mesh &mesh, GridFunction &metric_gf);
}

#endif<|MERGE_RESOLUTION|>--- conflicted
+++ resolved
@@ -689,15 +689,9 @@
 public:
    explicit TMOPMatrixCoefficient(int dim) : MatrixCoefficient(dim, dim) { }
 
-<<<<<<< HEAD
-   /** @brief Evaluate the derivative of the matrix coefficient with respect
-       to @a comp in the element described by @a T at the point @a ip,
-       storing the result in @a K. */
-=======
    /** @brief Evaluate the derivative of the matrix coefficient with respect to
        @a comp in the element described by @a T at the point @a ip, storing the
        result in @a K. */
->>>>>>> cb1fd6fc
    virtual void EvalGrad(DenseMatrix &K, ElementTransformation &T,
                          const IntegrationPoint &ip, int comp) = 0;
 
@@ -754,14 +748,8 @@
    // eta1(x+h,y), eta2(x+h,y) ... etan(x+h,y), eta1(x,y+h), eta2(x,y+h) ...
    // same for tspec_pert2h and tspec_pertmix.
 
-<<<<<<< HEAD
-   // Components of Target Jacobian at each quadrature point
-   // of an element. This is required for computation of
-   // the derivative using chain rule.
-=======
    // Components of Target Jacobian at each quadrature point of an element. This
    // is required for computation of the derivative using chain rule.
->>>>>>> cb1fd6fc
    mutable DenseTensor Jtrcomp;
 
    // Note: do not use the Nodes of this space as they may not be on the
