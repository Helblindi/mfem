--- conflicted
+++ resolved
@@ -114,11 +114,7 @@
                << "elements" << endl << 1 << endl
                << "1 6 0 1 2 3 4 5" << endl
                << "boundary" << endl << 5 << endl
-<<<<<<< HEAD
-               << "1 2 0 2 1" << endl
-=======
                << "1 2 2 1 0" << endl
->>>>>>> c0867ca0
                << "1 2 3 4 5" << endl
                << "1 3 0 1 4 3" << endl
                << "1 3 1 2 5 4" << endl
@@ -133,7 +129,6 @@
                << "1 0 1" << endl
                << "0 1 1" << endl;
          break;
-<<<<<<< HEAD
       case Element::PYRAMID:
          *this << "dimension" << endl << 3 << endl
                << "elements" << endl << 1 << endl
@@ -153,8 +148,6 @@
                << "0 1 0" << endl
                << "0 0 1" << endl;
          break;
-=======
->>>>>>> c0867ca0
       default:
          mfem_error("Invalid element type!");
          break;
