--- conflicted
+++ resolved
@@ -894,7 +894,6 @@
    m2_->Assemble();
    if (!pa_) { m2_->Finalize(); }
 
-<<<<<<< HEAD
    tic_toc.Stop();
    if ( myid_ == 0 && logging_ > 0 )
    {
@@ -905,9 +904,7 @@
    tic_toc.Clear();
    tic_toc.Start();
 
-=======
    // TODO: PA
->>>>>>> e6fb165c
    m12EpsRe_->Assemble();
    m12EpsRe_->Finalize();
    //if (!pa_) m12EpsRe_->Finalize();
@@ -1002,11 +999,7 @@
    // so we pass 'false' to skip creation of any transformation matrices.
    // H1FESpace_->Update(false);
    if (L2FESpace_) { L2FESpace_->Update(); }
-<<<<<<< HEAD
    if (L2FESpace2p_) { L2FESpace2p_->Update(false); }
-=======
-   if (L2FESpace2p_) { L2FESpace2p_->Update(); }
->>>>>>> e6fb165c
    if (L2VFESpace_) { L2VFESpace_->Update(); }
    H1FESpace_->Update();
    HCurlFESpace_->Update();
