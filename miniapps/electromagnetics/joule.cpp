// Copyright (c) 2010-2022, Lawrence Livermore National Security, LLC. Produced
// at the Lawrence Livermore National Laboratory. All Rights reserved. See files
// LICENSE and NOTICE for details. LLNL-CODE-806117.
//
// This file is part of the MFEM library. For more information and source code
// availability visit https://mfem.org.
//
// MFEM is free software; you can redistribute it and/or modify it under the
// terms of the BSD-3 license. We welcome feedback and contributions, see file
// CONTRIBUTING.md for details.
//
//            -----------------------------------------------------
//            Joule Miniapp:  Transient Magnetics and Joule Heating
//            -----------------------------------------------------
//
// This miniapp solves a time dependent eddy current problem, resulting in Joule
// heating.
//
// This version has electrostatic potential, Phi, which is a source term in the
// EM diffusion equation. The potential itself is driven by essential BC's
//
//               Div sigma Grad Phi = 0
//               sigma E  =  Curl B/mu - sigma grad Phi
//               dB/dt = - Curl E
//               F = -k Grad T
//               c dT/dt = -Div(F) + sigma E.E,
//
// where B is the magnetic flux, E is the electric field, T is the temperature,
// F is the thermal flux, sigma is electrical conductivity, mu is the magnetic
// permeability, and alpha is the thermal diffusivity.  The geometry of the
// domain is assumed to be as follows:
//
//                              boundary attribute 3
//                            +---------------------+
//               boundary --->|                     | boundary
//               attribute 1  |                     | attribute 2
//               (driven)     +---------------------+
//
// The voltage BC condition is essential BC on attribute 1 (front) and 2 (rear)
// given by function p_bc() at bottom of this file.
//
// The E-field boundary condition specifies the essential BC (n cross E) on
// attribute 1 (front) and 2 (rear) given by function edot_bc at bottom of this
// file. The E-field can be set on attribute 3 also.
//
// The thermal boundary condition for the flux F is the natural BC on attribute 1
// (front) and 2 (rear). This means that dT/dt = 0 on the boundaries, and the
// initial T = 0.
//
// See Section 3 for how the material propertied are assigned to mesh
// attributes, this needs to be changed for different applications.
//
// See Section 5 for how the boundary conditions are assigned to mesh
// attributes, this needs to be changed for different applications.
//
// This code supports a simple version of AMR, all elements containing material
// attribute 1 are (optionally) refined.
//
// Compile with: make joule
//
// Sample runs:
//
//    mpirun -np 8 joule -m cylinder-hex.mesh -p rod
//    mpirun -np 8 joule -m cylinder-tet.mesh -sc 1 -amr 1 -p rod
//    mpirun -np 8 joule -m cylinder-hex-q2.gen -s 22 -dt 0.1 -tf 240.0 -p rod
//
// Options:
//
//    -m [string]   the mesh file name
//    -o [int]      the order of the basis
//    -rs [int]     number of times to serially refine the mesh
//    -rp [int]     number of times to refine the mesh in parallel
//    -s [int]      time integrator 1=Backward Euler, 2=SDIRK2, 3=SDIRK3,
//                  22=Midpoint, 23=SDIRK23, 34=SDIRK34
//    -tf [double]  the final time
//    -dt [double]  time step
//    -mu [double]  the magnetic permeability
//    -cnd [double] the electrical conductivity
//    -f [double]   the frequency of the applied EM BC
//    -vis [int]    GLVis -vis = true -no-vis = false
//    -vs [int]     visualization step
//    -k [string]   base file name for output file
//    -print [int]  print solution (gridfunctions) to disk  0 = no, 1 = yes
//    -amr [int]    0 = no amr, 1 = amr
//    -sc [int]     0 = no static condensation, 1 = use static condensation
//    -p [string]   specify the problem to run, "rod", "coil", or "test"
//
//
// NOTE:  Example meshes for this miniapp are the included cylinder/rod meshes:
//        cylinder-hex.mesh, cylinder-tet.mesh, cylinder-hex-q2.gen,
//        cylinder-tet-q2.gen, as well as the coil.gen mesh which can be
//        downloaded from github.com/mfem/data (its size is 21MB). Note that the
//        meshes with the "gen" extension require MFEM to be built with NetCDF.
//
// NOTE:  This code is set up to solve two example problems, 1) a straight metal
//        rod surrounded by air, 2) a metal rod surrounded by a metal coil all
//        surrounded by air. To specify problem (1) use the command line options
//        "-p rod -m cylinder-hex-q2.gen", to specify problem (2) use the
//        command line options "-p coil -m coil.gen". Problem (1) has two
//        materials and problem (2) has three materials, and the BC's are
//        different.
//
// NOTE:  We write out, optionally, grid functions for P, E, B, W, F, and
//        T. These can be visualized using "glvis -np 4 -m mesh.mesh -g E",
//        assuming we used 4 processors.

#include "joule_solver.hpp"
#include <memory>
#include <iostream>
#include <fstream>

using namespace std;
using namespace mfem;
using namespace mfem::common;
using namespace mfem::electromagnetics;

void display_banner(ostream & os);

static double mj_ = 0.0;
static double sj_ = 0.0;
static double wj_ = 0.0;

// Initialize variables used in joule_solver.cpp
int electromagnetics::SOLVER_PRINT_LEVEL = 0;
int electromagnetics::STATIC_COND        = 0;

int main(int argc, char *argv[])
{
   // 1. Initialize MPI and HYPRE.
   Mpi::Init(argc, argv);
   int myid = Mpi::WorldRank();
   Hypre::Init();

   // print the cool banner
   if (Mpi::Root()) { display_banner(cout); }

   // 2. Parse command-line options.
   const char *mesh_file = "cylinder-hex.mesh";
   int ser_ref_levels = 0;
   int par_ref_levels = 0;
   int order = 2;
   int ode_solver_type = 1;
   double t_final = 100.0;
   double dt = 0.5;
   double mu = 1.0;
   double sigma = 2.0*M_PI*10;
   double Tcapacity = 1.0;
   double Tconductivity = 0.01;
   double freq = 1.0/60.0;
   bool visualization = true;
   bool visit = true;
   int vis_steps = 1;
   int gfprint = 0;
   const char *basename = "Joule";
   int amr = 0;
   int debug = 0;
   const char *problem = "rod";

   OptionsParser args(argc, argv);
   args.AddOption(&mesh_file, "-m", "--mesh",
                  "Mesh file to use.");
   args.AddOption(&ser_ref_levels, "-rs", "--refine-serial",
                  "Number of times to refine the mesh uniformly in serial.");
   args.AddOption(&par_ref_levels, "-rp", "--refine-parallel",
                  "Number of times to refine the mesh uniformly in parallel.");
   args.AddOption(&order, "-o", "--order",
                  "Order (degree) of the finite elements.");
   args.AddOption(&ode_solver_type, "-s", "--ode-solver",
                  "ODE solver: 1 - Backward Euler, 2 - SDIRK2, 3 - SDIRK3\n\t."
                  "\t   22 - Mid-Point, 23 - SDIRK23, 34 - SDIRK34.");
   args.AddOption(&t_final, "-tf", "--t-final",
                  "Final time; start time is 0.");
   args.AddOption(&dt, "-dt", "--time-step",
                  "Time step.");
   args.AddOption(&mu, "-mu", "--permeability",
                  "Magnetic permeability coefficient.");
   args.AddOption(&sigma, "-cnd", "--sigma",
                  "Conductivity coefficient.");
   args.AddOption(&freq, "-f", "--frequency",
                  "Frequency of oscillation.");
   args.AddOption(&visualization, "-vis", "--visualization", "-no-vis",
                  "--no-visualization",
                  "Enable or disable GLVis visualization.");
   args.AddOption(&visit, "-visit", "--visit", "-no-visit", "--no-visit",
                  "Enable or disable VisIt visualization.");
   args.AddOption(&vis_steps, "-vs", "--visualization-steps",
                  "Visualize every n-th timestep.");
   args.AddOption(&basename, "-k", "--outputfilename",
                  "Name of the visit dump files");
   args.AddOption(&gfprint, "-print", "--print",
                  "Print results (grid functions) to disk.");
   args.AddOption(&amr, "-amr", "--amr",
                  "Enable AMR");
   args.AddOption(&STATIC_COND, "-sc", "--static-condensation",
                  "Enable static condensation");
   args.AddOption(&debug, "-debug", "--debug",
                  "Print matrices and vectors to disk");
   args.AddOption(&SOLVER_PRINT_LEVEL, "-hl", "--hypre-print-level",
                  "Hypre print level");
   args.AddOption(&problem, "-p", "--problem",
                  "Name of problem to run");
   args.Parse();
   if (!args.Good())
   {
      if (Mpi::Root())
      {
         args.PrintUsage(cout);
      }
      return 1;
   }
   if (Mpi::Root())
   {
      args.PrintOptions(cout);
   }

   mj_  = mu;
   sj_  = sigma;
   wj_  = 2.0*M_PI*freq;

   if (Mpi::Root())
   {
      cout << "\nSkin depth sqrt(2.0/(wj*mj*sj)) = " << sqrt(2.0/(wj_*mj_*sj_))
           << "\nSkin depth sqrt(2.0*dt/(mj*sj)) = " << sqrt(2.0*dt/(mj_*sj_))
           << endl;
   }

   // 3. Here material properties are assigned to mesh attributes.  This code is
   //    not general, it is assumed the mesh has 3 regions each with a different
   //    integer attribute: 1, 2 or 3.
   //
   //       The coil problem has three regions: 1) coil, 2) air, 3) the rod.
   //       The rod problem has two regions: 1) rod, 2) air.
   //
   //    We can use the same material maps for both problems.

   std::map<int, double> sigmaMap, InvTcondMap, TcapMap, InvTcapMap;
   double sigmaAir;
   double TcondAir;
   double TcapAir;
   if (strcmp(problem,"rod")==0 || strcmp(problem,"coil")==0)
   {
      sigmaAir     = 1.0e-6 * sigma;
      TcondAir     = 1.0e6  * Tconductivity;
      TcapAir      = 1.0    * Tcapacity;
   }
   else
   {
      cerr << "Problem " << problem << " not recognized\n";
      mfem_error();
   }

   if (strcmp(problem,"rod")==0 || strcmp(problem,"coil")==0)
   {

      sigmaMap.insert(pair<int, double>(1, sigma));
      sigmaMap.insert(pair<int, double>(2, sigmaAir));
      sigmaMap.insert(pair<int, double>(3, sigmaAir));

      InvTcondMap.insert(pair<int, double>(1, 1.0/Tconductivity));
      InvTcondMap.insert(pair<int, double>(2, 1.0/TcondAir));
      InvTcondMap.insert(pair<int, double>(3, 1.0/TcondAir));

      TcapMap.insert(pair<int, double>(1, Tcapacity));
      TcapMap.insert(pair<int, double>(2, TcapAir));
      TcapMap.insert(pair<int, double>(3, TcapAir));

      InvTcapMap.insert(pair<int, double>(1, 1.0/Tcapacity));
      InvTcapMap.insert(pair<int, double>(2, 1.0/TcapAir));
      InvTcapMap.insert(pair<int, double>(3, 1.0/TcapAir));
   }
   else
   {
      cerr << "Problem " << problem << " not recognized\n";
      mfem_error();
   }

   // 4. Read the serial mesh from the given mesh file on all processors. We can
   //    handle triangular, quadrilateral, tetrahedral and hexahedral meshes
   //    with the same code.
   Mesh *mesh;
   mesh = new Mesh(mesh_file, 1, 1);
   int dim = mesh->Dimension();

   // 5. Assign the boundary conditions
   Array<int> ess_bdr(mesh->bdr_attributes.Max());
   Array<int> thermal_ess_bdr(mesh->bdr_attributes.Max());
   Array<int> poisson_ess_bdr(mesh->bdr_attributes.Max());
   if (strcmp(problem,"coil")==0)
   {
      // BEGIN CODE FOR THE COIL PROBLEM
      // For the coil in a box problem we have surfaces 1) coil end (+),
      // 2) coil end (-), 3) five sides of box, 4) side of box with coil BC

      ess_bdr = 0;
      ess_bdr[0] = 1; // boundary attribute 4 (index 3) is fixed
      ess_bdr[1] = 1; // boundary attribute 4 (index 3) is fixed
      ess_bdr[2] = 1; // boundary attribute 4 (index 3) is fixed
      ess_bdr[3] = 1; // boundary attribute 4 (index 3) is fixed

      // Same as above, but this is for the thermal operator for HDiv
      // formulation the essential BC is the flux

      thermal_ess_bdr = 0;
      thermal_ess_bdr[2] = 1; // boundary attribute 4 (index 3) is fixed

      // Same as above, but this is for the poisson eq for H1 formulation the
      // essential BC is the value of Phi

      poisson_ess_bdr = 0;
      poisson_ess_bdr[0] = 1; // boundary attribute 1 (index 0) is fixed
      poisson_ess_bdr[1] = 1; // boundary attribute 2 (index 1) is fixed
      // END CODE FOR THE COIL PROBLEM
   }
   else if (strcmp(problem,"rod")==0)
   {
      // BEGIN CODE FOR THE STRAIGHT ROD PROBLEM
      // the boundary conditions below are for the straight rod problem

      ess_bdr = 0;
      ess_bdr[0] = 1; // boundary attribute 1 (index 0) is fixed (front)
      ess_bdr[1] = 1; // boundary attribute 2 (index 1) is fixed (rear)
      ess_bdr[2] = 1; // boundary attribute 3 (index 2) is fixed (outer)

      // Same as above, but this is for the thermal operator.  For HDiv
      // formulation the essential BC is the flux, which is zero on the front
      // and sides. Note the Natural BC is T = 0 on the outer surface.

      thermal_ess_bdr = 0;
      thermal_ess_bdr[0] = 1; // boundary attribute 1 (index 0) is fixed (front)
      thermal_ess_bdr[1] = 1; // boundary attribute 2 (index 1) is fixed (rear)

      // Same as above, but this is for the poisson eq for H1 formulation the
      // essential BC is the value of Phi

      poisson_ess_bdr = 0;
      poisson_ess_bdr[0] = 1; // boundary attribute 1 (index 0) is fixed (front)
      poisson_ess_bdr[1] = 1; // boundary attribute 2 (index 1) is fixed (back)
      // END CODE FOR THE STRAIGHT ROD PROBLEM
   }
   else
   {
      cerr << "Problem " << problem << " not recognized\n";
      mfem_error();
   }

   // The following is required for mesh refinement
   mesh->EnsureNCMesh();

   // 6. Define the ODE solver used for time integration. Several implicit
   //    methods are available, including singly diagonal implicit Runge-Kutta
   //    (SDIRK).
   ODESolver *ode_solver;
   switch (ode_solver_type)
   {
      // Implicit L-stable methods
      case 1:  ode_solver = new BackwardEulerSolver; break;
      case 2:  ode_solver = new SDIRK23Solver(2); break;
      case 3:  ode_solver = new SDIRK33Solver; break;
      // Implicit A-stable methods (not L-stable)
      case 22: ode_solver = new ImplicitMidpointSolver; break;
      case 23: ode_solver = new SDIRK23Solver; break;
      case 34: ode_solver = new SDIRK34Solver; break;
      default:
         if (Mpi::Root())
         {
            cout << "Unknown ODE solver type: " << ode_solver_type << '\n';
         }
         delete mesh;
         return 3;
   }

   // 7. Refine the mesh in serial to increase the resolution. In this example
   //    we do 'ser_ref_levels' of uniform refinement, where 'ser_ref_levels' is
   //    a command-line parameter.
   for (int lev = 0; lev < ser_ref_levels; lev++)
   {
      mesh->UniformRefinement();
   }

   // 8. Define a parallel mesh by a partitioning of the serial mesh. Refine
   //    this mesh further in parallel to increase the resolution. Once the
   //    parallel mesh is defined, the serial mesh can be deleted.
   ParMesh *pmesh = new ParMesh(MPI_COMM_WORLD, *mesh);
   delete mesh;
   for (int lev = 0; lev < par_ref_levels; lev++)
   {
      pmesh->UniformRefinement();
   }
   // Make sure tet-only meshes are marked for local refinement.
   pmesh->Finalize(true);

   // 9. Apply non-uniform non-conforming mesh refinement to the mesh.  The
   //    whole metal region is refined once, before the start of the time loop,
   //    i.e. this is not based on any error estimator.
   if (amr == 1)
   {
      Array<int> ref_list;
      int numElems = pmesh->GetNE();
      for (int ielem = 0; ielem < numElems; ielem++)
      {
         int thisAtt = pmesh->GetAttribute(ielem);
         if (thisAtt == 1)
         {
            ref_list.Append(ielem);
         }
      }

      pmesh->GeneralRefinement(ref_list);

      ref_list.DeleteAll();
   }

<<<<<<< HEAD
   // 10. Reorient the mesh. Must be done after refinement but before definition
   //     of higher order Nedelec spaces
   // pmesh->ReorientTetMesh();

   // 11. Rebalance the mesh. Since the mesh was adaptively refined in a
=======
   // 10. Rebalance the mesh. Since the mesh was adaptively refined in a
>>>>>>> e7be9bb9
   //     non-uniform way it will be computationally unbalanced.
   if (pmesh->Nonconforming())
   {
      pmesh->Rebalance();
   }

   // 11. Define the parallel finite element spaces. We use:
   //
   //     H(curl) for electric field,
   //     H(div) for magnetic flux,
   //     H(div) for thermal flux,
   //     H(grad)/H1 for electrostatic potential,
   //     L2 for temperature

   // L2 contains discontinuous "cell-center" finite elements, type 2 is
   // "positive"
   L2_FECollection L2FEC(order-1, dim);

   // ND contains Nedelec "edge-centered" vector finite elements with continuous
   // tangential component.
   ND_FECollection HCurlFEC(order, dim);

   // RT contains Raviart-Thomas "face-centered" vector finite elements with
   // continuous normal component.
   RT_FECollection HDivFEC(order-1, dim);

   // H1 contains continuous "node-centered" Lagrange finite elements.
   H1_FECollection HGradFEC(order, dim);

   ParFiniteElementSpace    L2FESpace(pmesh, &L2FEC);
   ParFiniteElementSpace HCurlFESpace(pmesh, &HCurlFEC);
   ParFiniteElementSpace  HDivFESpace(pmesh, &HDivFEC);
   ParFiniteElementSpace  HGradFESpace(pmesh, &HGradFEC);

   // The terminology is TrueVSize is the unique (non-redundant) number of dofs
   HYPRE_BigInt glob_size_l2 = L2FESpace.GlobalTrueVSize();
   HYPRE_BigInt glob_size_nd = HCurlFESpace.GlobalTrueVSize();
   HYPRE_BigInt glob_size_rt = HDivFESpace.GlobalTrueVSize();
   HYPRE_BigInt glob_size_h1 = HGradFESpace.GlobalTrueVSize();

   if (Mpi::Root())
   {
      cout << "Number of Temperature Flux unknowns:  " << glob_size_rt << endl;
      cout << "Number of Temperature unknowns:       " << glob_size_l2 << endl;
      cout << "Number of Electric Field unknowns:    " << glob_size_nd << endl;
      cout << "Number of Magnetic Field unknowns:    " << glob_size_rt << endl;
      cout << "Number of Electrostatic unknowns:     " << glob_size_h1 << endl;
   }

   int Vsize_l2 = L2FESpace.GetVSize();
   int Vsize_nd = HCurlFESpace.GetVSize();
   int Vsize_rt = HDivFESpace.GetVSize();
   int Vsize_h1 = HGradFESpace.GetVSize();

   // 12. Declare storage for field data.
   //     The big BlockVector stores the fields as
   //       0 Temperature
   //       1 Temperature Flux
   //       2 P field
   //       3 E field
   //       4 B field
   //       5 Joule Heating

   Array<int> true_offset(7);
   true_offset[0] = 0;
   true_offset[1] = true_offset[0] + Vsize_l2;
   true_offset[2] = true_offset[1] + Vsize_rt;
   true_offset[3] = true_offset[2] + Vsize_h1;
   true_offset[4] = true_offset[3] + Vsize_nd;
   true_offset[5] = true_offset[4] + Vsize_rt;
   true_offset[6] = true_offset[5] + Vsize_l2;

   // The BlockVector is a large contiguous chunk of memory for storing required
   // data for the hypre vectors, in this case: the temperature L2, the T-flux
   // HDiv, the E-field HCurl, and the B-field HDiv, and scalar potential P.
   BlockVector F(true_offset);

   // grid functions E, B, T, F, P, and w which is the Joule heating
   ParGridFunction E_gf, B_gf, T_gf, F_gf, w_gf, P_gf;
   T_gf.MakeRef(&L2FESpace,F,   true_offset[0]);
   F_gf.MakeRef(&HDivFESpace,F, true_offset[1]);
   P_gf.MakeRef(&HGradFESpace,F,true_offset[2]);
   E_gf.MakeRef(&HCurlFESpace,F,true_offset[3]);
   B_gf.MakeRef(&HDivFESpace,F, true_offset[4]);
   w_gf.MakeRef(&L2FESpace,F,   true_offset[5]);

   // 13. Get the boundary conditions, set up the exact solution grid functions
   //     These VectorCoefficients have an Eval function.  Note that e_exact and
   //     b_exact in this case are exact analytical solutions, taking a 3-vector
   //     point as input and returning a 3-vector field
   VectorFunctionCoefficient E_exact(3, e_exact);
   VectorFunctionCoefficient B_exact(3, b_exact);
   FunctionCoefficient T_exact(t_exact);
   E_exact.SetTime(0.0);
   B_exact.SetTime(0.0);

   // 14. Initialize the Diffusion operator, the GLVis visualization and print
   //     the initial energies.
   MagneticDiffusionEOperator oper(true_offset[6], L2FESpace, HCurlFESpace,
                                   HDivFESpace, HGradFESpace,
                                   ess_bdr, thermal_ess_bdr, poisson_ess_bdr,
                                   mu, sigmaMap, TcapMap, InvTcapMap,
                                   InvTcondMap);

   // This function initializes all the fields to zero or some provided IC
   oper.Init(F);

   socketstream vis_T, vis_E, vis_B, vis_w, vis_P;
   char vishost[] = "localhost";
   int  visport   = 19916;
   if (visualization)
   {
      // Make sure all ranks have sent their 'v' solution before initiating
      // another set of GLVis connections (one from each rank):
      MPI_Barrier(pmesh->GetComm());

      vis_T.precision(8);
      vis_E.precision(8);
      vis_B.precision(8);
      vis_P.precision(8);
      vis_w.precision(8);

      int Wx = 0, Wy = 0; // window position
      int Ww = 350, Wh = 350; // window size
      int offx = Ww+10, offy = Wh+45; // window offsets

      VisualizeField(vis_P, vishost, visport,
                     P_gf, "Electric Potential (Phi)", Wx, Wy, Ww, Wh);
      Wx += offx;

      VisualizeField(vis_E, vishost, visport,
                     E_gf, "Electric Field (E)", Wx, Wy, Ww, Wh);
      Wx += offx;

      VisualizeField(vis_B, vishost, visport,
                     B_gf, "Magnetic Field (B)", Wx, Wy, Ww, Wh);
      Wx = 0;
      Wy += offy;

      VisualizeField(vis_w, vishost, visport,
                     w_gf, "Joule Heating", Wx, Wy, Ww, Wh);

      Wx += offx;

      VisualizeField(vis_T, vishost, visport,
                     T_gf, "Temperature", Wx, Wy, Ww, Wh);
   }
   // VisIt visualization
   VisItDataCollection visit_dc(basename, pmesh);
   if ( visit )
   {
      visit_dc.RegisterField("E", &E_gf);
      visit_dc.RegisterField("B", &B_gf);
      visit_dc.RegisterField("T", &T_gf);
      visit_dc.RegisterField("w", &w_gf);
      visit_dc.RegisterField("Phi", &P_gf);
      visit_dc.RegisterField("F", &F_gf);

      visit_dc.SetCycle(0);
      visit_dc.SetTime(0.0);
      visit_dc.Save();
   }

   E_exact.SetTime(0.0);
   B_exact.SetTime(0.0);

   // 15. Perform time-integration (looping over the time iterations, ti, with a
   //     time-step dt). The object oper is the MagneticDiffusionOperator which
   //     has a Mult() method and an ImplicitSolve() method which are used by
   //     the time integrators.
   ode_solver->Init(oper);
   double t = 0.0;

   bool last_step = false;
   for (int ti = 1; !last_step; ti++)
   {
      if (t + dt >= t_final - dt/2)
      {
         last_step = true;
      }

      // F is the vector of dofs, t is the current time, and dt is the time step
      // to advance.
      ode_solver->Step(F, t, dt);

      if (debug == 1)
      {
         oper.Debug(basename,t);
      }

      if (gfprint == 1)
      {
         ostringstream T_name, E_name, B_name, F_name, w_name, P_name, mesh_name;
         T_name << basename << "_" << setfill('0') << setw(6) << t << "_"
                << "T." << setfill('0') << setw(6) << myid;
         E_name << basename << "_" << setfill('0') << setw(6) << t << "_"
                << "E." << setfill('0') << setw(6) << myid;
         B_name << basename << "_" << setfill('0') << setw(6) << t << "_"
                << "B." << setfill('0') << setw(6) << myid;
         F_name << basename << "_" << setfill('0') << setw(6) << t << "_"
                << "F." << setfill('0') << setw(6) << myid;
         w_name << basename << "_" << setfill('0') << setw(6) << t << "_"
                << "w." << setfill('0') << setw(6) << myid;
         P_name << basename << "_" << setfill('0') << setw(6) << t << "_"
                << "P." << setfill('0') << setw(6) << myid;
         mesh_name << basename << "_" << setfill('0') << setw(6) << t << "_"
                   << "mesh." << setfill('0') << setw(6) << myid;

         ofstream mesh_ofs(mesh_name.str().c_str());
         mesh_ofs.precision(8);
         pmesh->Print(mesh_ofs);
         mesh_ofs.close();

         ofstream T_ofs(T_name.str().c_str());
         T_ofs.precision(8);
         T_gf.Save(T_ofs);
         T_ofs.close();

         ofstream E_ofs(E_name.str().c_str());
         E_ofs.precision(8);
         E_gf.Save(E_ofs);
         E_ofs.close();

         ofstream B_ofs(B_name.str().c_str());
         B_ofs.precision(8);
         B_gf.Save(B_ofs);
         B_ofs.close();

         ofstream F_ofs(F_name.str().c_str());
         F_ofs.precision(8);
         F_gf.Save(B_ofs);
         F_ofs.close();

         ofstream P_ofs(P_name.str().c_str());
         P_ofs.precision(8);
         P_gf.Save(P_ofs);
         P_ofs.close();

         ofstream w_ofs(w_name.str().c_str());
         w_ofs.precision(8);
         w_gf.Save(w_ofs);
         w_ofs.close();
      }

      if (last_step || (ti % vis_steps) == 0)
      {
         double el = oper.ElectricLosses(E_gf);

         if (Mpi::Root())
         {
            cout << fixed;
            cout << "step " << setw(6) << ti << ",\tt = " << setw(6)
                 << setprecision(3) << t
                 << ",\tdot(E, J) = " << setprecision(8) << el << endl;
         }

         // Make sure all ranks have sent their 'v' solution before initiating
         // another set of GLVis connections (one from each rank):
         MPI_Barrier(pmesh->GetComm());

         if (visualization)
         {
            int Wx = 0, Wy = 0; // window position
            int Ww = 350, Wh = 350; // window size
            int offx = Ww+10, offy = Wh+45; // window offsets

            VisualizeField(vis_P, vishost, visport,
                           P_gf, "Electric Potential (Phi)", Wx, Wy, Ww, Wh);
            Wx += offx;

            VisualizeField(vis_E, vishost, visport,
                           E_gf, "Electric Field (E)", Wx, Wy, Ww, Wh);
            Wx += offx;

            VisualizeField(vis_B, vishost, visport,
                           B_gf, "Magnetic Field (B)", Wx, Wy, Ww, Wh);

            Wx = 0;
            Wy += offy;

            VisualizeField(vis_w, vishost, visport,
                           w_gf, "Joule Heating", Wx, Wy, Ww, Wh);

            Wx += offx;

            VisualizeField(vis_T, vishost, visport,
                           T_gf, "Temperature", Wx, Wy, Ww, Wh);
         }

         if (visit)
         {
            visit_dc.SetCycle(ti);
            visit_dc.SetTime(t);
            visit_dc.Save();
         }
      }
   }
   if (visualization)
   {
      vis_T.close();
      vis_E.close();
      vis_B.close();
      vis_w.close();
      vis_P.close();
   }

   // 16. Free the used memory.
   delete ode_solver;
   delete pmesh;

   return 0;
}

namespace mfem
{

namespace electromagnetics
{

void edot_bc(const Vector &x, Vector &E)
{
   E = 0.0;
}

void e_exact(const Vector &x, double t, Vector &E)
{
   E[0] = 0.0;
   E[1] = 0.0;
   E[2] = 0.0;
}

void b_exact(const Vector &x, double t, Vector &B)
{
   B[0] = 0.0;
   B[1] = 0.0;
   B[2] = 0.0;
}

double t_exact(const Vector &x)
{
   double T = 0.0;
   return T;
}

double p_bc(const Vector &x, double t)
{
   // the value
   double T;
   if (x[2] < 0.0)
   {
      T = 1.0;
   }
   else
   {
      T = -1.0;
   }

   return T*cos(wj_ * t);
}

} // namespace electromagnetics

} // namespace mfem

void display_banner(ostream & os)
{
   os << "     ____.            .__             " << endl
      << "    |    | ____  __ __|  |   ____     " << endl
      << "    |    |/  _ \\|  |  \\  | _/ __ \\ " << endl
      << "/\\__|    (  <_> )  |  /  |_\\  ___/  " << endl
      << "\\________|\\____/|____/|____/\\___  >" << endl
      << "                                \\/   " << endl
      << flush;
}<|MERGE_RESOLUTION|>--- conflicted
+++ resolved
@@ -410,15 +410,7 @@
       ref_list.DeleteAll();
    }
 
-<<<<<<< HEAD
-   // 10. Reorient the mesh. Must be done after refinement but before definition
-   //     of higher order Nedelec spaces
-   // pmesh->ReorientTetMesh();
-
-   // 11. Rebalance the mesh. Since the mesh was adaptively refined in a
-=======
    // 10. Rebalance the mesh. Since the mesh was adaptively refined in a
->>>>>>> e7be9bb9
    //     non-uniform way it will be computationally unbalanced.
    if (pmesh->Nonconforming())
    {
