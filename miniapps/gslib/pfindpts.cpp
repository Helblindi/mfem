--- conflicted
+++ resolved
@@ -96,13 +96,10 @@
    bool hrefinement      = false;
    int point_ordering    = 0;
    int gf_ordering       = 0;
-<<<<<<< HEAD
    const char *devopt    = "cpu";
    int randomization     = 0;
    int npt               = 100; //points per proc
-=======
    int visport           = 19916;
->>>>>>> 3d43371e
 
    // Parse command-line options.
    OptionsParser args(argc, argv);
@@ -135,7 +132,6 @@
    args.AddOption(&gf_ordering, "-gfo", "--gridfunc-ordering",
                   "Ordering of fespace that will be used for gridfunction to be interpolated."
                   "0 (default): byNodes, 1: byVDIM");
-<<<<<<< HEAD
    args.AddOption(&devopt, "-d", "--device",
                   "Device configuration string, see Device::Configure().");
    args.AddOption(&randomization, "-random", "--random",
@@ -143,10 +139,8 @@
                   "1: generate points randomly inside each element in mesh.");
    args.AddOption(&npt, "-npt", "--npt",
                   "# points per proc or element");
-=======
    args.AddOption(&visport, "-p", "--send-port", "Socket for GLVis.");
 
->>>>>>> 3d43371e
    args.Parse();
    if (!args.Good())
    {
