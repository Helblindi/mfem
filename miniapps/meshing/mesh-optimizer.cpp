--- conflicted
+++ resolved
@@ -552,13 +552,8 @@
       case 80: metric = new TMOP_Metric_080(0.5); break;
       case 85: metric = new TMOP_Metric_085; break;
       case 98: metric = new TMOP_Metric_098; break;
-<<<<<<< HEAD
       case 211: metric = new TMOP_Metric_211; break;
-      // case 252: metric = new TMOP_Metric_252(tauval); break;
-=======
-      // case 211: metric = new TMOP_Metric_211; break;
       // case 252: metric = new TMOP_Metric_252(min_detJ); break;
->>>>>>> 23301d22
       case 301: metric = new TMOP_Metric_301; break;
       case 302: metric = new TMOP_Metric_302; break;
       case 303: metric = new TMOP_Metric_303; break;
@@ -700,7 +695,6 @@
          }
          if (dim == 2)
          {
-<<<<<<< HEAD
             //FunctionCoefficient ind_coeff(discrete_size_2d);
             DiscreteSize2D ind_coeff(rs_levels);
             size.ProjectCoefficient(ind_coeff);
@@ -709,15 +703,6 @@
          {
             DiscreteSize3D ind_coeff(rs_levels);
             size.ProjectCoefficient(ind_coeff);
-=======
-            FunctionCoefficient size_coeff(discrete_size_2d);
-            size.ProjectCoefficient(size_coeff);
-         }
-         else if (dim == 3)
-         {
-            FunctionCoefficient size_coeff(discrete_size_3d);
-            size.ProjectCoefficient(size_coeff);
->>>>>>> 23301d22
          }
          tc->SetSerialDiscreteTargetSize(size);
          target_c = tc;
