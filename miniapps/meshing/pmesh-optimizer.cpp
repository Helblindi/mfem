// Copyright (c) 2010-2020, Lawrence Livermore National Security, LLC. Produced
// at the Lawrence Livermore National Laboratory. All Rights reserved. See files
// LICENSE and NOTICE for details. LLNL-CODE-806117.
//
// This file is part of the MFEM library. For more information and source code
// availability visit https://mfem.org.
//
// MFEM is free software; you can redistribute it and/or modify it under the
// terms of the BSD-3 license. We welcome feedback and contributions, see file
// CONTRIBUTING.md for details.
//
//    ---------------------------------------------------------------------
//    Mesh Optimizer Miniapp: Optimize high-order meshes - Parallel Version
//    ---------------------------------------------------------------------
//
// This miniapp performs mesh optimization using the Target-Matrix Optimization
// Paradigm (TMOP) by P.Knupp et al., and a global variational minimization
// approach. It minimizes the quantity sum_T int_T mu(J(x)), where T are the
// target (ideal) elements, J is the Jacobian of the transformation from the
// target to the physical element, and mu is the mesh quality metric. This
// metric can measure shape, size or alignment of the region around each
// quadrature point. The combination of targets & quality metrics is used to
// optimize the physical node positions, i.e., they must be as close as possible
// to the shape / size / alignment of their targets. This code also demonstrates
// a possible use of nonlinear operators (the class TMOP_QualityMetric, defining
// mu(J), and the class TMOP_Integrator, defining int mu(J)), as well as their
// coupling to Newton methods for solving minimization problems. Note that the
// utilized Newton methods are oriented towards avoiding invalid meshes with
// negative Jacobian determinants. Each Newton step requires the inversion of a
// Jacobian matrix, which is done through an inner linear solver.
//
// Compile with: make pmesh-optimizer
//
// Sample runs:
//   Adapted analytic shape:
//     mpirun -np 4 pmesh-optimizer -m square01.mesh -o 2 -rs 2 -mid 2 -tid 4 -ni 200 -bnd -qt 1 -qo 8
//   Adapted analytic size+orientation:
//     mpirun -np 4 pmesh-optimizer -m square01.mesh -o 2 -rs 2 -mid 14 -tid 4 -ni 200 -bnd -qt 1 -qo 8 -fd
//   Adapted analytic shape+orientation:
//     mpirun -np 4 pmesh-optimizer -m square01.mesh -o 2 -rs 2 -mid 85 -tid 4 -ni 100 -bnd -qt 1 -qo 8 -fd
//
//   Adapted discrete size:
//     mpirun -np 4 pmesh-optimizer -m square01.mesh -o 2 -rs 2 -mid 80 -tid 5 -ni 50 -qo 4 -nor
//   Adapted discrete size; explicit combo of metrics; mixed tri/quad mesh:
//     mpirun -np 4 pmesh-optimizer -m ../../data/square-mixed.mesh -o 2 -rs 2 -mid 2 -tid 5 -ni 200 -bnd -qo 6 -cmb 2 -nor
//   Adapted discrete size+aspect_ratio:
//     mpirun -np 4 pmesh-optimizer -m square01.mesh -o 2 -rs 2 -mid 7 -tid 6 -ni 100
//     mpirun -np 4 pmesh-optimizer -m square01.mesh -o 2 -rs 2 -mid 7 -tid 6 -ni 100 -qo 6 -ex -st 1 -nor
//   Adapted discrete size+orientation (requires GSLIB):
//   * mpirun -np 4 pmesh-optimizer -m square01.mesh -o 2 -rs 2 -mid 36 -tid 8 -qo 4 -fd -ae 1 -nor
//   Adapted discrete aspect_ratio+orientation (requires GSLIB):
//   * mpirun -np 4 pmesh-optimizer -m square01.mesh -o 2 -rs 2 -mid 85 -tid 8 -ni 10 -bnd -qt 1 -qo 8 -fd -ae 1
//   Adapted discrete aspect ratio (3D):
//     mpirun -np 4 pmesh-optimizer -m cube.mesh -o 2 -rs 2 -mid 302 -tid 7 -ni 20 -bnd -qt 1 -qo 8
//
//   Adaptive limiting:
//     mpirun -np 4 pmesh-optimizer -m stretched2D.mesh -o 2 -mid 2 -tid 1 -ni 50 -qo 5 -nor -vl 1 -alc 0.5
//   Adaptive limiting through the L-BFGS solver:
//     mpirun -np 4 pmesh-optimizer -m stretched2D.mesh -o 2 -mid 2 -tid 1 -ni 400 -qo 5 -nor -vl 1 -alc 0.5 -st 1
//   Adaptive limiting through FD (requires GSLIB):
//   * mpirun -np 4 pmesh-optimizer -m stretched2D.mesh -o 2 -mid 2 -tid 1 -ni 50 -qo 5 -nor -vl 1 -alc 0.5 -fd -ae 1
//
//   Blade shape:
<<<<<<< HEAD
//     mpirun -np 4 pmesh-optimizer -m blade.mesh -o 4 -mid 2 -tid 1 -ni 30 -ls 3 -art 1 -bnd -qt 1 -qo 8
//   Blade shape with FD-based solver:
//     mpirun -np 4 pmesh-optimizer -m blade.mesh -o 4 -mid 2 -tid 1 -ni 30 -ls 4 -bnd -qt 1 -qo 8 -fd
//   Blade limited shape:
//     mpirun -np 4 pmesh-optimizer -m blade.mesh -o 4 -mid 2 -tid 1 -bnd -qt 1 -qo 8 -lc 5000
//   ICF shape and equal size:
//     mpirun -np 4 pmesh-optimizer -o 3 -mid 9 -tid 2 -ni 25 -ls 3 -art 2 -qo 5
//   ICF shape and initial size:
//     mpirun -np 4 pmesh-optimizer -o 3 -mid 9 -tid 3 -ni 30 -ls 3 -bnd -qt 1 -qo 8
=======
//     mpirun -np 4 pmesh-optimizer -m blade.mesh -o 4 -mid 2 -tid 1 -ni 200 -bnd -qt 1 -qo 8
//   Blade shape with FD-based solver:
//     mpirun -np 4 pmesh-optimizer -m blade.mesh -o 4 -mid 2 -tid 1 -ni 200 -bnd -qt 1 -qo 8 -fd
//   Blade limited shape:
//     mpirun -np 4 pmesh-optimizer -m blade.mesh -o 4 -mid 2 -tid 1 -ni 200 -bnd -qt 1 -qo 8 -lc 5000
//   ICF shape and equal size:
//     mpirun -np 4 pmesh-optimizer -o 3 -mid 9 -tid 2 -ni 25 -ls 3 -qo 5
//   ICF shape and initial size:
//     mpirun -np 4 pmesh-optimizer -o 3 -mid 9 -tid 3 -ni 100 -bnd -qt 1 -qo 8
>>>>>>> de9fb83e
//   ICF shape:
//     mpirun -np 4 pmesh-optimizer -o 3 -mid 1 -tid 1 -ni 100 -bnd -qt 1 -qo 8
//   ICF limited shape:
//     mpirun -np 4 pmesh-optimizer -o 3 -mid 1 -tid 1 -ni 100 -bnd -qt 1 -qo 8 -lc 10
//   ICF combo shape + size (rings, slow convergence):
//     mpirun -np 4 pmesh-optimizer -o 3 -mid 1 -tid 1 -ni 1000 -bnd -qt 1 -qo 8 -cmb 1
//   Mixed tet / cube / hex mesh with limiting:
//     mpirun -np 4 pmesh-optimizer -m ../../data/fichera-mixed-p2.mesh -o 4 -rs 1 -mid 301 -tid 1 -fix-bnd -qo 6 -nor -lc 0.25
//   3D pinched sphere shape (the mesh is in the mfem/data GitHub repository):
//   * mpirun -np 4 pmesh-optimizer -m ../../../mfem_data/ball-pert.mesh -o 4 -mid 303 -tid 1 -ni 20 -li 500 -fix-bnd
//   2D non-conforming shape and equal size:
//     mpirun -np 4 pmesh-optimizer -m ./amr-quad-q2.mesh -o 2 -rs 1 -mid 9 -tid 2 -ni 200 -bnd -qt 1 -qo 8
//
//   2D untangling:
//     mpirun -np 4 pmesh-optimizer -m jagged.mesh -o 2 -mid 22 -tid 1 -ni 50 -li 50 -qo 4 -fd -vl 1
//   3D untangling (the mesh is in the mfem/data GitHub repository):
//   * mpirun -np 4 pmesh-optimizer -m ../../../mfem_data/cube-holes-inv.mesh -o 3 -mid 313 -tid 1 -rtol 1e-5 -li 50 -qo 4 -fd -vl 1
//

#include "mfem.hpp"
#include "../common/mfem-common.hpp"
#include <iostream>
#include <fstream>
#include "mesh-optimizer.hpp"

using namespace mfem;
using namespace std;

int main (int argc, char *argv[])
{
   // 0. Initialize MPI.
   int num_procs, myid;
   MPI_Init(&argc, &argv);
   MPI_Comm_size(MPI_COMM_WORLD, &num_procs);
   MPI_Comm_rank(MPI_COMM_WORLD, &myid);

   // 1. Set the method's default parameters.
   const char *mesh_file = "icf.mesh";
   int mesh_poly_deg     = 1;
   int rs_levels         = 0;
   int rp_levels         = 0;
   double jitter         = 0.0;
   int metric_id         = 1;
   int target_id         = 1;
   double lim_const      = 0.0;
   double adapt_lim_const = 0.0;
   int quad_type         = 1;
   int quad_order        = 8;
   int solver_type       = 0;
   int solver_iter       = 20;
   double solver_rtol    = 1e-10;
   int solver_art_type   = 0;
   int lin_solver        = 2;
   int max_lin_iter      = 100;
   bool move_bnd         = true;
   int combomet          = 0;
   bool normalization    = false;
   bool visualization    = true;
   int verbosity_level   = 0;
   bool fdscheme         = false;
   int adapt_eval        = 0;
   bool exactaction      = false;

   // 2. Parse command-line options.
   OptionsParser args(argc, argv);
   args.AddOption(&mesh_file, "-m", "--mesh",
                  "Mesh file to use.");
   args.AddOption(&mesh_poly_deg, "-o", "--order",
                  "Polynomial degree of mesh finite element space.");
   args.AddOption(&rs_levels, "-rs", "--refine-serial",
                  "Number of times to refine the mesh uniformly in serial.");
   args.AddOption(&rp_levels, "-rp", "--refine-parallel",
                  "Number of times to refine the mesh uniformly in parallel.");
   args.AddOption(&jitter, "-ji", "--jitter",
                  "Random perturbation scaling factor.");
   args.AddOption(&metric_id, "-mid", "--metric-id",
                  "Mesh optimization metric:\n\t"
                  "T-metrics\n\t"
                  "1  : |T|^2                          -- 2D shape\n\t"
                  "2  : 0.5|T|^2/tau-1                 -- 2D shape (condition number)\n\t"
                  "7  : |T-T^-t|^2                     -- 2D shape+size\n\t"
                  "9  : tau*|T-T^-t|^2                 -- 2D shape+size\n\t"
                  "14 : |T-I|^2                        -- 2D shape+size+orientation\n\t"
                  "22 : 0.5(|T|^2-2*tau)/(tau-tau_0)   -- 2D untangling\n\t"
                  "50 : 0.5|T^tT|^2/tau^2-1            -- 2D shape\n\t"
                  "55 : (tau-1)^2                      -- 2D size\n\t"
                  "56 : 0.5(sqrt(tau)-1/sqrt(tau))^2   -- 2D size\n\t"
                  "58 : |T^tT|^2/(tau^2)-2*|T|^2/tau+2 -- 2D shape\n\t"
                  "77 : 0.5(tau-1/tau)^2               -- 2D size\n\t"
                  "80 : (1-gamma)mu_2 + gamma mu_77    -- 2D shape+size\n\t"
                  "85 : |T-|T|/sqrt(2)I|^2             -- 2D shape+orientation\n\t"
                  "98 : (1/tau)|T-I|^2                 -- 2D shape+size+orientation\n\t"
                  // "211: (tau-1)^2-tau+sqrt(tau^2+eps)  -- 2D untangling\n\t"
                  // "252: 0.5(tau-1)^2/(tau-tau_0)       -- 2D untangling\n\t"
                  "301: (|T||T^-1|)/3-1              -- 3D shape\n\t"
                  "302: (|T|^2|T^-1|^2)/9-1          -- 3D shape\n\t"
                  "303: (|T|^2)/3*tau^(2/3)-1        -- 3D shape\n\t"
                  // "311: (tau-1)^2-tau+sqrt(tau^2+eps)-- 3D untangling\n\t"
                  "313: (|T|^2)(tau-tau0)^(-2/3)/3   -- 3D untangling\n\t"
                  "315: (tau-1)^2                    -- 3D size\n\t"
                  "316: 0.5(sqrt(tau)-1/sqrt(tau))^2 -- 3D size\n\t"
                  "321: |T-T^-t|^2                   -- 3D shape+size\n\t"
                  // "352: 0.5(tau-1)^2/(tau-tau_0)     -- 3D untangling\n\t"
                  "A-metrics\n\t"
                  "11 : (1/4*alpha)|A-(adjA)^T(W^TW)/omega|^2 -- 2D shape\n\t"
                  "36 : (1/alpha)|A-W|^2                      -- 2D shape+size+orientation\n\t"
                  "107: (1/2*alpha)|A-|A|/|W|W|^2             -- 2D shape+orientation\n\t"
                  "126: (1-gamma)nu_11 + gamma*nu_14a         -- 2D shape+size\n\t"
                 );
   args.AddOption(&target_id, "-tid", "--target-id",
                  "Target (ideal element) type:\n\t"
                  "1: Ideal shape, unit size\n\t"
                  "2: Ideal shape, equal size\n\t"
                  "3: Ideal shape, initial size\n\t"
                  "4: Given full analytic Jacobian (in physical space)\n\t"
                  "5: Ideal shape, given size (in physical space)");
   args.AddOption(&lim_const, "-lc", "--limit-const", "Limiting constant.");
   args.AddOption(&adapt_lim_const, "-alc", "--adapt-limit-const",
                  "Adaptive limiting coefficient constant.");
   args.AddOption(&quad_type, "-qt", "--quad-type",
                  "Quadrature rule type:\n\t"
                  "1: Gauss-Lobatto\n\t"
                  "2: Gauss-Legendre\n\t"
                  "3: Closed uniform points");
   args.AddOption(&quad_order, "-qo", "--quad_order",
                  "Order of the quadrature rule.");
   args.AddOption(&solver_type, "-st", "--solver-type",
                  " Type of solver: (default) 0: Newton, 1: LBFGS");
   args.AddOption(&solver_iter, "-ni", "--newton-iters",
                  "Maximum number of Newton iterations.");
   args.AddOption(&solver_rtol, "-rtol", "--newton-rel-tolerance",
                  "Relative tolerance for the Newton solver.");
   args.AddOption(&solver_art_type, "-art", "--adaptive-rel-tol",
                  "Type of adaptive relative linear solver tolerance:\n\t"
                  "0: None (default)\n\t"
                  "1: Eisenstat-Walker type 1\n\t"
                  "2: Eisenstat-Walker type 2");
   args.AddOption(&lin_solver, "-ls", "--lin-solver",
                  "Linear solver:\n\t"
                  "0: l1-Jacobi\n\t"
                  "1: CG\n\t"
                  "2: MINRES\n\t"
                  "3: MINRES + Jacobi preconditioner\n\t"
                  "4: MINRES + l1-Jacobi preconditioner");
   args.AddOption(&max_lin_iter, "-li", "--lin-iter",
                  "Maximum number of iterations in the linear solve.");
   args.AddOption(&move_bnd, "-bnd", "--move-boundary", "-fix-bnd",
                  "--fix-boundary",
                  "Enable motion along horizontal and vertical boundaries.");
   args.AddOption(&combomet, "-cmb", "--combo-type",
                  "Combination of metrics options:\n\t"
                  "0: Use single metric\n\t"
                  "1: Shape + space-dependent size given analytically\n\t"
                  "2: Shape + adapted size given discretely; shared target");
   args.AddOption(&normalization, "-nor", "--normalization", "-no-nor",
                  "--no-normalization",
                  "Make all terms in the optimization functional unitless.");
   args.AddOption(&fdscheme, "-fd", "--fd_approximation",
                  "-no-fd", "--no-fd-approx",
                  "Enable finite difference based derivative computations.");
   args.AddOption(&exactaction, "-ex", "--exact_action",
                  "-no-ex", "--no-exact-action",
                  "Enable exact action of TMOP_Integrator.");
   args.AddOption(&visualization, "-vis", "--visualization", "-no-vis",
                  "--no-visualization",
                  "Enable or disable GLVis visualization.");
   args.AddOption(&verbosity_level, "-vl", "--verbosity-level",
                  "Set the verbosity level - 0, 1, or 2.");
   args.AddOption(&adapt_eval, "-ae", "--adaptivity-evaluator",
                  "0 - Advection based (DEFAULT), 1 - GSLIB.");
   args.Parse();
   if (!args.Good())
   {
      if (myid == 0) { args.PrintUsage(cout); }
      return 1;
   }
   if (myid == 0) { args.PrintOptions(cout); }

   // 3. Initialize and refine the starting mesh.
   Mesh *mesh = new Mesh(mesh_file, 1, 1, false);
   for (int lev = 0; lev < rs_levels; lev++)
   {
      mesh->UniformRefinement();
   }
   const int dim = mesh->Dimension();
   if (myid == 0)
   {
      cout << "Mesh curvature: ";
      if (mesh->GetNodes()) { cout << mesh->GetNodes()->OwnFEC()->Name(); }
      else { cout << "(NONE)"; }
      cout << endl;
   }

   ParMesh *pmesh = new ParMesh(MPI_COMM_WORLD, *mesh);

   delete mesh;
   for (int lev = 0; lev < rp_levels; lev++)
   {
      pmesh->UniformRefinement();
   }

   // 4. Define a finite element space on the mesh. Here we use vector finite
   //    elements which are tensor products of quadratic finite elements. The
   //    number of components in the vector finite element space is specified by
   //    the last parameter of the FiniteElementSpace constructor.
   FiniteElementCollection *fec;
   if (mesh_poly_deg <= 0)
   {
      fec = new QuadraticPosFECollection;
      mesh_poly_deg = 2;
   }
   else { fec = new H1_FECollection(mesh_poly_deg, dim); }
   ParFiniteElementSpace *pfespace = new ParFiniteElementSpace(pmesh, fec, dim);

   // 5. Make the mesh curved based on the above finite element space. This
   //    means that we define the mesh elements through a fespace-based
   //    transformation of the reference element.
   pmesh->SetNodalFESpace(pfespace);

   // 6. Set up an empty right-hand side vector b, which is equivalent to b=0.
   Vector b(0);

   // 7. Get the mesh nodes (vertices and other degrees of freedom in the finite
   //    element space) as a finite element grid function in fespace. Note that
   //    changing x automatically changes the shapes of the mesh elements.
   ParGridFunction x(pfespace);
   pmesh->SetNodalGridFunction(&x);

   // 8. Define a vector representing the minimal local mesh size in the mesh
   //    nodes. We index the nodes using the scalar version of the degrees of
   //    freedom in pfespace. Note: this is partition-dependent.
   //
   //    In addition, compute average mesh size and total volume.
   Vector h0(pfespace->GetNDofs());
   h0 = infinity();
   double vol_loc = 0.0;
   Array<int> dofs;
   for (int i = 0; i < pmesh->GetNE(); i++)
   {
      // Get the local scalar element degrees of freedom in dofs.
      pfespace->GetElementDofs(i, dofs);
      // Adjust the value of h0 in dofs based on the local mesh size.
      const double hi = pmesh->GetElementSize(i);
      for (int j = 0; j < dofs.Size(); j++)
      {
         h0(dofs[j]) = min(h0(dofs[j]), hi);
      }
      vol_loc += pmesh->GetElementVolume(i);
   }
   double volume;
   MPI_Allreduce(&vol_loc, &volume, 1, MPI_DOUBLE, MPI_SUM, MPI_COMM_WORLD);
   const double small_phys_size = pow(volume, 1.0 / dim) / 100.0;

   // 9. Add a random perturbation to the nodes in the interior of the domain.
   //    We define a random grid function of fespace and make sure that it is
   //    zero on the boundary and its values are locally of the order of h0.
   //    The latter is based on the DofToVDof() method which maps the scalar to
   //    the vector degrees of freedom in pfespace.
   ParGridFunction rdm(pfespace);
   rdm.Randomize();
   rdm -= 0.25; // Shift to random values in [-0.5,0.5].
   rdm *= jitter;
   // Scale the random values to be of order of the local mesh size.
   for (int i = 0; i < pfespace->GetNDofs(); i++)
   {
      for (int d = 0; d < dim; d++)
      {
         rdm(pfespace->DofToVDof(i,d)) *= h0(i);
      }
   }
   Array<int> vdofs;
   for (int i = 0; i < pfespace->GetNBE(); i++)
   {
      // Get the vector degrees of freedom in the boundary element.
      pfespace->GetBdrElementVDofs(i, vdofs);
      // Set the boundary values to zero.
      for (int j = 0; j < vdofs.Size(); j++) { rdm(vdofs[j]) = 0.0; }
   }
   x -= rdm;
   // Set the perturbation of all nodes from the true nodes.
   x.SetTrueVector();
   x.SetFromTrueVector();

   // 10. Save the starting (prior to the optimization) mesh to a file. This
   //     output can be viewed later using GLVis: "glvis -m perturbed -np
   //     num_mpi_tasks".
   {
      ostringstream mesh_name;
      mesh_name << "perturbed.mesh";
      ofstream mesh_ofs(mesh_name.str().c_str());
      mesh_ofs.precision(8);
      pmesh->PrintAsOne(mesh_ofs);
   }

   // 11. Store the starting (prior to the optimization) positions.
   ParGridFunction x0(pfespace);
   x0 = x;

   // 12. Form the integrator that uses the chosen metric and target.
   double tauval = -0.1;
   TMOP_QualityMetric *metric = NULL;
   switch (metric_id)
   {
      // T-metrics
      case 1: metric = new TMOP_Metric_001; break;
      case 2: metric = new TMOP_Metric_002; break;
      case 7: metric = new TMOP_Metric_007; break;
      case 9: metric = new TMOP_Metric_009; break;
      case 14: metric = new TMOP_Metric_014; break;
      case 22: metric = new TMOP_Metric_022(tauval); break;
      case 50: metric = new TMOP_Metric_050; break;
      case 55: metric = new TMOP_Metric_055; break;
      case 56: metric = new TMOP_Metric_056; break;
      case 58: metric = new TMOP_Metric_058; break;
      case 77: metric = new TMOP_Metric_077; break;
      case 80: metric = new TMOP_Metric_080(0.5); break;
      case 85: metric = new TMOP_Metric_085; break;
      case 98: metric = new TMOP_Metric_098; break;
      // case 211: metric = new TMOP_Metric_211; break;
      // case 252: metric = new TMOP_Metric_252(tauval); break;
      case 301: metric = new TMOP_Metric_301; break;
      case 302: metric = new TMOP_Metric_302; break;
      case 303: metric = new TMOP_Metric_303; break;
      // case 311: metric = new TMOP_Metric_311; break;
      case 313: metric = new TMOP_Metric_313(tauval); break;
      case 315: metric = new TMOP_Metric_315; break;
      case 316: metric = new TMOP_Metric_316; break;
      case 321: metric = new TMOP_Metric_321; break;
      // case 352: metric = new TMOP_Metric_352(tauval); break;
      // A-metrics
      case 11: metric = new TMOP_AMetric_011; break;
      case 36: metric = new TMOP_AMetric_036; break;
      case 107: metric = new TMOP_AMetric_107a; break;
      case 126: metric = new TMOP_AMetric_126(0.9); break;
      default:
         if (myid == 0) { cout << "Unknown metric_id: " << metric_id << endl; }
         return 3;
   }
   TargetConstructor::TargetType target_t;
   TargetConstructor *target_c = NULL;
   HessianCoefficient *adapt_coeff = NULL;
   H1_FECollection ind_fec(mesh_poly_deg, dim);
   ParFiniteElementSpace ind_fes(pmesh, &ind_fec);
   ParFiniteElementSpace ind_fesv(pmesh, &ind_fec, dim);
   ParGridFunction size(&ind_fes), aspr(&ind_fes), disc(&ind_fes), ori(&ind_fes);
   ParGridFunction aspr3d(&ind_fesv);

   switch (target_id)
   {
      case 1: target_t = TargetConstructor::IDEAL_SHAPE_UNIT_SIZE; break;
      case 2: target_t = TargetConstructor::IDEAL_SHAPE_EQUAL_SIZE; break;
      case 3: target_t = TargetConstructor::IDEAL_SHAPE_GIVEN_SIZE; break;
      case 4:
      {
         target_t = TargetConstructor::GIVEN_FULL;
         AnalyticAdaptTC *tc = new AnalyticAdaptTC(target_t);
         adapt_coeff = new HessianCoefficient(dim, metric_id);
         tc->SetAnalyticTargetSpec(NULL, NULL, adapt_coeff);
         target_c = tc;
         break;
      }
      case 5:
      {
         target_t = TargetConstructor::IDEAL_SHAPE_GIVEN_SIZE;
         DiscreteAdaptTC *tc = new DiscreteAdaptTC(target_t);
         if (adapt_eval == 0)
         {
            tc->SetAdaptivityEvaluator(new AdvectorCG);
         }
         else
         {
#ifdef MFEM_USE_GSLIB
            tc->SetAdaptivityEvaluator(new InterpolatorFP);
#else
            MFEM_ABORT("MFEM is not built with GSLIB.");
#endif
         }
         FunctionCoefficient ind_coeff(discrete_size_2d);
         size.ProjectCoefficient(ind_coeff);
         tc->SetParDiscreteTargetSize(size);
         target_c = tc;
         break;
      }
      case 6: // material indicator 2D
      {
         ParGridFunction d_x(&ind_fes), d_y(&ind_fes);

         target_t = TargetConstructor::GIVEN_SHAPE_AND_SIZE;
         DiscreteAdaptTC *tc = new DiscreteAdaptTC(target_t);
         FunctionCoefficient ind_coeff(material_indicator_2d);
         disc.ProjectCoefficient(ind_coeff);
         if (adapt_eval == 0)
         {
            tc->SetAdaptivityEvaluator(new AdvectorCG);
         }
         else
         {
#ifdef MFEM_USE_GSLIB
            tc->SetAdaptivityEvaluator(new InterpolatorFP);
#else
            MFEM_ABORT("MFEM is not built with GSLIB.");
#endif
         }
         // Diffuse the interface
         DiffuseField(disc,2);

         // Get  partials with respect to x and y of the grid function
         disc.GetDerivative(1,0,d_x);
         disc.GetDerivative(1,1,d_y);

         // Compute the squared magnitude of the gradient
         for (int i = 0; i < size.Size(); i++)
         {
            size(i) = std::pow(d_x(i),2)+std::pow(d_y(i),2);
         }
         const double max = size.Max();
         double max_all;
         MPI_Allreduce(&max, &max_all, 1, MPI_DOUBLE, MPI_MAX, MPI_COMM_WORLD);

         for (int i = 0; i < d_x.Size(); i++)
         {
            d_x(i) = std::abs(d_x(i));
            d_y(i) = std::abs(d_y(i));
         }
         const double eps = 0.01;
         const double aspr_ratio = 20.0;
         const double size_ratio = 40.0;

         for (int i = 0; i < size.Size(); i++)
         {
            size(i) = (size(i)/max_all);
            aspr(i) = (d_x(i)+eps)/(d_y(i)+eps);
            aspr(i) = 0.1 + 0.9*(1-size(i))*(1-size(i));
            if (aspr(i) > aspr_ratio) {aspr(i) = aspr_ratio;}
            if (aspr(i) < 1.0/aspr_ratio) {aspr(i) = 1.0/aspr_ratio;}
         }
         Vector vals;
         const int NE = pmesh->GetNE();
         double volume = 0.0, volume_ind = 0.0;

         for (int i = 0; i < NE; i++)
         {
            ElementTransformation *Tr = pmesh->GetElementTransformation(i);
            const IntegrationRule &ir =
               IntRules.Get(pmesh->GetElementBaseGeometry(i), Tr->OrderJ());
            size.GetValues(i, ir, vals);
            for (int j = 0; j < ir.GetNPoints(); j++)
            {
               const IntegrationPoint &ip = ir.IntPoint(j);
               Tr->SetIntPoint(&ip);
               volume     += ip.weight * Tr->Weight();
               volume_ind += vals(j) * ip.weight * Tr->Weight();
            }
         }
         double volume_all, volume_ind_all;
         MPI_Allreduce(&volume, &volume_all, 1, MPI_DOUBLE, MPI_SUM, MPI_COMM_WORLD);
         MPI_Allreduce(&volume_ind, &volume_ind_all, 1, MPI_DOUBLE, MPI_SUM,
                       MPI_COMM_WORLD);
         const int NE_ALL = pmesh->GetGlobalNE();

         const double avg_zone_size = volume_all / NE_ALL;

         const double small_avg_ratio =
            (volume_ind_all + (volume_all - volume_ind_all) / size_ratio)
            / volume_all;

         const double small_zone_size = small_avg_ratio * avg_zone_size;
         const double big_zone_size   = size_ratio * small_zone_size;

         for (int i = 0; i < size.Size(); i++)
         {
            const double val = size(i);
            const double a = (big_zone_size - small_zone_size) / small_zone_size;
            size(i) = big_zone_size / (1.0+a*val);
         }

         DiffuseField(size, 2);
         DiffuseField(aspr, 2);

         tc->SetParDiscreteTargetSize(size);
         tc->SetParDiscreteTargetAspectRatio(aspr);
         target_c = tc;
         break;
      }
      case 7: // aspect-ratio 3D
      {
         target_t = TargetConstructor::GIVEN_SHAPE_AND_SIZE;
         DiscreteAdaptTC *tc = new DiscreteAdaptTC(target_t);
         if (adapt_eval == 0)
         {
            tc->SetAdaptivityEvaluator(new AdvectorCG);
         }
         else
         {
#ifdef MFEM_USE_GSLIB
            tc->SetAdaptivityEvaluator(new InterpolatorFP);
#else
            MFEM_ABORT("MFEM is not built with GSLIB.");
#endif
         }
         VectorFunctionCoefficient fd_aspr3d(dim, discrete_aspr_3d);
         aspr3d.ProjectCoefficient(fd_aspr3d);
         tc->SetParDiscreteTargetAspectRatio(aspr3d);
         target_c = tc;
         break;
      }
      case 8: // shape/size + orientation 2D
      {
         target_t = TargetConstructor::GIVEN_SHAPE_AND_SIZE;
         DiscreteAdaptTC *tc = new DiscreteAdaptTC(target_t);
         if (adapt_eval == 0)
         {
            tc->SetAdaptivityEvaluator(new AdvectorCG);
         }
         else
         {
#ifdef MFEM_USE_GSLIB
            tc->SetAdaptivityEvaluator(new InterpolatorFP);
#else
            MFEM_ABORT("MFEM is not built with GSLIB.");
#endif
         }

         if (metric_id == 14 || metric_id == 36)
         {
            ConstantCoefficient ind_coeff(0.1*0.1);
            size.ProjectCoefficient(ind_coeff);
            tc->SetParDiscreteTargetSize(size);
         }

         if (metric_id == 85)
         {
            FunctionCoefficient aspr_coeff(discrete_aspr_2d);
            aspr.ProjectCoefficient(aspr_coeff);
            DiffuseField(aspr,2);
            tc->SetParDiscreteTargetAspectRatio(aspr);
         }

         FunctionCoefficient ori_coeff(discrete_ori_2d);
         ori.ProjectCoefficient(ori_coeff);
         tc->SetParDiscreteTargetOrientation(ori);
         target_c = tc;
         break;
      }
      default:
         if (myid == 0) { cout << "Unknown target_id: " << target_id << endl; }
         return 3;
   }

   if (target_c == NULL)
   {
      target_c = new TargetConstructor(target_t, MPI_COMM_WORLD);
   }
   target_c->SetNodes(x0);
   TMOP_Integrator *he_nlf_integ= new TMOP_Integrator(metric, target_c);
   if (fdscheme) { he_nlf_integ->EnableFiniteDifferences(x); }
   he_nlf_integ->SetExactActionFlag(exactaction);

   // Setup the quadrature rules for the TMOP integrator.
   IntegrationRules *irules = NULL;
   switch (quad_type)
   {
      case 1: irules = &IntRulesLo; break;
      case 2: irules = &IntRules; break;
      case 3: irules = &IntRulesCU; break;
      default:
         if (myid == 0) { cout << "Unknown quad_type: " << quad_type << endl; }
         return 3;
   }
   he_nlf_integ->SetIntegrationRules(*irules, quad_order);
   if (myid == 0 && dim == 2)
   {
      cout << "Triangle quadrature points: "
           << irules->Get(Geometry::TRIANGLE, quad_order).GetNPoints()
           << "\nQuadrilateral quadrature points: "
           << irules->Get(Geometry::SQUARE, quad_order).GetNPoints() << endl;
   }
   if (myid == 0 && dim == 3)
   {
      cout << "Tetrahedron quadrature points: "
           << irules->Get(Geometry::TETRAHEDRON, quad_order).GetNPoints()
           << "\nHexahedron quadrature points: "
           << irules->Get(Geometry::CUBE, quad_order).GetNPoints()
           << "\nPrism quadrature points: "
           << irules->Get(Geometry::PRISM, quad_order).GetNPoints() << endl;
   }

   if (normalization) { he_nlf_integ->ParEnableNormalization(x0); }

   // Limit the node movement.
   // The limiting distances can be given by a general function of space.
   ParGridFunction dist(pfespace);
   dist = 1.0;
   // The small_phys_size is relevant only with proper normalization.
   if (normalization) { dist = small_phys_size; }
   ConstantCoefficient lim_coeff(lim_const);
   if (lim_const != 0.0) { he_nlf_integ->EnableLimiting(x0, dist, lim_coeff); }

   // Adaptive limiting.
   ParGridFunction zeta_0(&ind_fes);
   ConstantCoefficient coef_zeta(adapt_lim_const);
   AdaptivityEvaluator *adapt_evaluator = NULL;
   if (adapt_lim_const > 0.0)
   {
      FunctionCoefficient alim_coeff(adapt_lim_fun);
      zeta_0.ProjectCoefficient(alim_coeff);

      if (adapt_eval == 0) { adapt_evaluator = new AdvectorCG; }
      else if (adapt_eval == 1)
      {
#ifdef MFEM_USE_GSLIB
         adapt_evaluator = new InterpolatorFP;
#else
         MFEM_ABORT("MFEM is not built with GSLIB support!");
#endif
      }
      else { MFEM_ABORT("Bad interpolation option."); }

      he_nlf_integ->EnableAdaptiveLimiting(zeta_0, coef_zeta, *adapt_evaluator);
      if (visualization)
      {
         socketstream vis1;
         common::VisualizeField(vis1, "localhost", 19916, zeta_0, "Zeta 0",
                                300, 600, 300, 300);
      }
   }

   // 13. Setup the final NonlinearForm (which defines the integral of interest,
   //     its first and second derivatives). Here we can use a combination of
   //     metrics, i.e., optimize the sum of two integrals, where both are
   //     scaled by used-defined space-dependent weights.  Note that there are
   //     no command-line options for the weights and the type of the second
   //     metric; one should update those in the code.
   ParNonlinearForm a(pfespace);
   ConstantCoefficient *coeff1 = NULL;
   TMOP_QualityMetric *metric2 = NULL;
   TargetConstructor *target_c2 = NULL;
   FunctionCoefficient coeff2(weight_fun);

   // Explicit combination of metrics.
   if (combomet > 0)
   {
      // First metric.
      coeff1 = new ConstantCoefficient(1.0);
      he_nlf_integ->SetCoefficient(*coeff1);

      // Second metric.
      metric2 = new TMOP_Metric_077;
      TMOP_Integrator *he_nlf_integ2 = NULL;
      if (combomet == 1)
      {
         target_c2 = new TargetConstructor(
            TargetConstructor::IDEAL_SHAPE_EQUAL_SIZE, MPI_COMM_WORLD);
         target_c2->SetVolumeScale(0.01);
         target_c2->SetNodes(x0);
         he_nlf_integ2 = new TMOP_Integrator(metric2, target_c2);
         he_nlf_integ2->SetCoefficient(coeff2);
      }
      else { he_nlf_integ2 = new TMOP_Integrator(metric2, target_c); }
      he_nlf_integ2->SetIntegrationRules(*irules, quad_order);
      if (fdscheme) { he_nlf_integ2->EnableFiniteDifferences(x); }
      he_nlf_integ2->SetExactActionFlag(exactaction);

      TMOPComboIntegrator *combo = new TMOPComboIntegrator;
      combo->AddTMOPIntegrator(he_nlf_integ);
      combo->AddTMOPIntegrator(he_nlf_integ2);
      if (normalization) { combo->ParEnableNormalization(x0); }
      if (lim_const != 0.0) { combo->EnableLimiting(x0, dist, lim_coeff); }

      a.AddDomainIntegrator(combo);
   }
   else { a.AddDomainIntegrator(he_nlf_integ); }

   // Compute the minimum det(J) of the starting mesh.
   tauval = infinity();
   const int NE = pmesh->GetNE();
   for (int i = 0; i < NE; i++)
   {
      const IntegrationRule &ir =
         irules->Get(pfespace->GetFE(i)->GetGeomType(), quad_order);
      ElementTransformation *transf = pmesh->GetElementTransformation(i);
      for (int j = 0; j < ir.GetNPoints(); j++)
      {
         transf->SetIntPoint(&ir.IntPoint(j));
         tauval = min(tauval, transf->Jacobian().Det());
      }
   }
   double minJ0;
   MPI_Allreduce(&tauval, &minJ0, 1, MPI_DOUBLE, MPI_MIN, MPI_COMM_WORLD);
   tauval = minJ0;
   if (myid == 0)
   { cout << "Minimum det(J) of the original mesh is " << tauval << endl; }

   if (tauval < 0.0 && metric_id != 22 && metric_id != 211 && metric_id != 252
       && metric_id != 311 && metric_id != 313 && metric_id != 352)
   {
      MFEM_ABORT("The input mesh is inverted! Try an untangling metric.");
   }
   if (tauval < 0.0)
   {
      MFEM_VERIFY(target_t == TargetConstructor::IDEAL_SHAPE_UNIT_SIZE,
                  "Untangling is supported only for ideal targets.");

      const DenseMatrix &Wideal =
         Geometries.GetGeomToPerfGeomJac(pfespace->GetFE(0)->GetGeomType());
      tauval /= Wideal.Det();

      double h0min = h0.Min(), h0min_all;
      MPI_Allreduce(&h0min, &h0min_all, 1, MPI_DOUBLE, MPI_MIN, MPI_COMM_WORLD);
      // Slightly below minJ0 to avoid div by 0.
      tauval -= 0.01 * h0min_all;
   }

   const double init_energy = a.GetParGridFunctionEnergy(x);

   // Visualize the starting mesh and metric values.
   // Note that for combinations of metrics, this only shows the first metric.
   if (visualization)
   {
      char title[] = "Initial metric values";
      vis_tmop_metric_p(mesh_poly_deg, *metric, *target_c, *pmesh, title, 0);
   }

   // 14. Fix all boundary nodes, or fix only a given component depending on the
   //     boundary attributes of the given mesh.  Attributes 1/2/3 correspond to
   //     fixed x/y/z components of the node.  Attribute 4 corresponds to an
   //     entirely fixed node.  Other boundary attributes do not affect the node
   //     movement boundary conditions.
   if (move_bnd == false)
   {
      Array<int> ess_bdr(pmesh->bdr_attributes.Max());
      ess_bdr = 1;
      a.SetEssentialBC(ess_bdr);
   }
   else
   {
      int n = 0;
      for (int i = 0; i < pmesh->GetNBE(); i++)
      {
         const int nd = pfespace->GetBE(i)->GetDof();
         const int attr = pmesh->GetBdrElement(i)->GetAttribute();
         MFEM_VERIFY(!(dim == 2 && attr == 3),
                     "Boundary attribute 3 must be used only for 3D meshes. "
                     "Adjust the attributes (1/2/3/4 for fixed x/y/z/all "
                     "components, rest for free nodes), or use -fix-bnd.");
         if (attr == 1 || attr == 2 || attr == 3) { n += nd; }
         if (attr == 4) { n += nd * dim; }
      }
      Array<int> ess_vdofs(n), vdofs;
      n = 0;
      for (int i = 0; i < pmesh->GetNBE(); i++)
      {
         const int nd = pfespace->GetBE(i)->GetDof();
         const int attr = pmesh->GetBdrElement(i)->GetAttribute();
         pfespace->GetBdrElementVDofs(i, vdofs);
         if (attr == 1) // Fix x components.
         {
            for (int j = 0; j < nd; j++)
            { ess_vdofs[n++] = vdofs[j]; }
         }
         else if (attr == 2) // Fix y components.
         {
            for (int j = 0; j < nd; j++)
            { ess_vdofs[n++] = vdofs[j+nd]; }
         }
         else if (attr == 3) // Fix z components.
         {
            for (int j = 0; j < nd; j++)
            { ess_vdofs[n++] = vdofs[j+2*nd]; }
         }
         else if (attr == 4) // Fix all components.
         {
            for (int j = 0; j < vdofs.Size(); j++)
            { ess_vdofs[n++] = vdofs[j]; }
         }
      }
      a.SetEssentialVDofs(ess_vdofs);
   }

   // 15. As we use the Newton method to solve the resulting nonlinear system,
   //     here we setup the linear solver for the system's Jacobian.
   Solver *S = NULL, *S_prec = NULL;
   const double linsol_rtol = 1e-12;
   if (lin_solver == 0)
   {
      S = new DSmoother(1, 1.0, max_lin_iter);
   }
   else if (lin_solver == 1)
   {
      CGSolver *cg = new CGSolver(MPI_COMM_WORLD);
      cg->SetMaxIter(max_lin_iter);
      cg->SetRelTol(linsol_rtol);
      cg->SetAbsTol(0.0);
      cg->SetPrintLevel(verbosity_level >= 2 ? 3 : -1);
      S = cg;
   }
   else
   {
      MINRESSolver *minres = new MINRESSolver(MPI_COMM_WORLD);
      minres->SetMaxIter(max_lin_iter);
      minres->SetRelTol(linsol_rtol);
      minres->SetAbsTol(0.0);
      if (verbosity_level > 2) { minres->SetPrintLevel(1); }
      else { minres->SetPrintLevel(verbosity_level == 2 ? 3 : -1); }
      if (lin_solver == 3 || lin_solver == 4)
      {
         HypreSmoother *hs = new HypreSmoother;
         hs->SetType((lin_solver == 3) ? HypreSmoother::Jacobi
                     : HypreSmoother::l1Jacobi, 1);
         S_prec = hs;
         minres->SetPreconditioner(*S_prec);
      }
      S = minres;
   }

   // Perform the nonlinear optimization.
   const IntegrationRule &ir =
      irules->Get(pfespace->GetFE(0)->GetGeomType(), quad_order);
   TMOPNewtonSolver solver(pfespace->GetComm(), ir, solver_type);
   // Provide all integration rules in case of a mixed mesh.
   solver.SetIntegrationRules(*irules, quad_order);
   if (solver_type == 0)
   {
      // Specify linear solver when we use a Newton-based solver.
      solver.SetPreconditioner(*S);
      //static_cast<IterativeSolver *>(S)->SetOpTimes(&solver, NewtonSolver::DQOpTimes);
   }
   // For untangling, the solver will update the min det(T) values.
   if (tauval < 0.0) { solver.SetMinDetPtr(&tauval); }
   solver.SetMaxIter(solver_iter);
   solver.SetRelTol(solver_rtol);
   solver.SetAbsTol(0.0);
   if (solver_art_type > 0)
   {
      solver.SetAdaptiveLinRtol(solver_art_type, 0.5, 0.9);
   }
   solver.SetPrintLevel(verbosity_level >= 1 ? 1 : -1);
   solver.SetOperator(a);
   solver.Mult(b, x.GetTrueVector());
   x.SetFromTrueVector();
   if (myid == 0 && solver.GetConverged() == false)
   {
      cout << "Nonlinear solver: rtol = " << solver_rtol << " not achieved.\n";
   }

   // 16. Save the optimized mesh to a file. This output can be viewed later
   //     using GLVis: "glvis -m optimized -np num_mpi_tasks".
   {
      ostringstream mesh_name;
      mesh_name << "optimized.mesh";
      ofstream mesh_ofs(mesh_name.str().c_str());
      mesh_ofs.precision(8);
      pmesh->PrintAsOne(mesh_ofs);
   }

   // 17. Compute the amount of energy decrease.
   const double fin_energy = a.GetParGridFunctionEnergy(x);
   double metric_part = fin_energy;
   if (lim_const > 0.0 || adapt_lim_const > 0.0)
   {
      lim_coeff.constant = 0.0;
      coef_zeta.constant = 0.0;
      metric_part = a.GetParGridFunctionEnergy(x);
      lim_coeff.constant = lim_const;
      coef_zeta.constant = adapt_lim_const;
   }
   if (myid == 0)
   {
      cout << "Initial strain energy: " << init_energy
           << " = metrics: " << init_energy
           << " + limiting term: " << 0.0 << endl;
      cout << "  Final strain energy: " << fin_energy
           << " = metrics: " << metric_part
           << " + limiting term: " << fin_energy - metric_part << endl;
      cout << "The strain energy decreased by: " << setprecision(12)
           << (init_energy - fin_energy) * 100.0 / init_energy << " %." << endl;
   }

   // 18. Visualize the final mesh and metric values.
   if (visualization)
   {
      char title[] = "Final metric values";
      vis_tmop_metric_p(mesh_poly_deg, *metric, *target_c, *pmesh, title, 600);
   }

   if (adapt_lim_const > 0.0 && visualization)
   {
      socketstream vis0;
      common::VisualizeField(vis0, "localhost", 19916, zeta_0, "Xi 0",
                             600, 600, 300, 300);
   }

   // 19. Visualize the mesh displacement.
   if (visualization)
   {
      x0 -= x;
      socketstream sock;
      if (myid == 0)
      {
         sock.open("localhost", 19916);
         sock << "solution\n";
      }
      pmesh->PrintAsOne(sock);
      x0.SaveAsOne(sock);
      if (myid == 0)
      {
         sock << "window_title 'Displacements'\n"
              << "window_geometry "
              << 1200 << " " << 0 << " " << 600 << " " << 600 << "\n"
              << "keys jRmclA" << endl;
      }
   }

   // 20. Free the used memory.
   delete S_prec;
   delete S;
   delete target_c2;
   delete metric2;
   delete coeff1;
   delete adapt_evaluator;
   delete target_c;
   delete adapt_coeff;
   delete metric;
   delete pfespace;
   delete fec;
   delete pmesh;

   MPI_Finalize();
   return 0;
}<|MERGE_RESOLUTION|>--- conflicted
+++ resolved
@@ -61,7 +61,6 @@
 //   * mpirun -np 4 pmesh-optimizer -m stretched2D.mesh -o 2 -mid 2 -tid 1 -ni 50 -qo 5 -nor -vl 1 -alc 0.5 -fd -ae 1
 //
 //   Blade shape:
-<<<<<<< HEAD
 //     mpirun -np 4 pmesh-optimizer -m blade.mesh -o 4 -mid 2 -tid 1 -ni 30 -ls 3 -art 1 -bnd -qt 1 -qo 8
 //   Blade shape with FD-based solver:
 //     mpirun -np 4 pmesh-optimizer -m blade.mesh -o 4 -mid 2 -tid 1 -ni 30 -ls 4 -bnd -qt 1 -qo 8 -fd
@@ -71,17 +70,6 @@
 //     mpirun -np 4 pmesh-optimizer -o 3 -mid 9 -tid 2 -ni 25 -ls 3 -art 2 -qo 5
 //   ICF shape and initial size:
 //     mpirun -np 4 pmesh-optimizer -o 3 -mid 9 -tid 3 -ni 30 -ls 3 -bnd -qt 1 -qo 8
-=======
-//     mpirun -np 4 pmesh-optimizer -m blade.mesh -o 4 -mid 2 -tid 1 -ni 200 -bnd -qt 1 -qo 8
-//   Blade shape with FD-based solver:
-//     mpirun -np 4 pmesh-optimizer -m blade.mesh -o 4 -mid 2 -tid 1 -ni 200 -bnd -qt 1 -qo 8 -fd
-//   Blade limited shape:
-//     mpirun -np 4 pmesh-optimizer -m blade.mesh -o 4 -mid 2 -tid 1 -ni 200 -bnd -qt 1 -qo 8 -lc 5000
-//   ICF shape and equal size:
-//     mpirun -np 4 pmesh-optimizer -o 3 -mid 9 -tid 2 -ni 25 -ls 3 -qo 5
-//   ICF shape and initial size:
-//     mpirun -np 4 pmesh-optimizer -o 3 -mid 9 -tid 3 -ni 100 -bnd -qt 1 -qo 8
->>>>>>> de9fb83e
 //   ICF shape:
 //     mpirun -np 4 pmesh-optimizer -o 3 -mid 1 -tid 1 -ni 100 -bnd -qt 1 -qo 8
 //   ICF limited shape:
