// Copyright (c) 2010-2022, Lawrence Livermore National Security, LLC. Produced
// at the Lawrence Livermore National Laboratory. All Rights reserved. See files
// LICENSE and NOTICE for details. LLNL-CODE-806117.
//
// This file is part of the MFEM library. For more information and source code
// availability visit https://mfem.org.
//
// MFEM is free software; you can redistribute it and/or modify it under the
// terms of the BSD-3 license. We welcome feedback and contributions, see file
// CONTRIBUTING.md for details.
//
//    ---------------------------------------------------------------------
//    Mesh Optimizer Miniapp: Optimize high-order meshes - Parallel Version
//    ---------------------------------------------------------------------
//
// This miniapp performs mesh optimization using the Target-Matrix Optimization
// Paradigm (TMOP) by P.Knupp et al., and a global variational minimization
// approach. It minimizes the quantity sum_T int_T mu(J(x)), where T are the
// target (ideal) elements, J is the Jacobian of the transformation from the
// target to the physical element, and mu is the mesh quality metric. This
// metric can measure shape, size or alignment of the region around each
// quadrature point. The combination of targets & quality metrics is used to
// optimize the physical node positions, i.e., they must be as close as possible
// to the shape / size / alignment of their targets. This code also demonstrates
// a possible use of nonlinear operators (the class TMOP_QualityMetric, defining
// mu(J), and the class TMOP_Integrator, defining int mu(J)), as well as their
// coupling to Newton methods for solving minimization problems. Note that the
// utilized Newton methods are oriented towards avoiding invalid meshes with
// negative Jacobian determinants. Each Newton step requires the inversion of a
// Jacobian matrix, which is done through an inner linear solver.
//
// Compile with: make pmesh-optimizer
//
// Sample runs:
//   Adapted analytic shape:
//     mpirun -np 4 pmesh-optimizer -m square01.mesh -o 2 -rs 2 -mid 2 -tid 4 -ni 200 -bnd -qt 1 -qo 8
//   Adapted analytic size+orientation:
//     mpirun -np 4 pmesh-optimizer -m square01.mesh -o 2 -rs 2 -mid 14 -tid 4 -ni 200 -bnd -qt 1 -qo 8 -fd
//   Adapted analytic shape+orientation:
//     mpirun -np 4 pmesh-optimizer -m square01.mesh -o 2 -rs 2 -mid 85 -tid 4 -ni 100 -bnd -qt 1 -qo 8 -fd
//
//   Adapted analytic shape and/or size with hr-adaptivity:
//     mpirun -np 4 pmesh-optimizer -m square01.mesh -o 2 -tid 9  -ni 50 -li 20 -hmid 55 -mid 7 -hr
//     mpirun -np 4 pmesh-optimizer -m square01.mesh -o 2 -tid 10 -ni 50 -li 20 -hmid 55 -mid 7 -hr
//     mpirun -np 4 pmesh-optimizer -m square01.mesh -o 2 -tid 11 -ni 50 -li 20 -hmid 58 -mid 7 -hr
//
//   Adapted discrete size:
//     mpirun -np 4 pmesh-optimizer -m square01.mesh -o 2 -rs 2 -mid 80 -tid 5 -ni 50 -qo 4 -nor
//     (requires GSLIB):
//   * mpirun -np 4 pmesh-optimizer -m square01.mesh -o 2 -rs 2 -mid 80 -tid 5 -ni 50 -qo 4 -nor -mno 1 -ae 1
//   Adapted discrete size 3D with PA:
//     mpirun -np 4 pmesh-optimizer -m cube.mesh -o 2 -rs 2 -mid 321 -tid 5 -ls 3 -nor -pa
//   Adapted discrete size 3D with PA on device (requires CUDA):
//   * mpirun -n 4 pmesh-optimizer -m cube.mesh -o 3 -rs 3 -mid 321 -tid 5 -ls 3 -nor -lc 0.1 -pa -d cuda
//   Adapted discrete size; explicit combo of metrics; mixed tri/quad mesh:
//     mpirun -np 4 pmesh-optimizer -m ../../data/square-mixed.mesh -o 2 -rs 2 -mid 2 -tid 5 -ni 200 -bnd -qo 6 -cmb 2 -nor
//   Adapted discrete size+aspect_ratio:
//     mpirun -np 4 pmesh-optimizer -m square01.mesh -o 2 -rs 2 -mid 7 -tid 6 -ni 100
//     mpirun -np 4 pmesh-optimizer -m square01.mesh -o 2 -rs 2 -mid 7 -tid 6 -ni 100 -qo 6 -ex -st 1 -nor
//   Adapted discrete size+orientation (requires GSLIB):
//   * mpirun -np 4 pmesh-optimizer -m square01.mesh -o 2 -rs 2 -mid 36 -tid 8 -qo 4 -fd -ae 1 -nor
//   Adapted discrete aspect-ratio+orientation (requires GSLIB):
//   * mpirun -np 4 pmesh-optimizer -m square01.mesh -o 2 -rs 2 -mid 85 -tid 8 -ni 10 -bnd -qt 1 -qo 8 -fd -ae 1
//   Adapted discrete aspect ratio (3D):
//     mpirun -np 4 pmesh-optimizer -m cube.mesh -o 2 -rs 2 -mid 302 -tid 7 -ni 20 -bnd -qt 1 -qo 8
//
//   Adaptive limiting:
//     mpirun -np 4 pmesh-optimizer -m stretched2D.mesh -o 2 -mid 2 -tid 1 -ni 50 -qo 5 -nor -vl 1 -alc 0.5
//   Adaptive limiting through the L-BFGS solver:
//     mpirun -np 4 pmesh-optimizer -m stretched2D.mesh -o 2 -mid 2 -tid 1 -ni 400 -qo 5 -nor -vl 1 -alc 0.5 -st 1
//   Adaptive limiting through FD (requires GSLIB):
//   * mpirun -np 4 pmesh-optimizer -m stretched2D.mesh -o 2 -mid 2 -tid 1 -ni 50 -qo 5 -nor -vl 1 -alc 0.5 -fd -ae 1
//
//  Adaptive surface fitting:
//    mpirun -np 4 pmesh-optimizer -m square01.mesh -o 3 -rs 1 -mid 58 -tid 1 -ni 200 -vl 1 -sfc 5e4 -rtol 1e-5
//    mpirun -np 4 pmesh-optimizer -m square01-tri.mesh -o 3 -rs 0 -mid 58 -tid 1 -ni 200 -vl 1 -sfc 1e4 -rtol 1e-5
//  Surface fitting with weight adaptation and termination based on fitting error
//    mpirun -np 4 pmesh-optimizer -m square01.mesh -o 2 -rs 1 -mid 2 -tid 1 -ni 100 -vl 2 -sfc 10 -rtol 1e-20 -st 0 -sfa -sft 1e-5
//
//   Blade shape:
//     mpirun -np 4 pmesh-optimizer -m blade.mesh -o 4 -mid 2 -tid 1 -ni 30 -ls 3 -art 1 -bnd -qt 1 -qo 8
//     (requires CUDA):
//   * mpirun -np 4 pmesh-optimizer -m blade.mesh -o 4 -mid 2 -tid 1 -ni 30 -ls 3 -art 1 -bnd -qt 1 -qo 8 -d cuda
//   Blade shape with FD-based solver:
//     mpirun -np 4 pmesh-optimizer -m blade.mesh -o 4 -mid 2 -tid 1 -ni 30 -ls 4 -bnd -qt 1 -qo 8 -fd
//   Blade limited shape:
//     mpirun -np 4 pmesh-optimizer -m blade.mesh -o 4 -mid 2 -tid 1 -bnd -qt 1 -qo 8 -lc 5000
//   ICF shape and equal size:
//     mpirun -np 4 pmesh-optimizer -o 3 -mid 9 -tid 2 -ni 25 -ls 3 -art 2 -qo 5
//   ICF shape and initial size:
//     mpirun -np 4 pmesh-optimizer -o 3 -mid 9 -tid 3 -ni 30 -ls 3 -bnd -qt 1 -qo 8
//   ICF shape:
//     mpirun -np 4 pmesh-optimizer -o 3 -mid 1 -tid 1 -ni 100 -bnd -qt 1 -qo 8
//   ICF limited shape:
//     mpirun -np 4 pmesh-optimizer -o 3 -mid 1 -tid 1 -ni 100 -bnd -qt 1 -qo 8 -lc 10
//   ICF combo shape + size (rings, slow convergence):
//     mpirun -np 4 pmesh-optimizer -o 3 -mid 1 -tid 1 -ni 1000 -bnd -qt 1 -qo 8 -cmb 1
//   Mixed tet / cube / hex mesh with limiting:
//     mpirun -np 4 pmesh-optimizer -m ../../data/fichera-mixed-p2.mesh -o 4 -rs 1 -mid 301 -tid 1 -fix-bnd -qo 6 -nor -lc 0.25
//   3D pinched sphere shape (the mesh is in the mfem/data GitHub repository):
//   * mpirun -np 4 pmesh-optimizer -m ../../../mfem_data/ball-pert.mesh -o 4 -mid 303 -tid 1 -ni 20 -li 500 -fix-bnd
//   2D non-conforming shape and equal size:
//     mpirun -np 4 pmesh-optimizer -m ./amr-quad-q2.mesh -o 2 -rs 1 -mid 9 -tid 2 -ni 200 -bnd -qt 1 -qo 8
//
//   2D untangling:
//     mpirun -np 4 pmesh-optimizer -m jagged.mesh -o 2 -mid 22 -tid 1 -ni 50 -li 50 -qo 4 -fd -vl 1
//   2D untangling with shifted barrier metric:
//     mpirun -np 4 pmesh-optimizer -m jagged.mesh -o 2 -mid 4 -tid 1 -ni 50 -qo 4 -fd -vl 1 -btype 1
//   3D untangling (the mesh is in the mfem/data GitHub repository):
//   * mpirun -np 4 pmesh-optimizer -m ../../../mfem_data/cube-holes-inv.mesh -o 3 -mid 313 -tid 1 -rtol 1e-5 -li 50 -qo 4 -fd -vl 1
//   Shape optimization for a Kershaw transformed mesh using partial assembly:
//   Mesh for Kershaw transformation must be a Cartesian mesh with nx % 6 = ny % 2 = nz % 2 = 0.
//   Kershaw transformation can be imposed using the transformation ('t') feature in the mesh-explorer miniapp.
//   * mpirun - np 6 pmesh-optimizer -m kershaw-24x24x24.mesh -mid 303 -tid 1 -bnd -ni 100 -art 1 -ls 3 -qo 8 -li 40 -o 2 -qo 8 -ker -pa

#include "mfem.hpp"
#include "../common/mfem-common.hpp"
#include <iostream>
#include <fstream>
#include "mesh-optimizer.hpp"

using namespace mfem;
using namespace std;

int main (int argc, char *argv[])
{
   // 0. Initialize MPI and HYPRE.
   Mpi::Init(argc, argv);
   int myid = Mpi::WorldRank();
   Hypre::Init();

   // 1. Set the method's default parameters.
   const char *mesh_file = "icf.mesh";
   int mesh_poly_deg     = 1;
   int rs_levels         = 0;
   int rp_levels         = 0;
   double jitter         = 0.0;
   int metric_id         = 1;
   int target_id         = 1;
   double lim_const      = 0.0;
   double adapt_lim_const   = 0.0;
   double surface_fit_const = 0.0;
   int quad_type         = 1;
   int quad_order        = 8;
   int solver_type       = 0;
   int solver_iter       = 20;
   double solver_rtol    = 1e-10;
   int solver_art_type   = 0;
   int lin_solver        = 2;
   int max_lin_iter      = 100;
   bool move_bnd         = true;
   int combomet          = 0;
   bool hradaptivity     = false;
   int h_metric_id       = -1;
   bool normalization    = false;
   bool visualization    = true;
   int verbosity_level   = 0;
   bool fdscheme         = false;
   int adapt_eval        = 0;
   bool exactaction      = false;
   const char *devopt    = "cpu";
   bool pa               = false;
   int n_hr_iter         = 5;
   int n_h_iter          = 1;
   bool surface_fit_adapt = false;
   double surface_fit_threshold = -10;
   int mesh_node_ordering = 0;
   int barrier_type       = 0;
   int worst_case_type    = 0;
   bool mu_linearization  = false;

   // 2. Parse command-line options.
   OptionsParser args(argc, argv);
   args.AddOption(&mesh_file, "-m", "--mesh",
                  "Mesh file to use.");
   args.AddOption(&mesh_poly_deg, "-o", "--order",
                  "Polynomial degree of mesh finite element space.");
   args.AddOption(&rs_levels, "-rs", "--refine-serial",
                  "Number of times to refine the mesh uniformly in serial.");
   args.AddOption(&rp_levels, "-rp", "--refine-parallel",
                  "Number of times to refine the mesh uniformly in parallel.");
   args.AddOption(&jitter, "-ji", "--jitter",
                  "Random perturbation scaling factor.");
   args.AddOption(&metric_id, "-mid", "--metric-id",
                  "Mesh optimization metric:\n\t"
                  "T-metrics\n\t"
                  "1  : |T|^2                          -- 2D no type\n\t"
                  "2  : 0.5|T|^2/tau-1                 -- 2D shape (condition number)\n\t"
                  "7  : |T-T^-t|^2                     -- 2D shape+size\n\t"
                  "9  : tau*|T-T^-t|^2                 -- 2D shape+size\n\t"
                  "14 : |T-I|^2                        -- 2D shape+size+orientation\n\t"
                  "22 : 0.5(|T|^2-2*tau)/(tau-tau_0)   -- 2D untangling\n\t"
                  "50 : 0.5|T^tT|^2/tau^2-1            -- 2D shape\n\t"
                  "55 : (tau-1)^2                      -- 2D size\n\t"
                  "56 : 0.5(sqrt(tau)-1/sqrt(tau))^2   -- 2D size\n\t"
                  "58 : |T^tT|^2/(tau^2)-2*|T|^2/tau+2 -- 2D shape\n\t"
                  "77 : 0.5(tau-1/tau)^2               -- 2D size\n\t"
                  "80 : (1-gamma)mu_2 + gamma mu_77    -- 2D shape+size\n\t"
                  "85 : |T-|T|/sqrt(2)I|^2             -- 2D shape+orientation\n\t"
                  "98 : (1/tau)|T-I|^2                 -- 2D shape+size+orientation\n\t"
                  // "211: (tau-1)^2-tau+sqrt(tau^2+eps)  -- 2D untangling\n\t"
                  // "252: 0.5(tau-1)^2/(tau-tau_0)       -- 2D untangling\n\t"
                  "301: (|T||T^-1|)/3-1              -- 3D shape\n\t"
                  "302: (|T|^2|T^-1|^2)/9-1          -- 3D shape\n\t"
                  "303: (|T|^2)/3/tau^(2/3)-1        -- 3D shape\n\t"
                  "304: (|T|^3)/3^{3/2}/tau-1        -- 3D shape\n\t"
                  // "311: (tau-1)^2-tau+sqrt(tau^2+eps)-- 3D untangling\n\t"
                  "313: (|T|^2)(tau-tau0)^(-2/3)/3   -- 3D untangling\n\t"
                  "315: (tau-1)^2                    -- 3D no type\n\t"
                  "316: 0.5(sqrt(tau)-1/sqrt(tau))^2 -- 3D no type\n\t"
                  "321: |T-T^-t|^2                   -- 3D shape+size\n\t"
                  "322: |T-adjT^-t|^2                -- 3D shape+size\n\t"
                  "323: |J|^3-3sqrt(3)ln(det(J))-3sqrt(3)  -- 3D shape+size\n\t"
                  "328: (1-gamma) mu_301 + gamma mu_316  -- 3D shape+size\n\t"
                  "332: (1-gamma) mu_302 + gamma mu_315  -- 3D shape+size\n\t"
                  "333: (1-gamma) mu_302 + gamma mu_316  -- 3D shape+size\n\t"
                  "334: (1-gamma) mu_303 + gamma mu_316  -- 3D shape+size\n\t"
                  "347: (1-gamma) mu_304 + gamma mu_316  -- 3D shape+size\n\t"
                  // "352: 0.5(tau-1)^2/(tau-tau_0)     -- 3D untangling\n\t"
                  "360: (|T|^3)/3^{3/2}-tau              -- 3D shape\n\t"
                  "A-metrics\n\t"
                  "11 : (1/4*alpha)|A-(adjA)^T(W^TW)/omega|^2 -- 2D shape\n\t"
                  "36 : (1/alpha)|A-W|^2                      -- 2D shape+size+orientation\n\t"
                  "107: (1/2*alpha)|A-|A|/|W|W|^2             -- 2D shape+orientation\n\t"
                  "126: (1-gamma)nu_11 + gamma*nu_14a         -- 2D shape+size\n\t"
                 );
   args.AddOption(&target_id, "-tid", "--target-id",
                  "Target (ideal element) type:\n\t"
                  "1: Ideal shape, unit size\n\t"
                  "2: Ideal shape, equal size\n\t"
                  "3: Ideal shape, initial size\n\t"
                  "4: Given full analytic Jacobian (in physical space)\n\t"
                  "5: Ideal shape, given size (in physical space)");
   args.AddOption(&lim_const, "-lc", "--limit-const", "Limiting constant.");
   args.AddOption(&adapt_lim_const, "-alc", "--adapt-limit-const",
                  "Adaptive limiting coefficient constant.");
   args.AddOption(&surface_fit_const, "-sfc", "--surface-fit-const",
                  "Surface preservation constant.");
   args.AddOption(&quad_type, "-qt", "--quad-type",
                  "Quadrature rule type:\n\t"
                  "1: Gauss-Lobatto\n\t"
                  "2: Gauss-Legendre\n\t"
                  "3: Closed uniform points");
   args.AddOption(&quad_order, "-qo", "--quad_order",
                  "Order of the quadrature rule.");
   args.AddOption(&solver_type, "-st", "--solver-type",
                  " Type of solver: (default) 0: Newton, 1: LBFGS");
   args.AddOption(&solver_iter, "-ni", "--newton-iters",
                  "Maximum number of Newton iterations.");
   args.AddOption(&solver_rtol, "-rtol", "--newton-rel-tolerance",
                  "Relative tolerance for the Newton solver.");
   args.AddOption(&solver_art_type, "-art", "--adaptive-rel-tol",
                  "Type of adaptive relative linear solver tolerance:\n\t"
                  "0: None (default)\n\t"
                  "1: Eisenstat-Walker type 1\n\t"
                  "2: Eisenstat-Walker type 2");
   args.AddOption(&lin_solver, "-ls", "--lin-solver",
                  "Linear solver:\n\t"
                  "0: l1-Jacobi\n\t"
                  "1: CG\n\t"
                  "2: MINRES\n\t"
                  "3: MINRES + Jacobi preconditioner\n\t"
                  "4: MINRES + l1-Jacobi preconditioner");
   args.AddOption(&max_lin_iter, "-li", "--lin-iter",
                  "Maximum number of iterations in the linear solve.");
   args.AddOption(&move_bnd, "-bnd", "--move-boundary", "-fix-bnd",
                  "--fix-boundary",
                  "Enable motion along horizontal and vertical boundaries.");
   args.AddOption(&combomet, "-cmb", "--combo-type",
                  "Combination of metrics options:\n\t"
                  "0: Use single metric\n\t"
                  "1: Shape + space-dependent size given analytically\n\t"
                  "2: Shape + adapted size given discretely; shared target");
   args.AddOption(&hradaptivity, "-hr", "--hr-adaptivity", "-no-hr",
                  "--no-hr-adaptivity",
                  "Enable hr-adaptivity.");
   args.AddOption(&h_metric_id, "-hmid", "--h-metric",
                  "Same options as metric_id. Used to determine refinement"
                  " type for each element if h-adaptivity is enabled.");
   args.AddOption(&normalization, "-nor", "--normalization", "-no-nor",
                  "--no-normalization",
                  "Make all terms in the optimization functional unitless.");
   args.AddOption(&fdscheme, "-fd", "--fd_approximation",
                  "-no-fd", "--no-fd-approx",
                  "Enable finite difference based derivative computations.");
   args.AddOption(&exactaction, "-ex", "--exact_action",
                  "-no-ex", "--no-exact-action",
                  "Enable exact action of TMOP_Integrator.");
   args.AddOption(&visualization, "-vis", "--visualization", "-no-vis",
                  "--no-visualization",
                  "Enable or disable GLVis visualization.");
   args.AddOption(&verbosity_level, "-vl", "--verbosity-level",
                  "Set the verbosity level - 0, 1, or 2.");
   args.AddOption(&adapt_eval, "-ae", "--adaptivity-evaluator",
                  "0 - Advection based (DEFAULT), 1 - GSLIB.");
   args.AddOption(&devopt, "-d", "--device",
                  "Device configuration string, see Device::Configure().");
   args.AddOption(&pa, "-pa", "--partial-assembly", "-no-pa",
                  "--no-partial-assembly", "Enable Partial Assembly.");
   args.AddOption(&n_hr_iter, "-nhr", "--n_hr_iter",
                  "Number of hr-adaptivity iterations.");
   args.AddOption(&n_h_iter, "-nh", "--n_h_iter",
                  "Number of h-adaptivity iterations per r-adaptivity"
                  "iteration.");
   args.AddOption(&surface_fit_adapt, "-sfa", "--adaptive-surface-fit", "-no-sfa",
                  "--no-adaptive-surface-fit",
                  "Enable or disable adaptive surface fitting.");
   args.AddOption(&surface_fit_threshold, "-sft", "--surf-fit-threshold",
                  "Set threshold for surface fitting. TMOP solver will"
                  "terminate when max surface fitting error is below this limit");
   args.AddOption(&mesh_node_ordering, "-mno", "--mesh_node_ordering",
                  "Ordering of mesh nodes."
                  "0 (default): byNodes, 1: byVDIM");
   args.AddOption(&barrier_type, "-btype", "--barrier-type",
                  "0 - None,"
                  "1 - Shifted Barrier,"
                  "2 - Pseudo Barrier.");
   args.AddOption(&worst_case_type, "-wctype", "--worst-case-type",
                  "0 - None,"
                  "1 - Beta,"
                  "2 - PMean.");
<<<<<<< HEAD
=======
   args.AddOption(&mu_linearization, "-mulin", "--mu-linearization", "-no-mulin",
                  "--no-mu-linearization",
                  "Linearized form of metric.");
>>>>>>> c2ff6053

   args.Parse();
   if (!args.Good())
   {
      if (myid == 0) { args.PrintUsage(cout); }
      return 1;
   }
   if (myid == 0) { args.PrintOptions(cout); }
   if (h_metric_id < 0) { h_metric_id = metric_id; }

   if (hradaptivity)
   {
      MFEM_VERIFY(strcmp(devopt,"cpu")==0, "HR-adaptivity is currently only"
                  " supported on cpus.");
   }
   Device device(devopt);
   if (myid == 0) { device.Print();}

   // 3. Initialize and refine the starting mesh.
   Mesh *mesh = new Mesh(mesh_file, 1, 1, false);
   for (int lev = 0; lev < rs_levels; lev++)
   {
      mesh->UniformRefinement();
   }
   const int dim = mesh->Dimension();

   if (hradaptivity) { mesh->EnsureNCMesh(); }
   ParMesh *pmesh = new ParMesh(MPI_COMM_WORLD, *mesh);

   delete mesh;
   for (int lev = 0; lev < rp_levels; lev++)
   {
      pmesh->UniformRefinement();
   }

   // 4. Define a finite element space on the mesh. Here we use vector finite
   //    elements which are tensor products of quadratic finite elements. The
   //    number of components in the vector finite element space is specified by
   //    the last parameter of the FiniteElementSpace constructor.
   FiniteElementCollection *fec;
   if (mesh_poly_deg <= 0)
   {
      fec = new QuadraticPosFECollection;
      mesh_poly_deg = 2;
   }
   else { fec = new H1_FECollection(mesh_poly_deg, dim); }
   ParFiniteElementSpace *pfespace = new ParFiniteElementSpace(pmesh, fec, dim,
                                                               mesh_node_ordering);

   // 5. Make the mesh curved based on the above finite element space. This
   //    means that we define the mesh elements through a fespace-based
   //    transformation of the reference element.
   pmesh->SetNodalFESpace(pfespace);

   // 6. Set up an empty right-hand side vector b, which is equivalent to b=0.
   Vector b(0);

   // 7. Get the mesh nodes (vertices and other degrees of freedom in the finite
   //    element space) as a finite element grid function in fespace. Note that
   //    changing x automatically changes the shapes of the mesh elements.
   ParGridFunction x(pfespace);
   pmesh->SetNodalGridFunction(&x);

   // 8. Define a vector representing the minimal local mesh size in the mesh
   //    nodes. We index the nodes using the scalar version of the degrees of
   //    freedom in pfespace. Note: this is partition-dependent.
   //
   //    In addition, compute average mesh size and total volume.
   Vector h0(pfespace->GetNDofs());
   h0 = infinity();
   double vol_loc = 0.0;
   Array<int> dofs;
   for (int i = 0; i < pmesh->GetNE(); i++)
   {
      // Get the local scalar element degrees of freedom in dofs.
      pfespace->GetElementDofs(i, dofs);
      // Adjust the value of h0 in dofs based on the local mesh size.
      const double hi = pmesh->GetElementSize(i);
      for (int j = 0; j < dofs.Size(); j++)
      {
         h0(dofs[j]) = min(h0(dofs[j]), hi);
      }
      vol_loc += pmesh->GetElementVolume(i);
   }
   double vol_glb;
   MPI_Allreduce(&vol_loc, &vol_glb, 1, MPI_DOUBLE, MPI_SUM, MPI_COMM_WORLD);
   const double small_phys_size = pow(vol_glb, 1.0 / dim) / 100.0;

   // 9. Add a random perturbation to the nodes in the interior of the domain.
   //    We define a random grid function of fespace and make sure that it is
   //    zero on the boundary and its values are locally of the order of h0.
   //    The latter is based on the DofToVDof() method which maps the scalar to
   //    the vector degrees of freedom in pfespace.
   ParGridFunction rdm(pfespace);
   rdm.Randomize();
   rdm -= 0.25; // Shift to random values in [-0.5,0.5].
   rdm *= jitter;
   rdm.HostReadWrite();
   // Scale the random values to be of order of the local mesh size.
   for (int i = 0; i < pfespace->GetNDofs(); i++)
   {
      for (int d = 0; d < dim; d++)
      {
         rdm(pfespace->DofToVDof(i,d)) *= h0(i);
      }
   }
   Array<int> vdofs;
   for (int i = 0; i < pfespace->GetNBE(); i++)
   {
      // Get the vector degrees of freedom in the boundary element.
      pfespace->GetBdrElementVDofs(i, vdofs);
      // Set the boundary values to zero.
      for (int j = 0; j < vdofs.Size(); j++) { rdm(vdofs[j]) = 0.0; }
   }
   x -= rdm;
   // Set the perturbation of all nodes from the true nodes.
   x.SetTrueVector();
   x.SetFromTrueVector();

   // 10. Save the starting (prior to the optimization) mesh to a file. This
   //     output can be viewed later using GLVis: "glvis -m perturbed -np
   //     num_mpi_tasks".
   {
      ostringstream mesh_name;
      mesh_name << "perturbed.mesh";
      ofstream mesh_ofs(mesh_name.str().c_str());
      mesh_ofs.precision(8);
      pmesh->PrintAsOne(mesh_ofs);
   }

   // 11. Store the starting (prior to the optimization) positions.
   ParGridFunction x0(pfespace);
   x0 = x;

   // 12. Form the integrator that uses the chosen metric and target.
   double min_detJ = -0.1;
   TMOP_QualityMetric *metric = NULL;
   switch (metric_id)
   {
      // T-metrics
      case 1: metric = new TMOP_Metric_001; break;
      case 2: metric = new TMOP_Metric_002; break;
      case 4: metric = new TMOP_Metric_004; break;
      case 7: metric = new TMOP_Metric_007; break;
      case 9: metric = new TMOP_Metric_009; break;
      case 14: metric = new TMOP_Metric_014; break;
      case 22: metric = new TMOP_Metric_022(min_detJ); break;
      case 50: metric = new TMOP_Metric_050; break;
      case 55: metric = new TMOP_Metric_055; break;
      case 56: metric = new TMOP_Metric_056; break;
      case 58: metric = new TMOP_Metric_058; break;
      case 66: metric = new TMOP_Metric_066(0.5); break;
      case 77: metric = new TMOP_Metric_077; break;
      case 80: metric = new TMOP_Metric_080(0.5); break;
      case 85: metric = new TMOP_Metric_085; break;
      case 98: metric = new TMOP_Metric_098; break;
      // case 211: metric = new TMOP_Metric_211; break;
      // case 252: metric = new TMOP_Metric_252(min_detJ); break;
      case 301: metric = new TMOP_Metric_301; break;
      case 302: metric = new TMOP_Metric_302; break;
      case 303: metric = new TMOP_Metric_303; break;
      case 304: metric = new TMOP_Metric_304; break;
      // case 311: metric = new TMOP_Metric_311; break;
      case 313: metric = new TMOP_Metric_313(min_detJ); break;
      case 315: metric = new TMOP_Metric_315; break;
      case 316: metric = new TMOP_Metric_316; break;
      case 321: metric = new TMOP_Metric_321; break;
      case 322: metric = new TMOP_Metric_322; break;
      case 323: metric = new TMOP_Metric_323; break;
      case 328: metric = new TMOP_Metric_328(0.5); break;
      case 332: metric = new TMOP_Metric_332(0.5); break;
      case 333: metric = new TMOP_Metric_333(0.5); break;
      case 334: metric = new TMOP_Metric_334(0.5); break;
      case 347: metric = new TMOP_Metric_347(0.5); break;
      // case 352: metric = new TMOP_Metric_352(min_detJ); break;
      case 360: metric = new TMOP_Metric_360; break;
      // A-metrics
      case 11: metric = new TMOP_AMetric_011; break;
      case 36: metric = new TMOP_AMetric_036; break;
      case 107: metric = new TMOP_AMetric_107a; break;
      case 126: metric = new TMOP_AMetric_126(0.9); break;
      default:
         if (myid == 0) { cout << "Unknown metric_id: " << metric_id << endl; }
         return 3;
   }
   TMOP_QualityMetric *h_metric = NULL;
   if (hradaptivity)
   {
      switch (h_metric_id)
      {
         case 1: h_metric = new TMOP_Metric_001; break;
         case 2: h_metric = new TMOP_Metric_002; break;
         case 7: h_metric = new TMOP_Metric_007; break;
         case 9: h_metric = new TMOP_Metric_009; break;
         case 55: h_metric = new TMOP_Metric_055; break;
         case 56: h_metric = new TMOP_Metric_056; break;
         case 58: h_metric = new TMOP_Metric_058; break;
         case 77: h_metric = new TMOP_Metric_077; break;
         case 315: h_metric = new TMOP_Metric_315; break;
         case 316: h_metric = new TMOP_Metric_316; break;
         case 321: h_metric = new TMOP_Metric_321; break;
         default: cout << "Metric_id not supported for h-adaptivity: " << h_metric_id <<
                          endl;
            return 3;
      }
   }
   if (mu_linearization) { metric->EnableLinearization(); }

   TMOP_WorstCaseUntangleOptimizer_Metric::BarrierType btype;
   switch (barrier_type)
   {
      case 0: btype = TMOP_WorstCaseUntangleOptimizer_Metric::BarrierType::None;
         break;
      case 1: btype = TMOP_WorstCaseUntangleOptimizer_Metric::BarrierType::Shifted;
         break;
      case 2: btype = TMOP_WorstCaseUntangleOptimizer_Metric::BarrierType::Pseudo;
         break;
      default: cout << "barrier_type not supported: " << barrier_type << endl;
         return 3;
   }

   TMOP_WorstCaseUntangleOptimizer_Metric::WorstCaseType wctype;
   switch (worst_case_type)
   {
      case 0: wctype = TMOP_WorstCaseUntangleOptimizer_Metric::WorstCaseType::None;
         break;
      case 1: wctype = TMOP_WorstCaseUntangleOptimizer_Metric::WorstCaseType::Beta;
         break;
      case 2: wctype = TMOP_WorstCaseUntangleOptimizer_Metric::WorstCaseType::PMean;
         break;
      default: cout << "worst_case_type not supported: " << worst_case_type << endl;
         return 3;
   }

   TMOP_QualityMetric *untangler_metric = NULL;
   if (barrier_type > 0 || worst_case_type > 0)
   {
      if (barrier_type > 0)
      {
         MFEM_VERIFY(metric_id == 4 || metric_id == 14 || metric_id == 66,
                     "Metric not supported for shifted/pseudo barriers.");
      }
      untangler_metric = new TMOP_WorstCaseUntangleOptimizer_Metric(*metric,
                                                                    2,
                                                                    1.5,
                                                                    0.001,//0.01 for pseudo barrier
                                                                    0.001,
                                                                    btype,
                                                                    wctype);
   }

   if (metric_id < 300 || h_metric_id < 300)
   {
      MFEM_VERIFY(dim == 2, "Incompatible metric for 3D meshes");
   }
   if (metric_id >= 300 || h_metric_id >= 300)
   {
      MFEM_VERIFY(dim == 3, "Incompatible metric for 2D meshes");
   }

   TargetConstructor::TargetType target_t;
   TargetConstructor *target_c = NULL;
   HessianCoefficient *adapt_coeff = NULL;
   HRHessianCoefficient *hr_adapt_coeff = NULL;
   H1_FECollection ind_fec(mesh_poly_deg, dim);
   ParFiniteElementSpace ind_fes(pmesh, &ind_fec);
   ParFiniteElementSpace ind_fesv(pmesh, &ind_fec, dim);
   ParGridFunction size(&ind_fes), aspr(&ind_fes), ori(&ind_fes);
   ParGridFunction aspr3d(&ind_fesv);

   const AssemblyLevel al =
      pa ? AssemblyLevel::PARTIAL : AssemblyLevel::LEGACY;

   switch (target_id)
   {
      case 1: target_t = TargetConstructor::IDEAL_SHAPE_UNIT_SIZE; break;
      case 2: target_t = TargetConstructor::IDEAL_SHAPE_EQUAL_SIZE; break;
      case 3: target_t = TargetConstructor::IDEAL_SHAPE_GIVEN_SIZE; break;
      case 4:
      {
         target_t = TargetConstructor::GIVEN_FULL;
         AnalyticAdaptTC *tc = new AnalyticAdaptTC(target_t);
         adapt_coeff = new HessianCoefficient(dim, metric_id);
         tc->SetAnalyticTargetSpec(NULL, NULL, adapt_coeff);
         target_c = tc;
         break;
      }
      case 5: // Discrete size 2D or 3D
      {
         target_t = TargetConstructor::IDEAL_SHAPE_GIVEN_SIZE;
         DiscreteAdaptTC *tc = new DiscreteAdaptTC(target_t);
         if (adapt_eval == 0)
         {
            tc->SetAdaptivityEvaluator(new AdvectorCG(al));
         }
         else
         {
#ifdef MFEM_USE_GSLIB
            tc->SetAdaptivityEvaluator(new InterpolatorFP);
#else
            MFEM_ABORT("MFEM is not built with GSLIB.");
#endif
         }
         if (dim == 2)
         {
            FunctionCoefficient size_coeff(discrete_size_2d);
            size.ProjectCoefficient(size_coeff);
         }
         else if (dim == 3)
         {
            FunctionCoefficient size_coeff(discrete_size_3d);
            size.ProjectCoefficient(size_coeff);
         }
         tc->SetParDiscreteTargetSize(size);
         target_c = tc;
         break;
      }
      case 6: // material indicator 2D
      {
         ParGridFunction d_x(&ind_fes), d_y(&ind_fes), disc(&ind_fes);

         target_t = TargetConstructor::GIVEN_SHAPE_AND_SIZE;
         DiscreteAdaptTC *tc = new DiscreteAdaptTC(target_t);
         FunctionCoefficient mat_coeff(material_indicator_2d);
         disc.ProjectCoefficient(mat_coeff);
         if (adapt_eval == 0)
         {
            tc->SetAdaptivityEvaluator(new AdvectorCG(al));
         }
         else
         {
#ifdef MFEM_USE_GSLIB
            tc->SetAdaptivityEvaluator(new InterpolatorFP);
#else
            MFEM_ABORT("MFEM is not built with GSLIB.");
#endif
         }
         // Diffuse the interface
         DiffuseField(disc,2);

         // Get  partials with respect to x and y of the grid function
         disc.GetDerivative(1,0,d_x);
         disc.GetDerivative(1,1,d_y);

         // Compute the squared magnitude of the gradient
         for (int i = 0; i < size.Size(); i++)
         {
            size(i) = std::pow(d_x(i),2)+std::pow(d_y(i),2);
         }
         const double max = size.Max();
         double max_all;
         MPI_Allreduce(&max, &max_all, 1, MPI_DOUBLE, MPI_MAX, MPI_COMM_WORLD);

         for (int i = 0; i < d_x.Size(); i++)
         {
            d_x(i) = std::abs(d_x(i));
            d_y(i) = std::abs(d_y(i));
         }
         const double eps = 0.01;
         const double aspr_ratio = 20.0;
         const double size_ratio = 40.0;

         for (int i = 0; i < size.Size(); i++)
         {
            size(i) = (size(i)/max_all);
            aspr(i) = (d_x(i)+eps)/(d_y(i)+eps);
            aspr(i) = 0.1 + 0.9*(1-size(i))*(1-size(i));
            if (aspr(i) > aspr_ratio) {aspr(i) = aspr_ratio;}
            if (aspr(i) < 1.0/aspr_ratio) {aspr(i) = 1.0/aspr_ratio;}
         }
         Vector vals;
         const int NE = pmesh->GetNE();
         double volume = 0.0, volume_ind = 0.0;

         for (int i = 0; i < NE; i++)
         {
            ElementTransformation *Tr = pmesh->GetElementTransformation(i);
            const IntegrationRule &ir =
               IntRules.Get(pmesh->GetElementBaseGeometry(i), Tr->OrderJ());
            size.GetValues(i, ir, vals);
            for (int j = 0; j < ir.GetNPoints(); j++)
            {
               const IntegrationPoint &ip = ir.IntPoint(j);
               Tr->SetIntPoint(&ip);
               volume     += ip.weight * Tr->Weight();
               volume_ind += vals(j) * ip.weight * Tr->Weight();
            }
         }
         double volume_all, volume_ind_all;
         MPI_Allreduce(&volume, &volume_all, 1, MPI_DOUBLE, MPI_SUM, MPI_COMM_WORLD);
         MPI_Allreduce(&volume_ind, &volume_ind_all, 1, MPI_DOUBLE, MPI_SUM,
                       MPI_COMM_WORLD);
         const int NE_ALL = pmesh->GetGlobalNE();

         const double avg_zone_size = volume_all / NE_ALL;

         const double small_avg_ratio =
            (volume_ind_all + (volume_all - volume_ind_all) / size_ratio)
            / volume_all;

         const double small_zone_size = small_avg_ratio * avg_zone_size;
         const double big_zone_size   = size_ratio * small_zone_size;

         for (int i = 0; i < size.Size(); i++)
         {
            const double val = size(i);
            const double a = (big_zone_size - small_zone_size) / small_zone_size;
            size(i) = big_zone_size / (1.0+a*val);
         }

         DiffuseField(size, 2);
         DiffuseField(aspr, 2);

         tc->SetParDiscreteTargetSize(size);
         tc->SetParDiscreteTargetAspectRatio(aspr);
         target_c = tc;
         break;
      }
      case 7: // Discrete aspect ratio 3D
      {
         target_t = TargetConstructor::GIVEN_SHAPE_AND_SIZE;
         DiscreteAdaptTC *tc = new DiscreteAdaptTC(target_t);
         if (adapt_eval == 0)
         {
            tc->SetAdaptivityEvaluator(new AdvectorCG(al));
         }
         else
         {
#ifdef MFEM_USE_GSLIB
            tc->SetAdaptivityEvaluator(new InterpolatorFP);
#else
            MFEM_ABORT("MFEM is not built with GSLIB.");
#endif
         }
         VectorFunctionCoefficient fd_aspr3d(dim, discrete_aspr_3d);
         aspr3d.ProjectCoefficient(fd_aspr3d);
         tc->SetParDiscreteTargetAspectRatio(aspr3d);
         target_c = tc;
         break;
      }
      case 8: // shape/size + orientation 2D
      {
         target_t = TargetConstructor::GIVEN_SHAPE_AND_SIZE;
         DiscreteAdaptTC *tc = new DiscreteAdaptTC(target_t);
         if (adapt_eval == 0)
         {
            tc->SetAdaptivityEvaluator(new AdvectorCG(al));
         }
         else
         {
#ifdef MFEM_USE_GSLIB
            tc->SetAdaptivityEvaluator(new InterpolatorFP);
#else
            MFEM_ABORT("MFEM is not built with GSLIB.");
#endif
         }

         if (metric_id == 14 || metric_id == 36)
         {
            ConstantCoefficient size_coeff(0.1*0.1);
            size.ProjectCoefficient(size_coeff);
            tc->SetParDiscreteTargetSize(size);
         }

         if (metric_id == 85)
         {
            FunctionCoefficient aspr_coeff(discrete_aspr_2d);
            aspr.ProjectCoefficient(aspr_coeff);
            DiffuseField(aspr,2);
            tc->SetParDiscreteTargetAspectRatio(aspr);
         }

         FunctionCoefficient ori_coeff(discrete_ori_2d);
         ori.ProjectCoefficient(ori_coeff);
         tc->SetParDiscreteTargetOrientation(ori);
         target_c = tc;
         break;
      }
      // Targets used for hr-adaptivity tests.
      case 9:  // size target in an annular region.
      case 10: // size+aspect-ratio in an annular region.
      case 11: // size+aspect-ratio target for a rotate sine wave
      {
         target_t = TargetConstructor::GIVEN_FULL;
         AnalyticAdaptTC *tc = new AnalyticAdaptTC(target_t);
         hr_adapt_coeff = new HRHessianCoefficient(dim, target_id - 9);
         tc->SetAnalyticTargetSpec(NULL, NULL, hr_adapt_coeff);
         target_c = tc;
         break;
      }
      default:
         if (myid == 0) { cout << "Unknown target_id: " << target_id << endl; }
         return 3;
   }

   if (target_c == NULL)
   {
      target_c = new TargetConstructor(target_t, MPI_COMM_WORLD);
   }
   target_c->SetNodes(x0);
   TMOP_QualityMetric *metric_to_use = barrier_type > 0 || worst_case_type > 0
                                       ? untangler_metric
                                       : metric;
   TMOP_Integrator *tmop_integ = new TMOP_Integrator(metric_to_use, target_c,
                                                     h_metric);
   if (barrier_type > 0 || worst_case_type > 0)
   {
      tmop_integ->ComputeUntangleMetricQuantiles(x, *pfespace);
   }


   // Finite differences for computations of derivatives.
   if (fdscheme)
   {
      MFEM_VERIFY(pa == false, "PA for finite differences is not implemented.");
      tmop_integ->EnableFiniteDifferences(x);
   }
   tmop_integ->SetExactActionFlag(exactaction);

   // Setup the quadrature rules for the TMOP integrator.
   IntegrationRules *irules = NULL;
   switch (quad_type)
   {
      case 1: irules = &IntRulesLo; break;
      case 2: irules = &IntRules; break;
      case 3: irules = &IntRulesCU; break;
      default:
         if (myid == 0) { cout << "Unknown quad_type: " << quad_type << endl; }
         return 3;
   }
   tmop_integ->SetIntegrationRules(*irules, quad_order);
   if (myid == 0 && dim == 2)
   {
      cout << "Triangle quadrature points: "
           << irules->Get(Geometry::TRIANGLE, quad_order).GetNPoints()
           << "\nQuadrilateral quadrature points: "
           << irules->Get(Geometry::SQUARE, quad_order).GetNPoints() << endl;
   }
   if (myid == 0 && dim == 3)
   {
      cout << "Tetrahedron quadrature points: "
           << irules->Get(Geometry::TETRAHEDRON, quad_order).GetNPoints()
           << "\nHexahedron quadrature points: "
           << irules->Get(Geometry::CUBE, quad_order).GetNPoints()
           << "\nPrism quadrature points: "
           << irules->Get(Geometry::PRISM, quad_order).GetNPoints() << endl;
   }

   // Limit the node movement.
   // The limiting distances can be given by a general function of space.
   ParFiniteElementSpace dist_pfespace(pmesh, fec); // scalar space
   ParGridFunction dist(&dist_pfespace);
   dist = 1.0;
   // The small_phys_size is relevant only with proper normalization.
   if (normalization) { dist = small_phys_size; }
   ConstantCoefficient lim_coeff(lim_const);
   if (lim_const != 0.0) { tmop_integ->EnableLimiting(x0, dist, lim_coeff); }

   // Adaptive limiting.
   ParGridFunction adapt_lim_gf0(&ind_fes);
   ConstantCoefficient adapt_lim_coeff(adapt_lim_const);
   AdaptivityEvaluator *adapt_lim_eval = NULL;
   if (adapt_lim_const > 0.0)
   {
      MFEM_VERIFY(pa == false, "PA is not implemented for adaptive limiting");

      FunctionCoefficient adapt_lim_gf0_coeff(adapt_lim_fun);
      adapt_lim_gf0.ProjectCoefficient(adapt_lim_gf0_coeff);

      if (adapt_eval == 0) { adapt_lim_eval = new AdvectorCG(al); }
      else if (adapt_eval == 1)
      {
#ifdef MFEM_USE_GSLIB
         adapt_lim_eval = new InterpolatorFP;
#else
         MFEM_ABORT("MFEM is not built with GSLIB support!");
#endif
      }
      else { MFEM_ABORT("Bad interpolation option."); }

      tmop_integ->EnableAdaptiveLimiting(adapt_lim_gf0, adapt_lim_coeff,
                                         *adapt_lim_eval);
      if (visualization)
      {
         socketstream vis1;
         common::VisualizeField(vis1, "localhost", 19916, adapt_lim_gf0, "Zeta 0",
                                300, 600, 300, 300);
      }
   }

   if (mu_linearization && (target_id == 1 || target_id == 2))
   {
      tmop_integ->ComputeAndStoreElementH();
   }

   // Surface fitting.
   L2_FECollection mat_coll(0, dim);
   H1_FECollection surf_fit_fec(mesh_poly_deg, dim);
   ParFiniteElementSpace surf_fit_fes(pmesh, &surf_fit_fec);
   ParFiniteElementSpace mat_fes(pmesh, &mat_coll);
   ParGridFunction mat(&mat_fes);
   ParGridFunction surf_fit_mat_gf(&surf_fit_fes);
   ParGridFunction surf_fit_gf0(&surf_fit_fes);
   Array<bool> surf_fit_marker(surf_fit_gf0.Size());
   ConstantCoefficient surf_fit_coeff(surface_fit_const);
   AdaptivityEvaluator *adapt_surface = NULL;
   if (surface_fit_const > 0.0)
   {
      MFEM_VERIFY(hradaptivity == false,
                  "Surface fitting with HR is not implemented yet.");
      MFEM_VERIFY(pa == false,
                  "Surface fitting with PA is not implemented yet.");

      FunctionCoefficient ls_coeff(surface_level_set);
      surf_fit_gf0.ProjectCoefficient(ls_coeff);

      for (int i = 0; i < pmesh->GetNE(); i++)
      {
         mat(i) = material_id(i, surf_fit_gf0);
         pmesh->SetAttribute(i, static_cast<int>(mat(i) + 1));
      }

      GridFunctionCoefficient coeff_mat(&mat);
      surf_fit_mat_gf.ProjectDiscCoefficient(coeff_mat, GridFunction::ARITHMETIC);
      for (int j = 0; j < surf_fit_marker.Size(); j++)
      {
         if (surf_fit_mat_gf(j) > 0.1 && surf_fit_mat_gf(j) < 0.9)
         {
            surf_fit_marker[j] = true;
            surf_fit_mat_gf(j) = 1.0;
         }
         else
         {
            surf_fit_marker[j] = false;
            surf_fit_mat_gf(j) = 0.0;
         }
      }

      if (adapt_eval == 0) { adapt_surface = new AdvectorCG; }
      else if (adapt_eval == 1)
      {
#ifdef MFEM_USE_GSLIB
         adapt_surface = new InterpolatorFP;
#else
         MFEM_ABORT("MFEM is not built with GSLIB support!");
#endif
      }
      else { MFEM_ABORT("Bad interpolation option."); }

      tmop_integ->EnableSurfaceFitting(surf_fit_gf0, surf_fit_marker, surf_fit_coeff,
                                       *adapt_surface);
      if (visualization)
      {
         socketstream vis1, vis2, vis3;
         common::VisualizeField(vis1, "localhost", 19916, surf_fit_gf0, "Level Set 0",
                                300, 600, 300, 300);
         common::VisualizeField(vis2, "localhost", 19916, mat, "Materials",
                                600, 600, 300, 300);
         common::VisualizeField(vis3, "localhost", 19916, surf_fit_mat_gf,
                                "Dofs to Move",
                                900, 600, 300, 300);
      }
   }

   // Has to be after the enabling of the limiting / alignment, as it computes
   // normalization factors for these terms as well.
   if (normalization) { tmop_integ->ParEnableNormalization(x0); }

   // 13. Setup the final NonlinearForm (which defines the integral of interest,
   //     its first and second derivatives). Here we can use a combination of
   //     metrics, i.e., optimize the sum of two integrals, where both are
   //     scaled by used-defined space-dependent weights.  Note that there are
   //     no command-line options for the weights and the type of the second
   //     metric; one should update those in the code.
   ParNonlinearForm a(pfespace);
   if (pa) { a.SetAssemblyLevel(AssemblyLevel::PARTIAL); }
   ConstantCoefficient *metric_coeff1 = NULL;
   TMOP_QualityMetric *metric2 = NULL;
   TargetConstructor *target_c2 = NULL;
   FunctionCoefficient metric_coeff2(weight_fun);

   // Explicit combination of metrics.
   if (combomet > 0)
   {
      // First metric.
      metric_coeff1 = new ConstantCoefficient(1.0);
      tmop_integ->SetCoefficient(*metric_coeff1);

      // Second metric.
      if (dim == 2) { metric2 = new TMOP_Metric_077; }
      else          { metric2 = new TMOP_Metric_315; }
      TMOP_Integrator *tmop_integ2 = NULL;
      if (combomet == 1)
      {
         target_c2 = new TargetConstructor(
            TargetConstructor::IDEAL_SHAPE_EQUAL_SIZE, MPI_COMM_WORLD);
         target_c2->SetVolumeScale(0.01);
         target_c2->SetNodes(x0);
         tmop_integ2 = new TMOP_Integrator(metric2, target_c2, h_metric);
         tmop_integ2->SetCoefficient(metric_coeff2);
      }
      else { tmop_integ2 = new TMOP_Integrator(metric2, target_c, h_metric); }
      tmop_integ2->SetIntegrationRules(*irules, quad_order);
      if (fdscheme) { tmop_integ2->EnableFiniteDifferences(x); }
      tmop_integ2->SetExactActionFlag(exactaction);

      TMOPComboIntegrator *combo = new TMOPComboIntegrator;
      combo->AddTMOPIntegrator(tmop_integ);
      combo->AddTMOPIntegrator(tmop_integ2);
      if (normalization) { combo->ParEnableNormalization(x0); }
      if (lim_const != 0.0) { combo->EnableLimiting(x0, dist, lim_coeff); }

      a.AddDomainIntegrator(combo);
   }
   else
   {
      a.AddDomainIntegrator(tmop_integ);
   }

   if (pa) { a.Setup(); }

   // Compute the minimum det(J) of the starting mesh.
   min_detJ = infinity();
   const int NE = pmesh->GetNE();
   for (int i = 0; i < NE; i++)
   {
      const IntegrationRule &ir =
         irules->Get(pfespace->GetFE(i)->GetGeomType(), quad_order);
      ElementTransformation *transf = pmesh->GetElementTransformation(i);
      for (int j = 0; j < ir.GetNPoints(); j++)
      {
         transf->SetIntPoint(&ir.IntPoint(j));
         min_detJ = min(min_detJ, transf->Jacobian().Det());
      }
   }
   double minJ0;
   MPI_Allreduce(&min_detJ, &minJ0, 1, MPI_DOUBLE, MPI_MIN, MPI_COMM_WORLD);
   min_detJ = minJ0;
   if (myid == 0)
   { cout << "Minimum det(J) of the original mesh is " << min_detJ << endl; }

   if (min_detJ < 0.0 && barrier_type == 0
       && metric_id != 22 && metric_id != 211 && metric_id != 252
       && metric_id != 311 && metric_id != 313 && metric_id != 352)
   {
      MFEM_ABORT("The input mesh is inverted! Try an untangling metric.");
   }
   if (min_detJ < 0.0)
   {
      MFEM_VERIFY(target_t == TargetConstructor::IDEAL_SHAPE_UNIT_SIZE,
                  "Untangling is supported only for ideal targets.");

      const DenseMatrix &Wideal =
         Geometries.GetGeomToPerfGeomJac(pfespace->GetFE(0)->GetGeomType());
      min_detJ /= Wideal.Det();

      double h0min = h0.Min(), h0min_all;
      MPI_Allreduce(&h0min, &h0min_all, 1, MPI_DOUBLE, MPI_MIN, MPI_COMM_WORLD);
      // Slightly below minJ0 to avoid div by 0.
      min_detJ -= 0.01 * h0min_all;
   }

   // For HR tests, the energy is normalized by the number of elements.
   const double init_energy = a.GetParGridFunctionEnergy(x) /
                              (hradaptivity ? pmesh->GetGlobalNE() : 1);
   double init_metric_energy = init_energy;
   if (lim_const > 0.0 || adapt_lim_const > 0.0 || surface_fit_const > 0.0)
   {
      lim_coeff.constant = 0.0;
      adapt_lim_coeff.constant = 0.0;
      surf_fit_coeff.constant   = 0.0;
      init_metric_energy = a.GetParGridFunctionEnergy(x) /
                           (hradaptivity ? pmesh->GetGlobalNE() : 1);
      lim_coeff.constant = lim_const;
      adapt_lim_coeff.constant = adapt_lim_const;
      surf_fit_coeff.constant  = surface_fit_const;
   }

   // Visualize the starting mesh and metric values.
   // Note that for combinations of metrics, this only shows the first metric.
   if (visualization)
   {
      char title[] = "Initial metric values";
      vis_tmop_metric_p(mesh_poly_deg, *metric, *target_c, *pmesh, title, 0);
   }

   // 14. Fix all boundary nodes, or fix only a given component depending on the
   //     boundary attributes of the given mesh.  Attributes 1/2/3 correspond to
   //     fixed x/y/z components of the node.  Attribute dim+1 corresponds to
   //     an entirely fixed node.
   if (move_bnd == false)
   {
      Array<int> ess_bdr(pmesh->bdr_attributes.Max());
      ess_bdr = 1;
      a.SetEssentialBC(ess_bdr);
   }
   else
   {
      int n = 0;
      for (int i = 0; i < pmesh->GetNBE(); i++)
      {
         const int nd = pfespace->GetBE(i)->GetDof();
         const int attr = pmesh->GetBdrElement(i)->GetAttribute();
         MFEM_VERIFY(!(dim == 2 && attr == 3),
                     "Boundary attribute 3 must be used only for 3D meshes. "
                     "Adjust the attributes (1/2/3/4 for fixed x/y/z/all "
                     "components, rest for free nodes), or use -fix-bnd.");
         if (attr == 1 || attr == 2 || attr == 3) { n += nd; }
         if (attr == 4) { n += nd * dim; }
      }
      Array<int> ess_vdofs(n);
      n = 0;
      for (int i = 0; i < pmesh->GetNBE(); i++)
      {
         const int nd = pfespace->GetBE(i)->GetDof();
         const int attr = pmesh->GetBdrElement(i)->GetAttribute();
         pfespace->GetBdrElementVDofs(i, vdofs);
         if (attr == 1) // Fix x components.
         {
            for (int j = 0; j < nd; j++)
            { ess_vdofs[n++] = vdofs[j]; }
         }
         else if (attr == 2) // Fix y components.
         {
            for (int j = 0; j < nd; j++)
            { ess_vdofs[n++] = vdofs[j+nd]; }
         }
         else if (attr == 3) // Fix z components.
         {
            for (int j = 0; j < nd; j++)
            { ess_vdofs[n++] = vdofs[j+2*nd]; }
         }
         else if (attr == 4) // Fix all components.
         {
            for (int j = 0; j < vdofs.Size(); j++)
            { ess_vdofs[n++] = vdofs[j]; }
         }
      }
      a.SetEssentialVDofs(ess_vdofs);
   }

   // 15. As we use the Newton method to solve the resulting nonlinear system,
   //     here we setup the linear solver for the system's Jacobian.
   Solver *S = NULL, *S_prec = NULL;
   const double linsol_rtol = 1e-12;
   if (lin_solver == 0)
   {
      S = new DSmoother(1, 1.0, max_lin_iter);
   }
   else if (lin_solver == 1)
   {
      CGSolver *cg = new CGSolver(MPI_COMM_WORLD);
      cg->SetMaxIter(max_lin_iter);
      cg->SetRelTol(linsol_rtol);
      cg->SetAbsTol(0.0);
      cg->SetPrintLevel(verbosity_level >= 2 ? 3 : -1);
      S = cg;
   }
   else
   {
      MINRESSolver *minres = new MINRESSolver(MPI_COMM_WORLD);
      minres->SetMaxIter(max_lin_iter);
      minres->SetRelTol(linsol_rtol);
      minres->SetAbsTol(0.0);
      if (verbosity_level > 2) { minres->SetPrintLevel(1); }
      else { minres->SetPrintLevel(verbosity_level == 2 ? 3 : -1); }
      if (lin_solver == 3 || lin_solver == 4)
      {
         if (pa)
         {
            MFEM_VERIFY(lin_solver != 4, "PA l1-Jacobi is not implemented");
            auto js = new OperatorJacobiSmoother;
            js->SetPositiveDiagonal(true);
            S_prec = js;
         }
         else
         {
            auto hs = new HypreSmoother;
            hs->SetType((lin_solver == 3) ? HypreSmoother::Jacobi
                        /* */             : HypreSmoother::l1Jacobi, 1);
            hs->SetPositiveDiagonal(true);
            S_prec = hs;
         }
         minres->SetPreconditioner(*S_prec);
      }
      S = minres;
   }

   // Perform the nonlinear optimization.
   const IntegrationRule &ir =
      irules->Get(pfespace->GetFE(0)->GetGeomType(), quad_order);
   TMOPNewtonSolver solver(pfespace->GetComm(), ir, solver_type);
   if (surface_fit_adapt) { solver.EnableAdaptiveSurfaceFitting(); }
   if (surface_fit_threshold > 0)
   {
      solver.SetTerminationWithMaxSurfaceFittingError(surface_fit_threshold);
   }
   // Provide all integration rules in case of a mixed mesh.
   solver.SetIntegrationRules(*irules, quad_order);
   if (solver_type == 0)
   {
      // Specify linear solver when we use a Newton-based solver.
      solver.SetPreconditioner(*S);
   }
   // For untangling, the solver will update the min det(T) values.
   solver.SetMinDetPtr(&min_detJ);
   solver.SetMaxIter(solver_iter);
   solver.SetRelTol(solver_rtol);
   solver.SetAbsTol(0.0);
   if (solver_art_type > 0)
   {
      solver.SetAdaptiveLinRtol(solver_art_type, 0.5, 0.9);
   }
   solver.SetPrintLevel(verbosity_level >= 1 ? 1 : -1);

   // hr-adaptivity solver.
   // If hr-adaptivity is disabled, r-adaptivity is done once using the
   // TMOPNewtonSolver.
   // Otherwise, "hr_iter" iterations of r-adaptivity are done followed by
   // "h_per_r_iter" iterations of h-adaptivity after each r-adaptivity.
   // The solver terminates if an h-adaptivity iteration does not modify
   // any element in the mesh.
   TMOPHRSolver hr_solver(*pmesh, a, solver,
                          x, move_bnd, hradaptivity,
                          mesh_poly_deg, h_metric_id,
                          n_hr_iter, n_h_iter);
   hr_solver.AddGridFunctionForUpdate(&x0);
   if (adapt_lim_const > 0.)
   {
      hr_solver.AddGridFunctionForUpdate(&adapt_lim_gf0);
      hr_solver.AddFESpaceForUpdate(&ind_fes);
   }
   hr_solver.Mult();

   // 16. Save the optimized mesh to a file. This output can be viewed later
   //     using GLVis: "glvis -m optimized -np num_mpi_tasks".
   {
      ostringstream mesh_name;
      mesh_name << "optimized.mesh";
      ofstream mesh_ofs(mesh_name.str().c_str());
      mesh_ofs.precision(8);
      pmesh->PrintAsOne(mesh_ofs);
   }

   // Compute the final energy of the functional.
   const double fin_energy = a.GetParGridFunctionEnergy(x) /
                             (hradaptivity ? pmesh->GetGlobalNE() : 1);
   double fin_metric_energy = fin_energy;
   if (lim_const > 0.0 || adapt_lim_const > 0.0 || surface_fit_const > 0.0)
   {
      lim_coeff.constant = 0.0;
      adapt_lim_coeff.constant = 0.0;
      surf_fit_coeff.constant  = 0.0;
      fin_metric_energy  = a.GetParGridFunctionEnergy(x) /
                           (hradaptivity ? pmesh->GetGlobalNE() : 1);
      lim_coeff.constant = lim_const;
      adapt_lim_coeff.constant = adapt_lim_const;
      surf_fit_coeff.constant  = surface_fit_const;
   }
   if (myid == 0)
   {
      std::cout << std::scientific << std::setprecision(4);
      cout << "Initial strain energy: " << init_energy
           << " = metrics: " << init_metric_energy
           << " + extra terms: " << init_energy - init_metric_energy << endl;
      cout << "  Final strain energy: " << fin_energy
           << " = metrics: " << fin_metric_energy
           << " + extra terms: " << fin_energy - fin_metric_energy << endl;
      cout << "The strain energy decreased by: "
           << (init_energy - fin_energy) * 100.0 / init_energy << " %." << endl;
   }

   // 18. Visualize the final mesh and metric values.
   if (visualization)
   {
      char title[] = "Final metric values";
      vis_tmop_metric_p(mesh_poly_deg, *metric, *target_c, *pmesh, title, 600);
   }

   if (adapt_lim_const > 0.0 && visualization)
   {
      socketstream vis0;
      common::VisualizeField(vis0, "localhost", 19916, adapt_lim_gf0, "Xi 0",
                             600, 600, 300, 300);
   }

   if (surface_fit_const > 0.0)
   {
      if (visualization)
      {
         socketstream vis2, vis3;
         common::VisualizeField(vis2, "localhost", 19916, mat,
                                "Materials", 600, 900, 300, 300);
         common::VisualizeField(vis3, "localhost", 19916, surf_fit_mat_gf,
                                "Surface dof", 900, 900, 300, 300);
      }
      double err_avg, err_max;
      tmop_integ->GetSurfaceFittingErrors(err_avg, err_max);
      if (myid == 0)
      {
         std::cout << "Avg fitting error: " << err_avg << std::endl
                   << "Max fitting error: " << err_max << std::endl;
      }
   }

   // 19. Visualize the mesh displacement.
   if (visualization)
   {
      x0 -= x;
      socketstream sock;
      if (myid == 0)
      {
         sock.open("localhost", 19916);
         sock << "solution\n";
      }
      pmesh->PrintAsOne(sock);
      x0.SaveAsOne(sock);
      if (myid == 0)
      {
         sock << "window_title 'Displacements'\n"
              << "window_geometry "
              << 1200 << " " << 0 << " " << 600 << " " << 600 << "\n"
              << "keys jRmclA" << endl;
      }
   }

   // 20. Free the used memory.
   delete S;
   delete S_prec;
   delete target_c2;
   delete metric2;
   delete metric_coeff1;
   delete adapt_lim_eval;
   delete adapt_surface;
   delete target_c;
   delete hr_adapt_coeff;
   delete adapt_coeff;
   delete h_metric;
   delete metric;
   delete untangler_metric;
   delete pfespace;
   delete fec;
   delete pmesh;

   return 0;
}<|MERGE_RESOLUTION|>--- conflicted
+++ resolved
@@ -319,12 +319,9 @@
                   "0 - None,"
                   "1 - Beta,"
                   "2 - PMean.");
-<<<<<<< HEAD
-=======
    args.AddOption(&mu_linearization, "-mulin", "--mu-linearization", "-no-mulin",
                   "--no-mu-linearization",
                   "Linearized form of metric.");
->>>>>>> c2ff6053
 
    args.Parse();
    if (!args.Good())
