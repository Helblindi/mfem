// Copyright (c) 2010-2021, Lawrence Livermore National Security, LLC. Produced
// at the Lawrence Livermore National Laboratory. All Rights reserved. See files
// LICENSE and NOTICE for details. LLNL-CODE-806117.
//
// This file is part of the MFEM library. For more information and source code
// availability visit https://mfem.org.
//
// MFEM is free software; you can redistribute it and/or modify it under the
// terms of the BSD-3 license. We welcome feedback and contributions, see file
// CONTRIBUTING.md for details.

#ifndef MFEM_HYPRE
#define MFEM_HYPRE

#include "../config/config.hpp"

#ifdef MFEM_USE_MPI

#include <mpi.h>

// Enable internal hypre timing routines
#define HYPRE_TIMING

// hypre header files
#include "seq_mv.h"
#include "_hypre_parcsr_mv.h"
#include "_hypre_parcsr_ls.h"
#include "temp_multivector.h"
#include "../general/globals.hpp"

#ifdef HYPRE_COMPLEX
#error "MFEM does not work with HYPRE's complex numbers support"
#endif

#include "sparsemat.hpp"
#include "hypre_parcsr.hpp"

namespace mfem
{

class ParFiniteElementSpace;
class HypreParMatrix;

namespace internal
{

template <typename int_type>
inline int to_int(int_type i)
{
   MFEM_ASSERT(int_type(int(i)) == i, "overflow converting int_type to int");
   return int(i);
}

// Specialization for to_int(int)
template <> inline int to_int(int i) { return i; }

// Convert a HYPRE_Int to int
#ifdef HYPRE_BIGINT
template <>
inline int to_int(HYPRE_Int i)
{
   MFEM_ASSERT(HYPRE_Int(int(i)) == i, "overflow converting HYPRE_Int to int");
   return int(i);
}
#endif

}

/// Wrapper for hypre's parallel vector class
class HypreParVector : public Vector
{
private:
   int own_ParVector;

   /// The actual object
   hypre_ParVector *x;

   friend class HypreParMatrix;

   // Set Vector::data and Vector::size from *x
   inline void _SetDataAndSize_();

public:

   /// Default constructor, no underlying @a hypre_ParVector is created.
   HypreParVector()
   {
      own_ParVector = false;
      x = NULL;
   }

   /** @brief Creates vector with given global size and parallel partitioning of
       the rows/columns given by @a col. */
   /** @anchor hypre_partitioning_descr
       The partitioning is defined in one of two ways depending on the
       configuration of HYPRE:
       1. If HYPRE_AssumedPartitionCheck() returns true (the default),
          then col is of length 2 and the local processor owns columns
          [col[0],col[1]).
       2. If HYPRE_AssumedPartitionCheck() returns false, then col is of
          length (number of processors + 1) and processor P owns columns
          [col[P],col[P+1]) i.e. each processor has a copy of the same col
          array. */
   HypreParVector(MPI_Comm comm, HYPRE_Int glob_size, HYPRE_Int *col);
   /** @brief Creates vector with given global size, partitioning of the
       columns, and data. */
   /** The data must be allocated and destroyed outside. If @a _data is NULL, a
       dummy vector without a valid data array will be created. See @ref
       hypre_partitioning_descr "here" for a description of the @a col array. */
   HypreParVector(MPI_Comm comm, HYPRE_Int glob_size, double *_data,
                  HYPRE_Int *col);
   /// Creates vector compatible with y
   HypreParVector(const HypreParVector &y);
   /// Creates vector compatible with (i.e. in the domain of) A or A^T
   explicit HypreParVector(const HypreParMatrix &A, int transpose = 0);
   /// Creates vector wrapping y
   explicit HypreParVector(HYPRE_ParVector y);
   /// Create a true dof parallel vector on a given ParFiniteElementSpace
   explicit HypreParVector(ParFiniteElementSpace *pfes);

   /// MPI communicator
   MPI_Comm GetComm() { return x->comm; }

   /// Converts hypre's format to HypreParVector
   void WrapHypreParVector(hypre_ParVector *y, bool owner=true);

   /// Returns the parallel row/column partitioning
   /** See @ref hypre_partitioning_descr "here" for a description of the
       partitioning array. */
   inline HYPRE_Int *Partitioning() { return x->partitioning; }

   /// Returns the global number of rows
   inline HYPRE_Int GlobalSize() { return x->global_size; }

   /// Typecasting to hypre's hypre_ParVector*
   operator hypre_ParVector*() const { return x; }
#ifndef HYPRE_PAR_VECTOR_STRUCT
   /// Typecasting to hypre's HYPRE_ParVector, a.k.a. void *
   operator HYPRE_ParVector() const { return (HYPRE_ParVector) x; }
#endif
   /// Changes the ownership of the the vector
   hypre_ParVector *StealParVector() { own_ParVector = 0; return x; }

   /// Sets ownership of the internal hypre_ParVector
   void SetOwnership(int own) { own_ParVector = own; }

   /// Gets ownership of the internal hypre_ParVector
   int GetOwnership() const { return own_ParVector; }

   /// Returns the global vector in each processor
   Vector* GlobalVector() const;

   /// Set constant values
   HypreParVector& operator= (double d);
   /// Define '=' for hypre vectors.
   HypreParVector& operator= (const HypreParVector &y);

   /// Sets the data of the Vector and the hypre_ParVector to @a _data.
   /** Must be used only for HypreParVector%s that do not own the data,
       e.g. created with the constructor:
       HypreParVector(MPI_Comm, HYPRE_Int, double *, HYPRE_Int *). */
   void SetData(double *_data);

   /// Set random values
   HYPRE_Int Randomize(HYPRE_Int seed);

   /// Prints the locally owned rows in parallel
   void Print(const char *fname) const;

   /// Calls hypre's destroy function
   ~HypreParVector();

#ifdef MFEM_USE_SUNDIALS
   /// (DEPRECATED) Return a new wrapper SUNDIALS N_Vector of type SUNDIALS_NVEC_PARALLEL.
   /** @deprecated The returned N_Vector must be destroyed by the caller. */
   MFEM_DEPRECATED virtual N_Vector ToNVector();
   using Vector::ToNVector;
#endif
};

/// Returns the inner product of x and y
double InnerProduct(HypreParVector &x, HypreParVector &y);
double InnerProduct(HypreParVector *x, HypreParVector *y);


/** @brief Compute the l_p norm of the Vector which is split without overlap
    across the given communicator. */
double ParNormlp(const Vector &vec, double p, MPI_Comm comm);


/// Wrapper for hypre's ParCSR matrix class
class HypreParMatrix : public Operator
{
private:
   /// The actual object
   hypre_ParCSRMatrix *A;

   /// Auxiliary vectors for typecasting
   mutable HypreParVector *X, *Y;

   // Flags indicating ownership of A->diag->{i,j,data}, A->offd->{i,j,data},
   // and A->col_map_offd.
   // The possible values for diagOwner are:
   //  -1: no special treatment of A->diag (default)
   //   0: prevent hypre from destroying A->diag->{i,j,data}
   //   1: same as 0, plus take ownership of A->diag->{i,j}
   //   2: same as 0, plus take ownership of A->diag->data
   //   3: same as 0, plus take ownership of A->diag->{i,j,data}
   // The same values and rules apply to offdOwner and A->offd.
   // The possible values for colMapOwner are:
   //  -1: no special treatment of A->col_map_offd (default)
   //   0: prevent hypre from destroying A->col_map_offd
   //   1: same as 0, plus take ownership of A->col_map_offd
   // All owned arrays are destroyed with 'delete []'.
   signed char diagOwner, offdOwner, colMapOwner;

   // Does the object own the pointer A?
   signed char ParCSROwner;

   // Initialize with defaults. Does not initialize inherited members.
   void Init();

   // Delete all owned data. Does not perform re-initialization with defaults.
   void Destroy();

   // Copy (shallow/deep, based on HYPRE_BIGINT) the I and J arrays from csr to
   // hypre_csr. Shallow copy the data. Return the appropriate ownership flag.
   static char CopyCSR(SparseMatrix *csr, hypre_CSRMatrix *hypre_csr);
   // Copy (shallow or deep, based on HYPRE_BIGINT) the I and J arrays from
   // bool_csr to hypre_csr. Allocate the data array and set it to all ones.
   // Return the appropriate ownership flag.
   static char CopyBoolCSR(Table *bool_csr, hypre_CSRMatrix *hypre_csr);

   // Copy the j array of a hypre_CSRMatrix to the given J array, converting
   // the indices from HYPRE_Int to int.
   static void CopyCSR_J(hypre_CSRMatrix *hypre_csr, int *J);

public:
   /// An empty matrix to be used as a reference to an existing matrix
   HypreParMatrix();

   /// Converts hypre's format to HypreParMatrix
   /** If @a owner is false, ownership of @a a is not transferred */
   void WrapHypreParCSRMatrix(hypre_ParCSRMatrix *a, bool owner = true)
   {
      Destroy();
      Init();
      A = a;
      ParCSROwner = owner;
      height = GetNumRows();
      width = GetNumCols();
   }

   /// Converts hypre's format to HypreParMatrix
   /** If @a owner is false, ownership of @a a is not transferred */
   explicit HypreParMatrix(hypre_ParCSRMatrix *a, bool owner = true)
   {
      Init();
      WrapHypreParCSRMatrix(a, owner);
   }

   /// Creates block-diagonal square parallel matrix.
   /** Diagonal is given by @a diag which must be in CSR format (finalized). The
       new HypreParMatrix does not take ownership of any of the input arrays.
       See @ref hypre_partitioning_descr "here" for a description of the row
       partitioning array @a row_starts.

       @warning The ordering of the columns in each row in @a *diag may be
       changed by this constructor to ensure that the first entry in each row is
       the diagonal one. This is expected by most hypre functions. */
   HypreParMatrix(MPI_Comm comm, HYPRE_Int glob_size, HYPRE_Int *row_starts,
                  SparseMatrix *diag); // constructor with 4 arguments, v1

   /// Creates block-diagonal rectangular parallel matrix.
   /** Diagonal is given by @a diag which must be in CSR format (finalized). The
       new HypreParMatrix does not take ownership of any of the input arrays.
       See @ref hypre_partitioning_descr "here" for a description of the
       partitioning arrays @a row_starts and @a col_starts. */
   HypreParMatrix(MPI_Comm comm, HYPRE_Int global_num_rows,
                  HYPRE_Int global_num_cols, HYPRE_Int *row_starts,
                  HYPRE_Int *col_starts,
                  SparseMatrix *diag); // constructor with 6 arguments, v1

   /// Creates general (rectangular) parallel matrix.
   /** The new HypreParMatrix does not take ownership of any of the input
       arrays. See @ref hypre_partitioning_descr "here" for a description of the
       partitioning arrays @a row_starts and @a col_starts. */
   HypreParMatrix(MPI_Comm comm, HYPRE_Int global_num_rows,
                  HYPRE_Int global_num_cols, HYPRE_Int *row_starts,
                  HYPRE_Int *col_starts, SparseMatrix *diag, SparseMatrix *offd,
                  HYPRE_Int *cmap); // constructor with 8 arguments

   /// Creates general (rectangular) parallel matrix.
   /** The new HypreParMatrix takes ownership of all input arrays, except
       @a col_starts and @a row_starts. See @ref hypre_partitioning_descr "here"
       for a description of the partitioning arrays @a row_starts and @a
       col_starts. */
   HypreParMatrix(MPI_Comm comm,
                  HYPRE_Int global_num_rows, HYPRE_Int global_num_cols,
                  HYPRE_Int *row_starts, HYPRE_Int *col_starts,
                  HYPRE_Int *diag_i, HYPRE_Int *diag_j, double *diag_data,
                  HYPRE_Int *offd_i, HYPRE_Int *offd_j, double *offd_data,
                  HYPRE_Int offd_num_cols,
                  HYPRE_Int *offd_col_map); // constructor with 13 arguments

   /// Creates a parallel matrix from SparseMatrix on processor 0.
   /** See @ref hypre_partitioning_descr "here" for a description of the
       partitioning arrays @a row_starts and @a col_starts. */
   HypreParMatrix(MPI_Comm comm, HYPRE_Int *row_starts, HYPRE_Int *col_starts,
                  SparseMatrix *a); // constructor with 4 arguments, v2

   /// Creates boolean block-diagonal rectangular parallel matrix.
   /** The new HypreParMatrix does not take ownership of any of the input
       arrays. See @ref hypre_partitioning_descr "here" for a description of the
       partitioning arrays @a row_starts and @a col_starts. */
   HypreParMatrix(MPI_Comm comm, HYPRE_Int global_num_rows,
                  HYPRE_Int global_num_cols, HYPRE_Int *row_starts,
                  HYPRE_Int *col_starts,
                  Table *diag); // constructor with 6 arguments, v2

   /// Creates boolean rectangular parallel matrix.
   /** The new HypreParMatrix takes ownership of the arrays @a i_diag,
       @a j_diag, @a i_offd, @a j_offd, and @a cmap; does not take ownership of
       the arrays @a row and @a col. See @ref hypre_partitioning_descr "here"
       for a description of the partitioning arrays @a row and @a col. */
   HypreParMatrix(MPI_Comm comm, int id, int np, HYPRE_Int *row, HYPRE_Int *col,
                  HYPRE_Int *i_diag, HYPRE_Int *j_diag, HYPRE_Int *i_offd,
                  HYPRE_Int *j_offd, HYPRE_Int *cmap,
                  HYPRE_Int cmap_size); // constructor with 11 arguments

   /** @brief Creates a general parallel matrix from a local CSR matrix on each
       processor described by the @a I, @a J and @a data arrays. */
   /** The local matrix should be of size (local) @a nrows by (global)
       @a glob_ncols. The new parallel matrix contains copies of all input
       arrays (so they can be deleted). See @ref hypre_partitioning_descr "here"
       for a description of the partitioning arrays @a rows and @a cols. */
   HypreParMatrix(MPI_Comm comm, int nrows, HYPRE_Int glob_nrows,
                  HYPRE_Int glob_ncols, int *I, HYPRE_Int *J,
                  double *data, HYPRE_Int *rows,
                  HYPRE_Int *cols); // constructor with 9 arguments

   /** @brief Copy constructor for a ParCSR matrix which creates a deep copy of
       structure and data from @a P. */
   HypreParMatrix(const HypreParMatrix &P);

   /// Make this HypreParMatrix a reference to 'master'
   void MakeRef(const HypreParMatrix &master);

   /// MPI communicator
   MPI_Comm GetComm() const { return A->comm; }

   /// Typecasting to hypre's hypre_ParCSRMatrix*
   operator hypre_ParCSRMatrix*() const { return A; }
#ifndef HYPRE_PAR_CSR_MATRIX_STRUCT
   /// Typecasting to hypre's HYPRE_ParCSRMatrix, a.k.a. void *
   operator HYPRE_ParCSRMatrix() { return (HYPRE_ParCSRMatrix) A; }
#endif
   /// Changes the ownership of the the matrix
   hypre_ParCSRMatrix* StealData();

   /// Explicitly set the three ownership flags, see docs for diagOwner etc.
   void SetOwnerFlags(signed char diag, signed char offd, signed char colmap)
   { diagOwner = diag, offdOwner = offd, colMapOwner = colmap; }

   /// Get diag ownership flag
   signed char OwnsDiag() const { return diagOwner; }
   /// Get offd ownership flag
   signed char OwnsOffd() const { return offdOwner; }
   /// Get colmap ownership flag
   signed char OwnsColMap() const { return colMapOwner; }

   /** If the HypreParMatrix does not own the row-starts array, make a copy of
       it that the HypreParMatrix will own. If the col-starts array is the same
       as the row-starts array, col-starts is also replaced. */
   void CopyRowStarts();
   /** If the HypreParMatrix does not own the col-starts array, make a copy of
       it that the HypreParMatrix will own. If the row-starts array is the same
       as the col-starts array, row-starts is also replaced. */
   void CopyColStarts();

   /// Returns the global number of nonzeros
   inline HYPRE_Int NNZ() const { return A->num_nonzeros; }
   /// Returns the row partitioning
   /** See @ref hypre_partitioning_descr "here" for a description of the
       partitioning array. */
   inline HYPRE_Int *RowPart() { return A->row_starts; }
   /// Returns the column partitioning
   /** See @ref hypre_partitioning_descr "here" for a description of the
       partitioning array. */
   inline HYPRE_Int *ColPart() { return A->col_starts; }
   /// Returns the row partitioning (const version)
   /** See @ref hypre_partitioning_descr "here" for a description of the
       partitioning array. */
   inline const HYPRE_Int *RowPart() const { return A->row_starts; }
   /// Returns the column partitioning (const version)
   /** See @ref hypre_partitioning_descr "here" for a description of the
       partitioning array. */
   inline const HYPRE_Int *ColPart() const { return A->col_starts; }
   /// Returns the global number of rows
   inline HYPRE_Int M() const { return A->global_num_rows; }
   /// Returns the global number of columns
   inline HYPRE_Int N() const { return A->global_num_cols; }

   /// Get the local diagonal of the matrix.
   void GetDiag(Vector &diag) const;
   /// Get the local diagonal block. NOTE: 'diag' will not own any data.
   void GetDiag(SparseMatrix &diag) const;
   /// Get the local off-diagonal block. NOTE: 'offd' will not own any data.
   void GetOffd(SparseMatrix &offd, HYPRE_Int* &cmap) const;
   /** @brief Get a single SparseMatrix containing all rows from this processor,
       merged from the diagonal and off-diagonal blocks stored by the
       HypreParMatrix. */
   /** @note The number of columns in the SparseMatrix will be the global number
       of columns in the parallel matrix, so using this method may result in an
       integer overflow in the column indices. */
   void MergeDiagAndOffd(SparseMatrix &merged);

   /** Split the matrix into M x N equally sized blocks of parallel matrices.
       The size of 'blocks' must already be set to M x N. */
   void GetBlocks(Array2D<HypreParMatrix*> &blocks,
                  bool interleaved_rows = false,
                  bool interleaved_cols = false) const;

   /// Returns the transpose of *this
   HypreParMatrix * Transpose() const;

   /** Returns principle submatrix given by array of indices of connections
       with relative size > @a threshold in *this. */
#if MFEM_HYPRE_VERSION >= 21800
   HypreParMatrix *ExtractSubmatrix(const Array<int> &indices,
                                    double threshhold=0.0) const;
#endif

   /// Returns the number of rows in the diagonal block of the ParCSRMatrix
   int GetNumRows() const
   {
      return internal::to_int(
                hypre_CSRMatrixNumRows(hypre_ParCSRMatrixDiag(A)));
   }

   /// Returns the number of columns in the diagonal block of the ParCSRMatrix
   int GetNumCols() const
   {
      return internal::to_int(
                hypre_CSRMatrixNumCols(hypre_ParCSRMatrixDiag(A)));
   }

   /// Return the global number of rows
   HYPRE_Int GetGlobalNumRows() const
   { return hypre_ParCSRMatrixGlobalNumRows(A); }

   /// Return the global number of columns
   HYPRE_Int GetGlobalNumCols() const
   { return hypre_ParCSRMatrixGlobalNumCols(A); }

   /// Return the parallel row partitioning array.
   /** See @ref hypre_partitioning_descr "here" for a description of the
       partitioning array. */
   HYPRE_Int *GetRowStarts() const { return hypre_ParCSRMatrixRowStarts(A); }

   /// Return the parallel column partitioning array.
   /** See @ref hypre_partitioning_descr "here" for a description of the
       partitioning array. */
   HYPRE_Int *GetColStarts() const { return hypre_ParCSRMatrixColStarts(A); }

   /// Computes y = alpha * A * x + beta * y
   HYPRE_Int Mult(HypreParVector &x, HypreParVector &y,
                  double alpha = 1.0, double beta = 0.0);
   /// Computes y = alpha * A * x + beta * y
   HYPRE_Int Mult(HYPRE_ParVector x, HYPRE_ParVector y,
                  double alpha = 1.0, double beta = 0.0);
   /// Computes y = alpha * A^t * x + beta * y
   HYPRE_Int MultTranspose(HypreParVector &x, HypreParVector &y,
                           double alpha = 1.0, double beta = 0.0);

   void Mult(double a, const Vector &x, double b, Vector &y) const;
   void MultTranspose(double a, const Vector &x, double b, Vector &y) const;

   virtual void Mult(const Vector &x, Vector &y) const
   { Mult(1.0, x, 0.0, y); }
   virtual void MultTranspose(const Vector &x, Vector &y) const
   { MultTranspose(1.0, x, 0.0, y); }

   /// Computes y = a * |A| * x + b * y, using entry-wise absolute values of matrix A
   void AbsMult(double a, const Vector &x, double b, Vector &y) const;

   /// Computes y = a * |At| * x + b * y, using entry-wise absolute values of the transpose of matrix A
   void AbsMultTranspose(double a, const Vector &x, double b, Vector &y) const;

   /** The "Boolean" analog of y = alpha * A * x + beta * y, where elements in
       the sparsity pattern of the matrix are treated as "true". */
   void BooleanMult(int alpha, const int *x, int beta, int *y)
   {
      internal::hypre_ParCSRMatrixBooleanMatvec(A, alpha, const_cast<int*>(x),
                                                beta, y);
   }

   /** The "Boolean" analog of y = alpha * A^T * x + beta * y, where elements in
       the sparsity pattern of the matrix are treated as "true". */
   void BooleanMultTranspose(int alpha, const int *x, int beta, int *y)
   {
      internal::hypre_ParCSRMatrixBooleanMatvecT(A, alpha, const_cast<int*>(x),
                                                 beta, y);
   }

   /// Initialize all entries with value.
   HypreParMatrix &operator=(double value)
   { internal::hypre_ParCSRMatrixSetConstantValues(A, value); return *this; }

   /** Perform the operation `*this += B`, assuming that both matrices use the
       same row and column partitions and the same col_map_offd arrays, or B has
       an empty off-diagonal block. We also assume that the sparsity pattern of
       `*this` contains that of `B`. */
   HypreParMatrix &operator+=(const HypreParMatrix &B) { return Add(1.0, B); }

   /** Perform the operation `*this += beta*B`, assuming that both matrices use
       the same row and column partitions and the same col_map_offd arrays, or
       B has an empty off-diagonal block. We also assume that the sparsity
       pattern of `*this` contains that of `B`. For a more general case consider
       the stand-alone function ParAdd described below. */
   HypreParMatrix &Add(const double beta, const HypreParMatrix &B)
   {
      MFEM_VERIFY(internal::hypre_ParCSRMatrixSum(A, beta, B.A) == 0,
                  "error in hypre_ParCSRMatrixSum");
      return *this;
   }

   /** @brief Multiply the HypreParMatrix on the left by a block-diagonal
       parallel matrix @a D and return the result as a new HypreParMatrix. */
   /** If @a D has a different number of rows than @a A (this matrix), @a D's
       row starts array needs to be given (as returned by the methods
       GetDofOffsets/GetTrueDofOffsets of ParFiniteElementSpace). The new
       matrix @a D*A uses copies of the row- and column-starts arrays, so "this"
       matrix and @a row_starts can be deleted.
       @note This operation is local and does not require communication. */
   HypreParMatrix* LeftDiagMult(const SparseMatrix &D,
                                HYPRE_Int* row_starts = NULL) const;

   /// Scale the local row i by s(i).
   void ScaleRows(const Vector & s);
   /// Scale the local row i by 1./s(i)
   void InvScaleRows(const Vector & s);
   /// Scale all entries by s: A_scaled = s*A.
   void operator*=(double s);

   /// Remove values smaller in absolute value than some threshold
   void Threshold(double threshold = 0.0);

   /** @brief Wrapper for hypre_ParCSRMatrixDropSmallEntries in different
       versions of hypre. Drop off-diagonal entries that are smaller than
       tol * l2 norm of its row */
   /** For HYPRE versions < 2.14, this method just calls Threshold() with
       threshold = tol * max(l2 row norm). */
   void DropSmallEntries(double tol);

   /// If a row contains only zeros, set its diagonal to 1.
   void EliminateZeroRows() { hypre_ParCSRMatrixFixZeroRows(A); }

   /** Eliminate rows and columns from the matrix, and rows from the vector B.
       Modify B with the BC values in X. */
   void EliminateRowsCols(const Array<int> &rows_cols, const HypreParVector &X,
                          HypreParVector &B);

   /** Eliminate rows and columns from the matrix and store the eliminated
       elements in a new matrix Ae (returned), so that the modified matrix and
       Ae sum to the original matrix. */
   HypreParMatrix* EliminateRowsCols(const Array<int> &rows_cols);

   /** Eliminate columns from the matrix and store the eliminated elements in a
       new matrix Ae (returned) so that the modified matrix and Ae sum to the
       original matrix. */
   HypreParMatrix* EliminateCols(const Array<int> &cols);

   /// Eliminate rows from the diagonal and off-diagonal blocks of the matrix.
   void EliminateRows(const Array<int> &rows);

   /// Prints the locally owned rows in parallel
   void Print(const char *fname, HYPRE_Int offi = 0, HYPRE_Int offj = 0);
   /// Reads the matrix from a file
   void Read(MPI_Comm comm, const char *fname);
   /// Read a matrix saved as a HYPRE_IJMatrix
   void Read_IJMatrix(MPI_Comm comm, const char *fname);

   /// Print information about the hypre_ParCSRCommPkg of the HypreParMatrix.
   void PrintCommPkg(std::ostream &out = mfem::out) const;

   /// Calls hypre's destroy function
   virtual ~HypreParMatrix() { Destroy(); }

   Type GetType() const { return Hypre_ParCSR; }
};

#if MFEM_HYPRE_VERSION >= 21800

enum class BlockInverseScaleJob
{
   MATRIX_ONLY,
   RHS_ONLY,
   MATRIX_AND_RHS
};

/** Constructs and applies block diagonal inverse of HypreParMatrix.
    The enum @a job specifies whether the matrix or the RHS should be
    scaled (or both). */
void BlockInverseScale(const HypreParMatrix *A, HypreParMatrix *C,
                       const Vector *b, HypreParVector *d,
                       int blocksize, BlockInverseScaleJob job);
#endif

/** @brief Return a new matrix `C = alpha*A + beta*B`, assuming that both `A`
    and `B` use the same row and column partitions and the same `col_map_offd`
    arrays. */
HypreParMatrix *Add(double alpha, const HypreParMatrix &A,
                    double beta,  const HypreParMatrix &B);

/** Returns the matrix @a A * @a B. Returned matrix does not necessarily own
    row or column starts unless the bool @a own_matrix is set to true. */
HypreParMatrix * ParMult(const HypreParMatrix *A, const HypreParMatrix *B,
                         bool own_matrix = false);
/// Returns the matrix A + B
/** It is assumed that both matrices use the same row and column partitions and
    the same col_map_offd arrays. */
HypreParMatrix * ParAdd(const HypreParMatrix *A, const HypreParMatrix *B);

/// Returns the matrix P^t * A * P
HypreParMatrix * RAP(const HypreParMatrix *A, const HypreParMatrix *P);
/// Returns the matrix Rt^t * A * P
HypreParMatrix * RAP(const HypreParMatrix * Rt, const HypreParMatrix *A,
                     const HypreParMatrix *P);

/// Returns a merged hypre matrix constructed from hypre matrix blocks.
/** It is assumed that all block matrices use the same communicator, and the
    block sizes are consistent in rows and columns. Rows and columns are
    renumbered but not redistributed in parallel, e.g. the block rows owned by
    each process remain on that process in the resulting matrix. Some blocks can
    be NULL. Each block and the entire system can be rectangular. Scalability to
    extremely large processor counts is limited by global MPI communication, see
    GatherBlockOffsetData() in hypre.cpp. */
HypreParMatrix * HypreParMatrixFromBlocks(Array2D<HypreParMatrix*> &blocks,
                                          Array2D<double> *blockCoeff=NULL);

/** Eliminate essential BC specified by 'ess_dof_list' from the solution X to
    the r.h.s. B. Here A is a matrix with eliminated BC, while Ae is such that
    (A+Ae) is the original (Neumann) matrix before elimination. */
void EliminateBC(HypreParMatrix &A, HypreParMatrix &Ae,
                 const Array<int> &ess_dof_list, const Vector &X, Vector &B);


/// Parallel smoothers in hypre
class HypreSmoother : public Solver
{
protected:
   /// The linear system matrix
   HypreParMatrix *A;
   /// Right-hand side and solution vectors
   mutable HypreParVector *B, *X;
   /// Temporary vectors
   mutable HypreParVector *V, *Z;
   /// FIR Filter Temporary Vectors
   mutable HypreParVector *X0, *X1;

   /** Smoother type from hypre_ParCSRRelax() in ams.c plus extensions, see the
       enumeration Type below. */
   int type;
   /// Number of relaxation sweeps
   int relax_times;
   /// Damping coefficient (usually <= 1)
   double relax_weight;
   /// SOR parameter (usually in (0,2))
   double omega;
   /// Order of the smoothing polynomial
   int poly_order;
   /// Fraction of spectrum to smooth for polynomial relaxation
   double poly_fraction;
   /// Apply the polynomial smoother to A or D^{-1/2} A D^{-1/2}
   int poly_scale;
   /// Number of CG iterations to determine eigenvalue estimates, 0 means the max norm
   int poly_iter;

   /// Taubin's lambda-mu method parameters
   double lambda;
   double mu;
   int taubin_iter;

   /// l1 norms of the rows of A
   double *l1_norms;
   /// If set, take absolute values of the computed l1_norms
   bool pos_l1_norms;
   /// Number of CG iterations to determine eigenvalue estimates
   int eig_est_cg_iter;
   /// Maximal eigenvalue estimate for polynomial smoothing
   double max_eig_est;
   /// Minimal eigenvalue estimate for polynomial smoothing
   double min_eig_est;
   /// Parameters for windowing function of FIR filter
   double window_params[3];

   /// Combined coefficients for windowing and Chebyshev polynomials.
   double* fir_coeffs;

   /// A flag that indicates whether the linear system matrix A is symmetric
   bool A_is_symmetric;

public:
   /** Hypre smoother types:
       0    = Jacobi
       1    = l1-scaled Jacobi
       2    = l1-scaled block Gauss-Seidel/SSOR
       4    = truncated l1-scaled block Gauss-Seidel/SSOR
       5    = lumped Jacobi
       6    = Gauss-Seidel
       10   = On-processor forward solve for matrix w/ triangular structure
       16   = Chebyshev
       1001 = Taubin polynomial smoother
       1002 = FIR polynomial smoother. */
   enum Type { Jacobi = 0, l1Jacobi = 1, l1GS = 2, l1GStr = 4, lumpedJacobi = 5,
               GS = 6, OPFS = 10, Chebyshev = 16, Taubin = 1001, FIR = 1002
             };

   HypreSmoother();

   HypreSmoother(HypreParMatrix &_A, int type = l1GS,
                 int relax_times = 1, double relax_weight = 1.0,
                 double omega = 1.0, int poly_order = 2,
<<<<<<< HEAD
                 double poly_fraction = .3, int poly_iter = 10);
=======
                 double poly_fraction = .3, int eig_est_cg_iter = 10);
>>>>>>> 35a79116

   /// Set the relaxation type and number of sweeps
   void SetType(HypreSmoother::Type type, int relax_times = 1);
   /// Set SOR-related parameters
   void SetSOROptions(double relax_weight, double omega);
   /// Set parameters for polynomial smoothing
<<<<<<< HEAD
   void SetPolyOptions(int poly_order, double poly_fraction, int poly_iter = 10);
=======
   /** By default, 10 iterations of CG are used to estimate the eigenvalues.
       Setting eig_est_cg_iter = 0 uses hypre's hypre_ParCSRMaxEigEstimate() instead. */
   void SetPolyOptions(int poly_order, double poly_fraction,
                       int eig_est_cg_iter = 10);
>>>>>>> 35a79116
   /// Set parameters for Taubin's lambda-mu method
   void SetTaubinOptions(double lambda, double mu, int iter);

   /// Convenience function for setting canonical windowing parameters
   void SetWindowByName(const char* window_name);
   /// Set parameters for windowing function for FIR smoother.
   void SetWindowParameters(double a, double b, double c);
   /// Compute window and Chebyshev coefficients for given polynomial order.
   void SetFIRCoefficients(double max_eig);

   /// After computing l1-norms, replace them with their absolute values.
   /** By default, the l1-norms take their sign from the corresponding diagonal
       entries in the associated matrix. */
   void SetPositiveDiagonal(bool pos = true) { pos_l1_norms = pos; }

   /** Explicitly indicate whether the linear system matrix A is symmetric. If A
       is symmetric, the smoother will also be symmetric. In this case, calling
       MultTranspose will be redirected to Mult. (This is also done if the
       smoother is diagonal.) By default, A is assumed to be nonsymmetric. */
   void SetOperatorSymmetry(bool is_sym) { A_is_symmetric = is_sym; }

   /** Set/update the associated operator. Must be called after setting the
       HypreSmoother type and options. */
   virtual void SetOperator(const Operator &op);

   /// Relax the linear system Ax=b
   virtual void Mult(const HypreParVector &b, HypreParVector &x) const;
   virtual void Mult(const Vector &b, Vector &x) const;

   /// Apply transpose of the smoother to relax the linear system Ax=b
   virtual void MultTranspose(const Vector &b, Vector &x) const;

   virtual ~HypreSmoother();
};


/// Abstract class for hypre's solvers and preconditioners
class HypreSolver : public Solver
{
public:
   /// How to treat errors returned by hypre function calls.
   enum ErrorMode
   {
      IGNORE_HYPRE_ERRORS, ///< Ignore hypre errors (see e.g. HypreADS)
      WARN_HYPRE_ERRORS,   ///< Issue warnings on hypre errors
      ABORT_HYPRE_ERRORS   ///< Abort on hypre errors (default in base class)
   };

protected:
   /// The linear system matrix
   HypreParMatrix *A;

   /// Right-hand side and solution vector
   mutable HypreParVector *B, *X;

   /// Was hypre's Setup function called already?
   mutable int setup_called;

   /// How to treat hypre errors.
   mutable ErrorMode error_mode;

public:
   HypreSolver();

   HypreSolver(HypreParMatrix *_A);

   /// Typecast to HYPRE_Solver -- return the solver
   virtual operator HYPRE_Solver() const = 0;

   /// hypre's internal Setup function
   virtual HYPRE_PtrToParSolverFcn SetupFcn() const = 0;
   /// hypre's internal Solve function
   virtual HYPRE_PtrToParSolverFcn SolveFcn() const = 0;

   virtual void SetOperator(const Operator &op)
   { mfem_error("HypreSolvers do not support SetOperator!"); }

   /// Solve the linear system Ax=b
   virtual void Mult(const HypreParVector &b, HypreParVector &x) const;
   virtual void Mult(const Vector &b, Vector &x) const;

   /** @brief Set the behavior for treating hypre errors, see the ErrorMode
       enum. The default mode in the base class is ABORT_HYPRE_ERRORS. */
   /** Currently, there are three cases in derived classes where the error flag
       is set to IGNORE_HYPRE_ERRORS:
       * in the method HypreBoomerAMG::SetElasticityOptions(), and
       * in the constructor of classes HypreAMS and HypreADS.
       The reason for this is that a nonzero hypre error is returned) when
       hypre_ParCSRComputeL1Norms() encounters zero row in a matrix, which is
       expected in some cases with the above solvers. */
   void SetErrorMode(ErrorMode err_mode) const { error_mode = err_mode; }

   virtual ~HypreSolver();
};


#if MFEM_HYPRE_VERSION >= 21800
/** Preconditioner for HypreParMatrices that are triangular in some ordering.
   Finds correct ordering and performs forward substitution on processor
   as approximate inverse. Exact on one processor. */
class HypreTriSolve : public HypreSolver
{
public:
   HypreTriSolve() : HypreSolver() { }
   explicit HypreTriSolve(HypreParMatrix &A) : HypreSolver(&A) { }
   virtual operator HYPRE_Solver() const { return NULL; }

   virtual HYPRE_PtrToParSolverFcn SetupFcn() const
   { return (HYPRE_PtrToParSolverFcn) HYPRE_ParCSROnProcTriSetup; }
   virtual HYPRE_PtrToParSolverFcn SolveFcn() const
   { return (HYPRE_PtrToParSolverFcn) HYPRE_ParCSROnProcTriSolve; }

   HypreParMatrix* GetData() { return A; }
   virtual ~HypreTriSolve() { }
};
#endif

/// PCG solver in hypre
class HyprePCG : public HypreSolver
{
private:
   HYPRE_Solver pcg_solver;

   HypreSolver * precond;

public:
   HyprePCG(MPI_Comm comm);

   HyprePCG(HypreParMatrix &_A);

   virtual void SetOperator(const Operator &op);

   void SetTol(double tol);
   void SetMaxIter(int max_iter);
   void SetLogging(int logging);
   void SetPrintLevel(int print_lvl);

   /// Set the hypre solver to be used as a preconditioner
   void SetPreconditioner(HypreSolver &precond);

   /** Use the L2 norm of the residual for measuring PCG convergence, plus
       (optionally) 1) periodically recompute true residuals from scratch; and
       2) enable residual-based stopping criteria. */
   void SetResidualConvergenceOptions(int res_frequency=-1, double rtol=0.0);

   /// deprecated: use SetZeroInitialIterate()
   MFEM_DEPRECATED void SetZeroInintialIterate() { iterative_mode = false; }

   /// non-hypre setting
   void SetZeroInitialIterate() { iterative_mode = false; }

   void GetNumIterations(int &num_iterations)
   {
      HYPRE_Int num_it;
      HYPRE_ParCSRPCGGetNumIterations(pcg_solver, &num_it);
      num_iterations = internal::to_int(num_it);
   }

   /// The typecast to HYPRE_Solver returns the internal pcg_solver
   virtual operator HYPRE_Solver() const { return pcg_solver; }

   /// PCG Setup function
   virtual HYPRE_PtrToParSolverFcn SetupFcn() const
   { return (HYPRE_PtrToParSolverFcn) HYPRE_ParCSRPCGSetup; }
   /// PCG Solve function
   virtual HYPRE_PtrToParSolverFcn SolveFcn() const
   { return (HYPRE_PtrToParSolverFcn) HYPRE_ParCSRPCGSolve; }

   /// Solve Ax=b with hypre's PCG
   virtual void Mult(const HypreParVector &b, HypreParVector &x) const;
   using HypreSolver::Mult;

   virtual ~HyprePCG();
};

/// GMRES solver in hypre
class HypreGMRES : public HypreSolver
{
private:
   HYPRE_Solver gmres_solver;

   HypreSolver * precond;

   /// Default, generally robust, GMRES options
   void SetDefaultOptions();

public:
   HypreGMRES(MPI_Comm comm);

   HypreGMRES(HypreParMatrix &_A);

   virtual void SetOperator(const Operator &op);

   void SetTol(double tol);
   void SetAbsTol(double tol);
   void SetMaxIter(int max_iter);
   void SetKDim(int dim);
   void SetLogging(int logging);
   void SetPrintLevel(int print_lvl);

   /// Set the hypre solver to be used as a preconditioner
   void SetPreconditioner(HypreSolver &precond);

   /// deprecated: use SetZeroInitialIterate()
   MFEM_DEPRECATED void SetZeroInintialIterate() { iterative_mode = false; }

   /// non-hypre setting
   void SetZeroInitialIterate() { iterative_mode = false; }

   /// The typecast to HYPRE_Solver returns the internal gmres_solver
   virtual operator HYPRE_Solver() const  { return gmres_solver; }

   /// GMRES Setup function
   virtual HYPRE_PtrToParSolverFcn SetupFcn() const
   { return (HYPRE_PtrToParSolverFcn) HYPRE_ParCSRGMRESSetup; }
   /// GMRES Solve function
   virtual HYPRE_PtrToParSolverFcn SolveFcn() const
   { return (HYPRE_PtrToParSolverFcn) HYPRE_ParCSRGMRESSolve; }

   /// Solve Ax=b with hypre's GMRES
   virtual void Mult (const HypreParVector &b, HypreParVector &x) const;
   using HypreSolver::Mult;

   virtual ~HypreGMRES();
};

/// Flexible GMRES solver in hypre
class HypreFGMRES : public HypreSolver
{
private:
   HYPRE_Solver fgmres_solver;

   HypreSolver * precond;

   /// Default, generally robust, FGMRES options
   void SetDefaultOptions();

public:
   HypreFGMRES(MPI_Comm comm);

   HypreFGMRES(HypreParMatrix &_A);

   virtual void SetOperator(const Operator &op);

   void SetTol(double tol);
   void SetMaxIter(int max_iter);
   void SetKDim(int dim);
   void SetLogging(int logging);
   void SetPrintLevel(int print_lvl);

   /// Set the hypre solver to be used as a preconditioner
   void SetPreconditioner(HypreSolver &precond);

   /// deprecated: use SetZeroInitialIterate()
   MFEM_DEPRECATED void SetZeroInintialIterate() { iterative_mode = false; }

   /// non-hypre setting
   void SetZeroInitialIterate() { iterative_mode = false; }

   /// The typecast to HYPRE_Solver returns the internal fgmres_solver
   virtual operator HYPRE_Solver() const  { return fgmres_solver; }

   /// FGMRES Setup function
   virtual HYPRE_PtrToParSolverFcn SetupFcn() const
   { return (HYPRE_PtrToParSolverFcn) HYPRE_ParCSRFlexGMRESSetup; }
   /// FGMRES Solve function
   virtual HYPRE_PtrToParSolverFcn SolveFcn() const
   { return (HYPRE_PtrToParSolverFcn) HYPRE_ParCSRFlexGMRESSolve; }

   /// Solve Ax=b with hypre's FGMRES
   virtual void Mult (const HypreParVector &b, HypreParVector &x) const;
   using HypreSolver::Mult;

   virtual ~HypreFGMRES();
};

/// The identity operator as a hypre solver
class HypreIdentity : public HypreSolver
{
public:
   virtual operator HYPRE_Solver() const { return NULL; }

   virtual HYPRE_PtrToParSolverFcn SetupFcn() const
   { return (HYPRE_PtrToParSolverFcn) hypre_ParKrylovIdentitySetup; }
   virtual HYPRE_PtrToParSolverFcn SolveFcn() const
   { return (HYPRE_PtrToParSolverFcn) hypre_ParKrylovIdentity; }

   virtual ~HypreIdentity() { }
};

/// Jacobi preconditioner in hypre
class HypreDiagScale : public HypreSolver
{
public:
   HypreDiagScale() : HypreSolver() { }
   explicit HypreDiagScale(HypreParMatrix &A) : HypreSolver(&A) { }
   virtual operator HYPRE_Solver() const { return NULL; }

   virtual void SetOperator(const Operator &op);

   virtual HYPRE_PtrToParSolverFcn SetupFcn() const
   { return (HYPRE_PtrToParSolverFcn) HYPRE_ParCSRDiagScaleSetup; }
   virtual HYPRE_PtrToParSolverFcn SolveFcn() const
   { return (HYPRE_PtrToParSolverFcn) HYPRE_ParCSRDiagScale; }

   HypreParMatrix* GetData() { return A; }
   virtual ~HypreDiagScale() { }
};

/// The ParaSails preconditioner in hypre
class HypreParaSails : public HypreSolver
{
private:
   HYPRE_Solver sai_precond;

   /// Default, generally robust, ParaSails options
   void SetDefaultOptions();

   // If sai_precond is NULL, this method allocates it and sets default options.
   // Otherwise the method saves the options from sai_precond, destroys it,
   // allocates a new object, and sets its options to the saved values.
   void ResetSAIPrecond(MPI_Comm comm);

public:
   HypreParaSails(MPI_Comm comm);

   HypreParaSails(HypreParMatrix &A);

   virtual void SetOperator(const Operator &op);

   void SetSymmetry(int sym);

   /// The typecast to HYPRE_Solver returns the internal sai_precond
   virtual operator HYPRE_Solver() const { return sai_precond; }

   virtual HYPRE_PtrToParSolverFcn SetupFcn() const
   { return (HYPRE_PtrToParSolverFcn) HYPRE_ParaSailsSetup; }
   virtual HYPRE_PtrToParSolverFcn SolveFcn() const
   { return (HYPRE_PtrToParSolverFcn) HYPRE_ParaSailsSolve; }

   virtual ~HypreParaSails();
};

/** The Euclid preconditioner in Hypre

    Euclid implements the Parallel Incomplete LU factorization technique. For
    more information see:

    "A Scalable Parallel Algorithm for Incomplete Factor Preconditioning" by
    David Hysom and Alex Pothen, https://doi.org/10.1137/S1064827500376193
*/
class HypreEuclid : public HypreSolver
{
private:
   HYPRE_Solver euc_precond;

   /// Default, generally robust, Euclid options
   void SetDefaultOptions();

   // If euc_precond is NULL, this method allocates it and sets default options.
   // Otherwise the method saves the options from euc_precond, destroys it,
   // allocates a new object, and sets its options to the saved values.
   void ResetEuclidPrecond(MPI_Comm comm);

public:
   HypreEuclid(MPI_Comm comm);

   HypreEuclid(HypreParMatrix &A);

   virtual void SetOperator(const Operator &op);

   /// The typecast to HYPRE_Solver returns the internal euc_precond
   virtual operator HYPRE_Solver() const { return euc_precond; }

   virtual HYPRE_PtrToParSolverFcn SetupFcn() const
   { return (HYPRE_PtrToParSolverFcn) HYPRE_EuclidSetup; }
   virtual HYPRE_PtrToParSolverFcn SolveFcn() const
   { return (HYPRE_PtrToParSolverFcn) HYPRE_EuclidSolve; }

   virtual ~HypreEuclid();
};

#if MFEM_HYPRE_VERSION >= 21900
/**
@brief Wrapper for Hypre's native parallel ILU preconditioner.

The default ILU factorization type is ILU(k).  If you need to change this, or
any other option, you can use the HYPRE_Solver method to cast the object for use
with Hypre's native functions. For example, if want to use natural ordering
rather than RCM reordering, you can use the following approach:

@code
mfem::HypreILU ilu();
int reorder_type = 0;
HYPRE_ILUSetLocalReordering(ilu, reorder_type);
@endcode
*/
class HypreILU : public HypreSolver
{
private:
   HYPRE_Solver ilu_precond;

   /// Set the ILU default options
   void SetDefaultOptions();

   /** Reset the ILU preconditioner.
   @note If ilu_precond is NULL, this method allocates; otherwise it destroys
   ilu_precond and allocates a new object.  In both cases the default options
   are set. */
   void ResetILUPrecond();

public:
   /// Constructor; sets the default options
   HypreILU();

   virtual ~HypreILU();

   /// Set the fill level for ILU(k); the default is k=1.
   void SetLevelOfFill(HYPRE_Int lev_fill);

   /// Set the print level: 0 = none, 1 = setup, 2 = solve, 3 = setup+solve
   void SetPrintLevel(HYPRE_Int print_level);

   /// The typecast to HYPRE_Solver returns the internal ilu_precond
   virtual operator HYPRE_Solver() const { return ilu_precond; }

   virtual void SetOperator(const Operator &op);

   /// ILU Setup function
   virtual HYPRE_PtrToParSolverFcn SetupFcn() const
   { return (HYPRE_PtrToParSolverFcn) HYPRE_ILUSetup; }

   /// ILU Solve function
   virtual HYPRE_PtrToParSolverFcn SolveFcn() const
   { return (HYPRE_PtrToParSolverFcn) HYPRE_ILUSolve; }
};
#endif

/// The BoomerAMG solver in hypre
class HypreBoomerAMG : public HypreSolver
{
private:
   HYPRE_Solver amg_precond;

   /// Rigid body modes
   Array<HYPRE_ParVector> rbms;

   /// Finite element space for elasticity problems, see SetElasticityOptions()
   ParFiniteElementSpace *fespace;

   /// Recompute the rigid-body modes vectors (in the rbms array)
   void RecomputeRBMs();

   /// Default, generally robust, BoomerAMG options
   void SetDefaultOptions();

   // If amg_precond is NULL, allocates it and sets default options.
   // Otherwise saves the options from amg_precond, destroys it, allocates a new
   // one, and sets its options to the saved values.
   void ResetAMGPrecond();

public:
   HypreBoomerAMG();

   HypreBoomerAMG(HypreParMatrix &A);

   virtual void SetOperator(const Operator &op);

   /** More robust options for systems, such as elasticity. */
   void SetSystemsOptions(int dim, bool order_bynodes=false);

   /** A special elasticity version of BoomerAMG that takes advantage of
       geometric rigid body modes and could perform better on some problems, see
       "Improving algebraic multigrid interpolation operators for linear
       elasticity problems", Baker, Kolev, Yang, NLAA 2009, DOI:10.1002/nla.688.
       This solver assumes Ordering::byVDIM in the FiniteElementSpace used to
       construct A. */
   void SetElasticityOptions(ParFiniteElementSpace *fespace);

#if MFEM_HYPRE_VERSION >= 21800
   /** Hypre parameters to use AIR AMG solve for advection-dominated problems.
       See "Nonsymmetric Algebraic Multigrid Based on Local Approximate Ideal
       Restriction (AIR)," Manteuffel, Ruge, Southworth, SISC (2018),
       DOI:/10.1137/17M1144350. Options: "distanceR" -> distance of neighbor
       DOFs to buld restriction operator; options include 1, 2, and 15 (1.5).
       Strings "prerelax" and "postrelax" indicate points to relax on:
       F = F-points, C = C-points, A = all points. E.g., FFC -> relax on
       F-points, relax again on F-points, then relax on C-points. */
   void SetAdvectiveOptions(int distance=15,  const std::string &prerelax="",
                            const std::string &postrelax="FFC");

   /// Expert option - consult hypre documentation/team
   void SetStrongThresholdR(double strengthR)
   { HYPRE_BoomerAMGSetStrongThresholdR(amg_precond, strengthR); }

   /// Expert option - consult hypre documentation/team
   void SetFilterThresholdR(double filterR)
   { HYPRE_BoomerAMGSetFilterThresholdR(amg_precond, filterR); }

   /// Expert option - consult hypre documentation/team
   void SetRestriction(int restrict_type)
   { HYPRE_BoomerAMGSetRestriction(amg_precond, restrict_type); }

   /// Expert option - consult hypre documentation/team
   void SetIsTriangular()
   { HYPRE_BoomerAMGSetIsTriangular(amg_precond, 1); }

   /// Expert option - consult hypre documentation/team
   void SetGMRESSwitchR(int gmres_switch)
   { HYPRE_BoomerAMGSetGMRESSwitchR(amg_precond, gmres_switch); }

   /// Expert option - consult hypre documentation/team
   void SetCycleNumSweeps(int prerelax, int postrelax)
   {
      HYPRE_BoomerAMGSetCycleNumSweeps(amg_precond, prerelax,  1);
      HYPRE_BoomerAMGSetCycleNumSweeps(amg_precond, postrelax, 2);
   }
#endif

   void SetPrintLevel(int print_level)
   { HYPRE_BoomerAMGSetPrintLevel(amg_precond, print_level); }

   void SetMaxIter(int max_iter)
   { HYPRE_BoomerAMGSetMaxIter(amg_precond, max_iter); }

   /// Expert option - consult hypre documentation/team
   void SetMaxLevels(int max_levels)
   { HYPRE_BoomerAMGSetMaxLevels(amg_precond, max_levels); }

   /// Expert option - consult hypre documentation/team
   void SetTol(double tol)
   { HYPRE_BoomerAMGSetTol(amg_precond, tol); }

   /// Expert option - consult hypre documentation/team
   void SetStrengthThresh(double strength)
   { HYPRE_BoomerAMGSetStrongThreshold(amg_precond, strength); }

   /// Expert option - consult hypre documentation/team
   void SetInterpolation(int interp_type)
   { HYPRE_BoomerAMGSetInterpType(amg_precond, interp_type); }

   /// Expert option - consult hypre documentation/team
   void SetCoarsening(int coarsen_type)
   { HYPRE_BoomerAMGSetCoarsenType(amg_precond, coarsen_type); }

   /// Expert option - consult hypre documentation/team
   void SetRelaxType(int relax_type)
   { HYPRE_BoomerAMGSetRelaxType(amg_precond, relax_type); }

   /// Expert option - consult hypre documentation/team
   void SetCycleType(int cycle_type)
   { HYPRE_BoomerAMGSetCycleType(amg_precond, cycle_type); }

   void GetNumIterations(int &num_iterations)
   {
      HYPRE_Int num_it;
      HYPRE_BoomerAMGGetNumIterations(amg_precond, &num_it);
      num_iterations = internal::to_int(num_it);
   }

   /// Expert option - consult hypre documentation/team
   void SetNodal(int blocksize)
   {
      HYPRE_BoomerAMGSetNumFunctions(amg_precond, blocksize);
      HYPRE_BoomerAMGSetNodal(amg_precond, 1);
   }

   /// Expert option - consult hypre documentation/team
   void SetAggressiveCoarsening(int num_levels)
   { HYPRE_BoomerAMGSetAggNumLevels(amg_precond, num_levels); }

   /// The typecast to HYPRE_Solver returns the internal amg_precond
   virtual operator HYPRE_Solver() const { return amg_precond; }

   virtual HYPRE_PtrToParSolverFcn SetupFcn() const
   { return (HYPRE_PtrToParSolverFcn) HYPRE_BoomerAMGSetup; }
   virtual HYPRE_PtrToParSolverFcn SolveFcn() const
   { return (HYPRE_PtrToParSolverFcn) HYPRE_BoomerAMGSolve; }

   using HypreSolver::Mult;

   virtual ~HypreBoomerAMG();
};

/// Compute the discrete gradient matrix between the nodal linear and ND1 spaces
HypreParMatrix* DiscreteGrad(ParFiniteElementSpace *edge_fespace,
                             ParFiniteElementSpace *vert_fespace);
/// Compute the discrete curl matrix between the ND1 and RT0 spaces
HypreParMatrix* DiscreteCurl(ParFiniteElementSpace *face_fespace,
                             ParFiniteElementSpace *edge_fespace);

/// The Auxiliary-space Maxwell Solver in hypre
class HypreAMS : public HypreSolver
{
private:
   /// Constuct AMS solver from finite element space
   void Init(ParFiniteElementSpace *edge_space);

   HYPRE_Solver ams;

   /// Vertex coordinates
   HypreParVector *x, *y, *z;
   /// Discrete gradient matrix
   HypreParMatrix *G;
   /// Nedelec interpolation matrix and its components
   HypreParMatrix *Pi, *Pix, *Piy, *Piz;

public:
   HypreAMS(ParFiniteElementSpace *edge_fespace);

   HypreAMS(HypreParMatrix &A, ParFiniteElementSpace *edge_fespace);

   virtual void SetOperator(const Operator &op);

   void SetPrintLevel(int print_lvl);

   /// Set this option when solving a curl-curl problem with zero mass term
   void SetSingularProblem() { HYPRE_AMSSetBetaPoissonMatrix(ams, NULL); }

   /// The typecast to HYPRE_Solver returns the internal ams object
   virtual operator HYPRE_Solver() const { return ams; }

   virtual HYPRE_PtrToParSolverFcn SetupFcn() const
   { return (HYPRE_PtrToParSolverFcn) HYPRE_AMSSetup; }
   virtual HYPRE_PtrToParSolverFcn SolveFcn() const
   { return (HYPRE_PtrToParSolverFcn) HYPRE_AMSSolve; }

   virtual ~HypreAMS();
};

/// The Auxiliary-space Divergence Solver in hypre
class HypreADS : public HypreSolver
{
private:
   /// Constuct ADS solver from finite element space
   void Init(ParFiniteElementSpace *face_fespace);

   HYPRE_Solver ads;

   /// Vertex coordinates
   HypreParVector *x, *y, *z;
   /// Discrete gradient matrix
   HypreParMatrix *G;
   /// Discrete curl matrix
   HypreParMatrix *C;
   /// Nedelec interpolation matrix and its components
   HypreParMatrix *ND_Pi, *ND_Pix, *ND_Piy, *ND_Piz;
   /// Raviart-Thomas interpolation matrix and its components
   HypreParMatrix *RT_Pi, *RT_Pix, *RT_Piy, *RT_Piz;

public:
   HypreADS(ParFiniteElementSpace *face_fespace);

   HypreADS(HypreParMatrix &A, ParFiniteElementSpace *face_fespace);

   virtual void SetOperator(const Operator &op);

   void SetPrintLevel(int print_lvl);

   /// The typecast to HYPRE_Solver returns the internal ads object
   virtual operator HYPRE_Solver() const { return ads; }

   virtual HYPRE_PtrToParSolverFcn SetupFcn() const
   { return (HYPRE_PtrToParSolverFcn) HYPRE_ADSSetup; }
   virtual HYPRE_PtrToParSolverFcn SolveFcn() const
   { return (HYPRE_PtrToParSolverFcn) HYPRE_ADSSolve; }

   virtual ~HypreADS();
};

/** LOBPCG eigenvalue solver in hypre

    The Locally Optimal Block Preconditioned Conjugate Gradient (LOBPCG)
    eigenvalue solver is designed to find the lowest eigenmodes of the
    generalized eigenvalue problem:
       A x = lambda M x
    where A is symmetric, potentially indefinite and M is symmetric positive
    definite. The eigenvectors are M-orthonormal, meaning that
       x^T M x = 1 and x^T M y = 0,
    if x and y are distinct eigenvectors. The matrix M is optional and is
    assumed to be the identity if left unset.

    The efficiency of LOBPCG relies on the availability of a suitable
    preconditioner for the matrix A. The preconditioner is supplied through the
    SetPreconditioner() method. It should be noted that the operator used with
    the preconditioner need not be A itself.

    For more information regarding LOBPCG see "Block Locally Optimal
    Preconditioned Eigenvalue Xolvers (BLOPEX) in Hypre and PETSc" by
    A. Knyazev, M. Argentati, I. Lashuk, and E. Ovtchinnikov, SISC, 29(5),
    2224-2239, 2007.
*/
class HypreLOBPCG
{
private:
   MPI_Comm comm;
   int myid;
   int numProcs;
   int nev;   // Number of desired eigenmodes
   int seed;  // Random seed used for initial vectors

   HYPRE_Int glbSize; // Global number of DoFs in the linear system
   HYPRE_Int * part;  // Row partitioning of the linear system

   // Pointer to HYPRE's solver struct
   HYPRE_Solver lobpcg_solver;

   // Interface for matrix storage type
   mv_InterfaceInterpreter interpreter;

   // Interface for setting up and performing matrix-vector products
   HYPRE_MatvecFunctions matvec_fn;

   // Eigenvalues
   Array<double> eigenvalues;

   // Forward declaration
   class HypreMultiVector;

   // MultiVector to store eigenvectors
   HypreMultiVector * multi_vec;

   // Empty vectors used to setup the matrices and preconditioner
   HypreParVector * x;

   // An optional operator which projects vectors into a desired subspace
   Operator * subSpaceProj;

   /// Internal class to represent a set of eigenvectors
   class HypreMultiVector
   {
   private:
      // Pointer to hypre's multi-vector object
      mv_MultiVectorPtr mv_ptr;

      // Wrappers for each member of the multivector
      HypreParVector ** hpv;

      // Number of vectors in the multivector
      int nv;

   public:
      HypreMultiVector(int n, HypreParVector & v,
                       mv_InterfaceInterpreter & interpreter);
      ~HypreMultiVector();

      /// Set random values
      void Randomize(HYPRE_Int seed);

      /// Extract a single HypreParVector object
      HypreParVector & GetVector(unsigned int i);

      /// Transfers ownership of data to returned array of vectors
      HypreParVector ** StealVectors();

      operator mv_MultiVectorPtr() const { return mv_ptr; }

      mv_MultiVectorPtr & GetMultiVector() { return mv_ptr; }
   };

   static void    * OperatorMatvecCreate( void *A, void *x );
   static HYPRE_Int OperatorMatvec( void *matvec_data,
                                    HYPRE_Complex alpha,
                                    void *A,
                                    void *x,
                                    HYPRE_Complex beta,
                                    void *y );
   static HYPRE_Int OperatorMatvecDestroy( void *matvec_data );

   static HYPRE_Int PrecondSolve(void *solver,
                                 void *A,
                                 void *b,
                                 void *x);
   static HYPRE_Int PrecondSetup(void *solver,
                                 void *A,
                                 void *b,
                                 void *x);

public:
   HypreLOBPCG(MPI_Comm comm);
   ~HypreLOBPCG();

   void SetTol(double tol);
   void SetRelTol(double rel_tol);
   void SetMaxIter(int max_iter);
   void SetPrintLevel(int logging);
   void SetNumModes(int num_eigs) { nev = num_eigs; }
   void SetPrecondUsageMode(int pcg_mode);
   void SetRandomSeed(int s) { seed = s; }
   void SetInitialVectors(int num_vecs, HypreParVector ** vecs);

   // The following four methods support general operators
   void SetPreconditioner(Solver & precond);
   void SetOperator(Operator & A);
   void SetMassMatrix(Operator & M);
   void SetSubSpaceProjector(Operator & proj) { subSpaceProj = &proj; }

   /// Solve the eigenproblem
   void Solve();

   /// Collect the converged eigenvalues
   void GetEigenvalues(Array<double> & eigenvalues);

   /// Extract a single eigenvector
   HypreParVector & GetEigenvector(unsigned int i);

   /// Transfer ownership of the converged eigenvectors
   HypreParVector ** StealEigenvectors() { return multi_vec->StealVectors(); }
};

/** AME eigenvalue solver in hypre

    The Auxiliary space Maxwell Eigensolver (AME) is designed to find
    the lowest eigenmodes of the generalized eigenvalue problem:
       Curl Curl x = lambda M x
    where the Curl Curl operator is discretized using Nedelec finite element
    basis functions. Properties of this discretization are essential to
    eliminating the large null space of the Curl Curl operator.

    This eigensolver relies upon the LOBPCG eigensolver internally. It is also
    expected that the preconditioner supplied to this method will be the
    HypreAMS preconditioner defined above.

    As with LOBPCG, the operator set in the preconditioner need not be the same
    as A. This flexibility may be useful in solving eigenproblems which bare a
    strong resemblance to the Curl Curl problems for which AME is designed.

    Unlike LOBPCG, this eigensolver requires that the mass matrix be set.
    It is possible to circumvent this by passing an identity operator as the
    mass matrix but it seems unlikely that this would be useful so it is not the
    default behavior.
*/
class HypreAME
{
private:
   int myid;
   int numProcs;
   int nev;   // Number of desired eigenmodes
   bool setT;

   // Pointer to HYPRE's AME solver struct
   HYPRE_Solver ame_solver;

   // Pointer to HYPRE's AMS solver struct
   HypreSolver * ams_precond;

   // Eigenvalues
   HYPRE_Real * eigenvalues;

   // MultiVector to store eigenvectors
   HYPRE_ParVector * multi_vec;

   HypreParVector ** eigenvectors;

   void createDummyVectors();

public:
   HypreAME(MPI_Comm comm);
   ~HypreAME();

   void SetTol(double tol);
   void SetRelTol(double rel_tol);
   void SetMaxIter(int max_iter);
   void SetPrintLevel(int logging);
   void SetNumModes(int num_eigs);

   // The following four methods support operators of type HypreParMatrix.
   void SetPreconditioner(HypreSolver & precond);
   void SetOperator(HypreParMatrix & A);
   void SetMassMatrix(HypreParMatrix & M);

   /// Solve the eigenproblem
   void Solve();

   /// Collect the converged eigenvalues
   void GetEigenvalues(Array<double> & eigenvalues);

   /// Extract a single eigenvector
   HypreParVector & GetEigenvector(unsigned int i);

   /// Transfer ownership of the converged eigenvectors
   HypreParVector ** StealEigenvectors();
};

}

#endif // MFEM_USE_MPI

#endif<|MERGE_RESOLUTION|>--- conflicted
+++ resolved
@@ -722,25 +722,17 @@
    HypreSmoother(HypreParMatrix &_A, int type = l1GS,
                  int relax_times = 1, double relax_weight = 1.0,
                  double omega = 1.0, int poly_order = 2,
-<<<<<<< HEAD
-                 double poly_fraction = .3, int poly_iter = 10);
-=======
                  double poly_fraction = .3, int eig_est_cg_iter = 10);
->>>>>>> 35a79116
 
    /// Set the relaxation type and number of sweeps
    void SetType(HypreSmoother::Type type, int relax_times = 1);
    /// Set SOR-related parameters
    void SetSOROptions(double relax_weight, double omega);
    /// Set parameters for polynomial smoothing
-<<<<<<< HEAD
-   void SetPolyOptions(int poly_order, double poly_fraction, int poly_iter = 10);
-=======
    /** By default, 10 iterations of CG are used to estimate the eigenvalues.
        Setting eig_est_cg_iter = 0 uses hypre's hypre_ParCSRMaxEigEstimate() instead. */
    void SetPolyOptions(int poly_order, double poly_fraction,
                        int eig_est_cg_iter = 10);
->>>>>>> 35a79116
    /// Set parameters for Taubin's lambda-mu method
    void SetTaubinOptions(double lambda, double mu, int iter);
 
