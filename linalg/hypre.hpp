// Copyright (c) 2010, Lawrence Livermore National Security, LLC. Produced at
// the Lawrence Livermore National Laboratory. LLNL-CODE-443211. All Rights
// reserved. See file COPYRIGHT for details.
//
// This file is part of the MFEM library. For more information and source code
// availability see http://mfem.org.
//
// MFEM is free software; you can redistribute it and/or modify it under the
// terms of the GNU Lesser General Public License (as published by the Free
// Software Foundation) version 2.1 dated February 1999.

#ifndef MFEM_HYPRE
#define MFEM_HYPRE

#include "../config/config.hpp"

//#define HYPRE_DYLAN

#ifdef MFEM_USE_STRUMPACK
#include "strumpack.hpp"
#endif

#include "blockvector.hpp"

#ifdef MFEM_USE_MPI

#include <mpi.h>

// Enable internal hypre timing routines
#define HYPRE_TIMING

// hypre header files
#include "seq_mv.h"
#include "_hypre_parcsr_mv.h"
#include "_hypre_parcsr_ls.h"
#include "temp_multivector.h"
#include "../general/globals.hpp"

#ifdef HYPRE_COMPLEX
#error "MFEM does not work with HYPRE's complex numbers support"
#endif

#include "sparsemat.hpp"
#include "hypre_parcsr.hpp"
#ifdef MFEM_USE_SUNDIALS
#include <nvector/nvector_parhyp.h>
#endif

namespace mfem
{

class ParFiniteElementSpace;
class HypreParMatrix;
class STRUMPACKSolver;
  
namespace internal
{

template <typename int_type>
inline int to_int(int_type i)
{
   MFEM_ASSERT(int_type(int(i)) == i, "overflow converting int_type to int");
   return int(i);
}

// Specialization for to_int(int)
template <> inline int to_int(int i) { return i; }

// Convert a HYPRE_Int to int
#ifdef HYPRE_BIGINT
template <>
inline int to_int(HYPRE_Int i)
{
   MFEM_ASSERT(HYPRE_Int(int(i)) == i, "overflow converting HYPRE_Int to int");
   return int(i);
}
#endif

}

/// Wrapper for hypre's parallel vector class
class HypreParVector : public Vector
{
private:
   int own_ParVector;

   /// The actual object
   hypre_ParVector *x;

   friend class HypreParMatrix;

   // Set Vector::data and Vector::size from *x
   inline void _SetDataAndSize_();

public:
   /** @brief Creates vector with given global size and parallel partitioning of
       the rows/columns given by @a col. */
   /** @anchor hypre_partitioning_descr
       The partitioning is defined in one of two ways depending on the
       configuration of HYPRE:
       1. If HYPRE_AssumedPartitionCheck() returns true (the default),
          then col is of length 2 and the local processor owns columns
          [col[0],col[1]).
       2. If HYPRE_AssumedPartitionCheck() returns false, then col is of
          length (number of processors + 1) and processor P owns columns
          [col[P],col[P+1]) i.e. each processor has a copy of the same col
          array. */
   HypreParVector(MPI_Comm comm, HYPRE_Int glob_size, HYPRE_Int *col);
   /** @brief Creates vector with given global size, partitioning of the
       columns, and data. */
   /** The data must be allocated and destroyed outside. If @a _data is NULL, a
       dummy vector without a valid data array will be created. See @ref
       hypre_partitioning_descr "here" for a description of the @a col array. */
   HypreParVector(MPI_Comm comm, HYPRE_Int glob_size, double *_data,
                  HYPRE_Int *col);
   /// Creates vector compatible with y
   HypreParVector(const HypreParVector &y);
   /// Creates vector compatible with (i.e. in the domain of) A or A^T
   explicit HypreParVector(const HypreParMatrix &A, int transpose = 0);
   /// Creates vector wrapping y
   explicit HypreParVector(HYPRE_ParVector y);
   /// Create a true dof parallel vector on a given ParFiniteElementSpace
   explicit HypreParVector(ParFiniteElementSpace *pfes);

   /// MPI communicator
   MPI_Comm GetComm() { return x->comm; }

   /// Returns the parallel row/column partitioning
   /** See @ref hypre_partitioning_descr "here" for a description of the
       partitioning array. */
   inline HYPRE_Int *Partitioning() { return x->partitioning; }

   /// Returns the global number of rows
   inline HYPRE_Int GlobalSize() { return x->global_size; }

   /// Typecasting to hypre's hypre_ParVector*
   operator hypre_ParVector*() const { return x; }
#ifndef HYPRE_PAR_VECTOR_STRUCT
   /// Typecasting to hypre's HYPRE_ParVector, a.k.a. void *
   operator HYPRE_ParVector() const { return (HYPRE_ParVector) x; }
#endif
   /// Changes the ownership of the the vector
   hypre_ParVector *StealParVector() { own_ParVector = 0; return x; }

   /// Sets ownership of the internal hypre_ParVector
   void SetOwnership(int own) { own_ParVector = own; }

   /// Gets ownership of the internal hypre_ParVector
   int GetOwnership() const { return own_ParVector; }

   /// Returns the global vector in each processor
   Vector* GlobalVector() const;

   /// Set constant values
   HypreParVector& operator= (double d);
   /// Define '=' for hypre vectors.
   HypreParVector& operator= (const HypreParVector &y);

   /// Sets the data of the Vector and the hypre_ParVector to @a _data.
   /** Must be used only for HypreParVector%s that do not own the data,
       e.g. created with the constructor:
       HypreParVector(MPI_Comm, HYPRE_Int, double *, HYPRE_Int *). */
   void SetData(double *_data);

   /// Set random values
   HYPRE_Int Randomize(HYPRE_Int seed);

   /// Prints the locally owned rows in parallel
   void Print(const char *fname) const;

   /// Calls hypre's destroy function
   ~HypreParVector();

#ifdef MFEM_USE_SUNDIALS
   /// Return a new wrapper SUNDIALS N_Vector of type SUNDIALS_NVEC_PARHYP.
   /** The returned N_Vector must be destroyed by the caller. */
   virtual N_Vector ToNVector() { return N_VMake_ParHyp(x); }

   /** @brief Update an existing wrapper SUNDIALS N_Vector of type
       SUNDIALS_NVEC_PARHYP to point to this Vector. */
   virtual void ToNVector(N_Vector &nv);
#endif
};

/// Returns the inner product of x and y
double InnerProduct(HypreParVector &x, HypreParVector &y);
double InnerProduct(HypreParVector *x, HypreParVector *y);


/** @brief Compute the l_p norm of the Vector which is split without overlap
    across the given communicator. */
double ParNormlp(const Vector &vec, double p, MPI_Comm comm);


/// Wrapper for hypre's ParCSR matrix class
class HypreParMatrix : public Operator
{
private:
   /// The actual object
   hypre_ParCSRMatrix *A;

   /// Auxiliary vectors for typecasting
   mutable HypreParVector *X, *Y;

   // Flags indicating ownership of A->diag->{i,j,data}, A->offd->{i,j,data},
   // and A->col_map_offd.
   // The possible values for diagOwner are:
   //  -1: no special treatment of A->diag (default)
   //   0: prevent hypre from destroying A->diag->{i,j,data}
   //   1: same as 0, plus take ownership of A->diag->{i,j}
   //   2: same as 0, plus take ownership of A->diag->data
   //   3: same as 0, plus take ownership of A->diag->{i,j,data}
   // The same values and rules apply to offdOwner and A->offd.
   // The possible values for colMapOwner are:
   //  -1: no special treatment of A->col_map_offd (default)
   //   0: prevent hypre from destroying A->col_map_offd
   //   1: same as 0, plus take ownership of A->col_map_offd
   // All owned arrays are destroyed with 'delete []'.
   signed char diagOwner, offdOwner, colMapOwner;

   // Does the object own the pointer A?
   signed char ParCSROwner;

   // Initialize with defaults. Does not initialize inherited members.
   void Init();

   // Delete all owned data. Does not perform re-initialization with defaults.
   void Destroy();

   // Copy (shallow/deep, based on HYPRE_BIGINT) the I and J arrays from csr to
   // hypre_csr. Shallow copy the data. Return the appropriate ownership flag.
   static char CopyCSR(SparseMatrix *csr, hypre_CSRMatrix *hypre_csr);
   // Copy (shallow or deep, based on HYPRE_BIGINT) the I and J arrays from
   // bool_csr to hypre_csr. Allocate the data array and set it to all ones.
   // Return the appropriate ownership flag.
   static char CopyBoolCSR(Table *bool_csr, hypre_CSRMatrix *hypre_csr);

   // Copy the j array of a hypre_CSRMatrix to the given J array, converting
   // the indices from HYPRE_Int to int.
   static void CopyCSR_J(hypre_CSRMatrix *hypre_csr, int *J);

public:
   /// An empty matrix to be used as a reference to an existing matrix
   HypreParMatrix();

   /// Converts hypre's format to HypreParMatrix
   /** If @a owner is false, ownership of @a a is not transferred */
   explicit HypreParMatrix(hypre_ParCSRMatrix *a, bool owner = true)
   {
      Init();
      A = a;
      if (!owner) { ParCSROwner = 0; }
      height = GetNumRows();
      width = GetNumCols();
   }

   /// Creates block-diagonal square parallel matrix.
   /** Diagonal is given by @a diag which must be in CSR format (finalized). The
       new HypreParMatrix does not take ownership of any of the input arrays.
       See @ref hypre_partitioning_descr "here" for a description of the row
       partitioning array @a row_starts.

       @warning The ordering of the columns in each row in @a *diag may be
       changed by this constructor to ensure that the first entry in each row is
       the diagonal one. This is expected by most hypre functions. */
   HypreParMatrix(MPI_Comm comm, HYPRE_Int glob_size, HYPRE_Int *row_starts,
                  SparseMatrix *diag); // constructor with 4 arguments, v1

   /// Creates block-diagonal rectangular parallel matrix.
   /** Diagonal is given by @a diag which must be in CSR format (finalized). The
       new HypreParMatrix does not take ownership of any of the input arrays.
       See @ref hypre_partitioning_descr "here" for a description of the
       partitioning arrays @a row_starts and @a col_starts. */
   HypreParMatrix(MPI_Comm comm, HYPRE_Int global_num_rows,
                  HYPRE_Int global_num_cols, HYPRE_Int *row_starts,
                  HYPRE_Int *col_starts,
                  SparseMatrix *diag); // constructor with 6 arguments, v1

   /// Creates general (rectangular) parallel matrix.
   /** The new HypreParMatrix does not take ownership of any of the input
       arrays. See @ref hypre_partitioning_descr "here" for a description of the
       partitioning arrays @a row_starts and @a col_starts. */
   HypreParMatrix(MPI_Comm comm, HYPRE_Int global_num_rows,
                  HYPRE_Int global_num_cols, HYPRE_Int *row_starts,
                  HYPRE_Int *col_starts, SparseMatrix *diag, SparseMatrix *offd,
                  HYPRE_Int *cmap); // constructor with 8 arguments

   /// Creates general (rectangular) parallel matrix.
   /** The new HypreParMatrix takes ownership of all input arrays, except
       @a col_starts and @a row_starts. See @ref hypre_partitioning_descr "here"
       for a description of the partitioning arrays @a row_starts and @a
       col_starts. */
   HypreParMatrix(MPI_Comm comm,
                  HYPRE_Int global_num_rows, HYPRE_Int global_num_cols,
                  HYPRE_Int *row_starts, HYPRE_Int *col_starts,
                  HYPRE_Int *diag_i, HYPRE_Int *diag_j, double *diag_data,
                  HYPRE_Int *offd_i, HYPRE_Int *offd_j, double *offd_data,
                  HYPRE_Int offd_num_cols,
                  HYPRE_Int *offd_col_map); // constructor with 13 arguments

   /// Creates a parallel matrix from SparseMatrix on processor 0.
   /** See @ref hypre_partitioning_descr "here" for a description of the
       partitioning arrays @a row_starts and @a col_starts. */
   HypreParMatrix(MPI_Comm comm, HYPRE_Int *row_starts, HYPRE_Int *col_starts,
                  SparseMatrix *a); // constructor with 4 arguments, v2

   /// Creates boolean block-diagonal rectangular parallel matrix.
   /** The new HypreParMatrix does not take ownership of any of the input
       arrays. See @ref hypre_partitioning_descr "here" for a description of the
       partitioning arrays @a row_starts and @a col_starts. */
   HypreParMatrix(MPI_Comm comm, HYPRE_Int global_num_rows,
                  HYPRE_Int global_num_cols, HYPRE_Int *row_starts,
                  HYPRE_Int *col_starts,
                  Table *diag); // constructor with 6 arguments, v2

   /// Creates boolean rectangular parallel matrix.
   /** The new HypreParMatrix takes ownership of the arrays @a i_diag,
       @a j_diag, @a i_offd, @a j_offd, and @a cmap; does not take ownership of
       the arrays @a row and @a col. See @ref hypre_partitioning_descr "here"
       for a description of the partitioning arrays @a row and @a col. */
   HypreParMatrix(MPI_Comm comm, int id, int np, HYPRE_Int *row, HYPRE_Int *col,
                  HYPRE_Int *i_diag, HYPRE_Int *j_diag, HYPRE_Int *i_offd,
                  HYPRE_Int *j_offd, HYPRE_Int *cmap,
                  HYPRE_Int cmap_size); // constructor with 11 arguments

   /** @brief Creates a general parallel matrix from a local CSR matrix on each
       processor described by the @a I, @a J and @a data arrays. */
   /** The local matrix should be of size (local) @a nrows by (global)
       @a glob_ncols. The new parallel matrix contains copies of all input
       arrays (so they can be deleted). See @ref hypre_partitioning_descr "here"
       for a description of the partitioning arrays @a rows and @a cols. */
   HypreParMatrix(MPI_Comm comm, int nrows, HYPRE_Int glob_nrows,
                  HYPRE_Int glob_ncols, int *I, HYPRE_Int *J,
                  double *data, HYPRE_Int *rows,
                  HYPRE_Int *cols); // constructor with 9 arguments

   /** @brief Copy constructor for a ParCSR matrix which creates a deep copy of
       structure and data from @a P. */
   HypreParMatrix(const HypreParMatrix &P);

   /// Make this HypreParMatrix a reference to 'master'
   void MakeRef(const HypreParMatrix &master);

   /// MPI communicator
   MPI_Comm GetComm() const { return A->comm; }

   /// Typecasting to hypre's hypre_ParCSRMatrix*
   operator hypre_ParCSRMatrix*() const { return A; }
#ifndef HYPRE_PAR_CSR_MATRIX_STRUCT
   /// Typecasting to hypre's HYPRE_ParCSRMatrix, a.k.a. void *
   operator HYPRE_ParCSRMatrix() { return (HYPRE_ParCSRMatrix) A; }
#endif
   /// Changes the ownership of the the matrix
   hypre_ParCSRMatrix* StealData();

   /// Explicitly set the three ownership flags, see docs for diagOwner etc.
   void SetOwnerFlags(signed char diag, signed char offd, signed char colmap)
   { diagOwner = diag, offdOwner = offd, colMapOwner = colmap; }

   /// Get diag ownership flag
   signed char OwnsDiag() const { return diagOwner; }
   /// Get offd ownership flag
   signed char OwnsOffd() const { return offdOwner; }
   /// Get colmap ownership flag
   signed char OwnsColMap() const { return colMapOwner; }

   /** If the HypreParMatrix does not own the row-starts array, make a copy of
       it that the HypreParMatrix will own. If the col-starts array is the same
       as the row-starts array, col-starts is also replaced. */
   void CopyRowStarts();
   /** If the HypreParMatrix does not own the col-starts array, make a copy of
       it that the HypreParMatrix will own. If the row-starts array is the same
       as the col-starts array, row-starts is also replaced. */
   void CopyColStarts();

   /// Returns the global number of nonzeros
   inline HYPRE_Int NNZ() const { return A->num_nonzeros; }
   /// Returns the row partitioning
   /** See @ref hypre_partitioning_descr "here" for a description of the
       partitioning array. */
   inline HYPRE_Int *RowPart() { return A->row_starts; }
   /// Returns the column partitioning
   /** See @ref hypre_partitioning_descr "here" for a description of the
       partitioning array. */
   inline HYPRE_Int *ColPart() { return A->col_starts; }
   /// Returns the row partitioning (const version)
   /** See @ref hypre_partitioning_descr "here" for a description of the
       partitioning array. */
   inline const HYPRE_Int *RowPart() const { return A->row_starts; }
   /// Returns the column partitioning (const version)
   /** See @ref hypre_partitioning_descr "here" for a description of the
       partitioning array. */
   inline const HYPRE_Int *ColPart() const { return A->col_starts; }
   /// Returns the global number of rows
   inline HYPRE_Int M() const { return A->global_num_rows; }
   /// Returns the global number of columns
   inline HYPRE_Int N() const { return A->global_num_cols; }

   /// Get the local diagonal of the matrix.
   void GetDiag(Vector &diag) const;
   /// Get the local diagonal block. NOTE: 'diag' will not own any data.
   void GetDiag(SparseMatrix &diag) const;
   /// Get the local off-diagonal block. NOTE: 'offd' will not own any data.
   void GetOffd(SparseMatrix &offd, HYPRE_Int* &cmap) const;

   /** Split the matrix into M x N equally sized blocks of parallel matrices.
       The size of 'blocks' must already be set to M x N. */
   void GetBlocks(Array2D<HypreParMatrix*> &blocks,
                  bool interleaved_rows = false,
                  bool interleaved_cols = false) const;

   /// Returns the transpose of *this
   HypreParMatrix * Transpose() const;

   /// Returns the number of rows in the diagonal block of the ParCSRMatrix
   int GetNumRows() const
   {
      return internal::to_int(
                hypre_CSRMatrixNumRows(hypre_ParCSRMatrixDiag(A)));
   }

   /// Returns the number of columns in the diagonal block of the ParCSRMatrix
   int GetNumCols() const
   {
      return internal::to_int(
                hypre_CSRMatrixNumCols(hypre_ParCSRMatrixDiag(A)));
   }

   /// Return the global number of rows
   HYPRE_Int GetGlobalNumRows() const
   { return hypre_ParCSRMatrixGlobalNumRows(A); }

   /// Return the global number of columns
   HYPRE_Int GetGlobalNumCols() const
   { return hypre_ParCSRMatrixGlobalNumCols(A); }

   /// Return the parallel row partitioning array.
   /** See @ref hypre_partitioning_descr "here" for a description of the
       partitioning array. */
   HYPRE_Int *GetRowStarts() const { return hypre_ParCSRMatrixRowStarts(A); }

   /// Return the parallel column partitioning array.
   /** See @ref hypre_partitioning_descr "here" for a description of the
       partitioning array. */
   HYPRE_Int *GetColStarts() const { return hypre_ParCSRMatrixColStarts(A); }

   /// Computes y = alpha * A * x + beta * y
   HYPRE_Int Mult(HypreParVector &x, HypreParVector &y,
                  double alpha = 1.0, double beta = 0.0);
   /// Computes y = alpha * A * x + beta * y
   HYPRE_Int Mult(HYPRE_ParVector x, HYPRE_ParVector y,
                  double alpha = 1.0, double beta = 0.0);
   /// Computes y = alpha * A^t * x + beta * y
   HYPRE_Int MultTranspose(HypreParVector &x, HypreParVector &y,
                           double alpha = 1.0, double beta = 0.0);

   void Mult(double a, const Vector &x, double b, Vector &y) const;
   void MultTranspose(double a, const Vector &x, double b, Vector &y) const;

   virtual void Mult(const Vector &x, Vector &y) const
   { Mult(1.0, x, 0.0, y); }
   virtual void MultTranspose(const Vector &x, Vector &y) const
   { MultTranspose(1.0, x, 0.0, y); }

   /** The "Boolean" analog of y = alpha * A * x + beta * y, where elements in
       the sparsity pattern of the matrix are treated as "true". */
   void BooleanMult(int alpha, const int *x, int beta, int *y)
   {
      internal::hypre_ParCSRMatrixBooleanMatvec(A, alpha, const_cast<int*>(x),
                                                beta, y);
   }

   /** The "Boolean" analog of y = alpha * A^T * x + beta * y, where elements in
       the sparsity pattern of the matrix are treated as "true". */
   void BooleanMultTranspose(int alpha, const int *x, int beta, int *y)
   {
      internal::hypre_ParCSRMatrixBooleanMatvecT(A, alpha, const_cast<int*>(x),
                                                 beta, y);
   }

   /// Initialize all entries with value.
   HypreParMatrix &operator=(double value)
   { internal::hypre_ParCSRMatrixSetConstantValues(A, value); return *this; }

   /** Perform the operation `*this += B`, assuming that both matrices use the
       same row and column partitions and the same col_map_offd arrays, or B has
       an empty off-diagonal block. We also assume that the sparsity pattern of
       `*this` contains that of `B`. */
   HypreParMatrix &operator+=(const HypreParMatrix &B) { return Add(1.0, B); }

   /** Perform the operation `*this += beta*B`, assuming that both matrices use
       the same row and column partitions and the same col_map_offd arrays, or
       B has an empty off-diagonal block. We also assume that the sparsity
       pattern of `*this` contains that of `B`. For a more general case consider
       the stand-alone function ParAdd described below. */
   HypreParMatrix &Add(const double beta, const HypreParMatrix &B)
   {
      MFEM_VERIFY(internal::hypre_ParCSRMatrixSum(A, beta, B.A) == 0,
                  "error in hypre_ParCSRMatrixSum");
      return *this;
   }

   /** @brief Multiply the HypreParMatrix on the left by a block-diagonal
       parallel matrix @a D and return the result as a new HypreParMatrix. */
   /** If @a D has a different number of rows than @a A (this matrix), @a D's
       row starts array needs to be given (as returned by the methods
       GetDofOffsets/GetTrueDofOffsets of ParFiniteElementSpace). The new
       matrix @a D*A uses copies of the row- and column-starts arrays, so "this"
       matrix and @a row_starts can be deleted.
       @note This operation is local and does not require communication. */
   HypreParMatrix* LeftDiagMult(const SparseMatrix &D,
                                HYPRE_Int* row_starts = NULL) const;

   /// Scale the local row i by s(i).
   void ScaleRows(const Vector & s);
   /// Scale the local row i by 1./s(i)
   void InvScaleRows(const Vector & s);
   /// Scale all entries by s: A_scaled = s*A.
   void operator*=(double s);

   /// Remove values smaller in absolute value than some threshold
   void Threshold(double threshold = 0.0);

   /// If a row contains only zeros, set its diagonal to 1.
   void EliminateZeroRows() { hypre_ParCSRMatrixFixZeroRows(A); }

   /** Eliminate rows and columns from the matrix, and rows from the vector B.
       Modify B with the BC values in X. */
   void EliminateRowsCols(const Array<int> &rows_cols, const HypreParVector &X,
                          HypreParVector &B);

   /** Eliminate rows and columns from the matrix and store the eliminated
       elements in a new matrix Ae (returned), so that the modified matrix and
       Ae sum to the original matrix. */
   HypreParMatrix* EliminateRowsCols(const Array<int> &rows_cols);

   /// Prints the locally owned rows in parallel
   void Print(const char *fname, HYPRE_Int offi = 0, HYPRE_Int offj = 0);
   /// Reads the matrix from a file
   void Read(MPI_Comm comm, const char *fname);
   /// Read a matrix saved as a HYPRE_IJMatrix
   void Read_IJMatrix(MPI_Comm comm, const char *fname);

   /// Print information about the hypre_ParCSRCommPkg of the HypreParMatrix.
   void PrintCommPkg(std::ostream &out = mfem::out) const;

   /// Calls hypre's destroy function
   virtual ~HypreParMatrix() { Destroy(); }

   Type GetType() const { return Hypre_ParCSR; }
};

/** @brief Return a new matrix `C = alpha*A + beta*B`, assuming that both `A`
    and `B` use the same row and column partitions and the same `col_map_offd`
    arrays. */
HypreParMatrix *Add(double alpha, const HypreParMatrix &A,
                    double beta,  const HypreParMatrix &B);

/// Returns the matrix A * B
HypreParMatrix * ParMult(const HypreParMatrix *A, const HypreParMatrix *B);
/// Returns the matrix A + B
/** It is assumed that both matrices use the same row and column partitions and
    the same col_map_offd arrays. */
HypreParMatrix * ParAdd(const HypreParMatrix *A, const HypreParMatrix *B);

/// Returns the matrix P^t * A * P
HypreParMatrix * RAP(const HypreParMatrix *A, const HypreParMatrix *P);
/// Returns the matrix Rt^t * A * P
HypreParMatrix * RAP(const HypreParMatrix * Rt, const HypreParMatrix *A,
                     const HypreParMatrix *P);

/** Eliminate essential BC specified by 'ess_dof_list' from the solution X to
    the r.h.s. B. Here A is a matrix with eliminated BC, while Ae is such that
    (A+Ae) is the original (Neumann) matrix before elimination. */
void EliminateBC(HypreParMatrix &A, HypreParMatrix &Ae,
                 const Array<int> &ess_dof_list, const Vector &X, Vector &B);


/// Parallel smoothers in hypre
class HypreSmoother : public Solver
{
protected:
   /// The linear system matrix
   HypreParMatrix *A;
   /// Right-hand side and solution vectors
   mutable HypreParVector *B, *X;
   /// Temporary vectors
   mutable HypreParVector *V, *Z;
   /// FIR Filter Temporary Vectors
   mutable HypreParVector *X0, *X1;

   /** Smoother type from hypre_ParCSRRelax() in ams.c plus extensions, see the
       enumeration Type below. */
   int type;
   /// Number of relaxation sweeps
   int relax_times;
   /// Damping coefficient (usually <= 1)
   double relax_weight;
   /// SOR parameter (usually in (0,2))
   double omega;
   /// Order of the smoothing polynomial
   int poly_order;
   /// Fraction of spectrum to smooth for polynomial relaxation
   double poly_fraction;
   /// Apply the polynomial smoother to A or D^{-1/2} A D^{-1/2}
   int poly_scale;

   /// Taubin's lambda-mu method parameters
   double lambda;
   double mu;
   int taubin_iter;

   /// l1 norms of the rows of A
   double *l1_norms;
   /// If set, take absolute values of the computed l1_norms
   bool pos_l1_norms;
   /// Maximal eigenvalue estimate for polynomial smoothing
   double max_eig_est;
   /// Minimal eigenvalue estimate for polynomial smoothing
   double min_eig_est;
   /// Parameters for windowing function of FIR filter
   double window_params[3];

   /// Combined coefficients for windowing and Chebyshev polynomials.
   double* fir_coeffs;

public:
   /** Hypre smoother types:
       0    = Jacobi
       1    = l1-scaled Jacobi
       2    = l1-scaled block Gauss-Seidel/SSOR
       4    = truncated l1-scaled block Gauss-Seidel/SSOR
       5    = lumped Jacobi
       6    = Gauss-Seidel
       16   = Chebyshev
       1001 = Taubin polynomial smoother
       1002 = FIR polynomial smoother. */
  enum Type { Jacobi = 0, l1Jacobi = 1, l1GS = 2, Kaczmarz = 3, l1GStr = 4, lumpedJacobi = 5,
               GS = 6, Chebyshev = 16, Taubin = 1001, FIR = 1002
             };

   HypreSmoother();

   HypreSmoother(HypreParMatrix &_A, int type = l1GS,
                 int relax_times = 1, double relax_weight = 1.0,
                 double omega = 1.0, int poly_order = 2,
                 double poly_fraction = .3);

   /// Set the relaxation type and number of sweeps
   void SetType(HypreSmoother::Type type, int relax_times = 1);
   /// Set SOR-related parameters
   void SetSOROptions(double relax_weight, double omega);
   /// Set parameters for polynomial smoothing
   void SetPolyOptions(int poly_order, double poly_fraction);
   /// Set parameters for Taubin's lambda-mu method
   void SetTaubinOptions(double lambda, double mu, int iter);

   /// Convenience function for setting canonical windowing parameters
   void SetWindowByName(const char* window_name);
   /// Set parameters for windowing function for FIR smoother.
   void SetWindowParameters(double a, double b, double c);
   /// Compute window and Chebyshev coefficients for given polynomial order.
   void SetFIRCoefficients(double max_eig);

   /// After computing l1-norms, replace them with their absolute values.
   /** By default, the l1-norms take their sign from the corresponding diagonal
       entries in the associated matrix. */
   void SetPositiveDiagonal(bool pos = true) { pos_l1_norms = pos; }

   /** Set/update the associated operator. Must be called after setting the
       HypreSmoother type and options. */
   virtual void SetOperator(const Operator &op);

   /// Relax the linear system Ax=b
   virtual void Mult(const HypreParVector &b, HypreParVector &x) const;
   virtual void Mult(const Vector &b, Vector &x) const;

   virtual ~HypreSmoother();
};


/// Abstract class for hypre's solvers and preconditioners
class HypreSolver : public Solver
{
public:
   /// How to treat errors returned by hypre function calls.
   enum ErrorMode
   {
      IGNORE_HYPRE_ERRORS, ///< Ignore hypre errors (see e.g. HypreADS)
      WARN_HYPRE_ERRORS,   ///< Issue warnings on hypre errors
      ABORT_HYPRE_ERRORS   ///< Abort on hypre errors (default in base class)
   };

protected:
   /// The linear system matrix
   HypreParMatrix *A;

   /// Right-hand side and solution vector
   mutable HypreParVector *B, *X;

   /// Was hypre's Setup function called already?
   mutable int setup_called;

   /// How to treat hypre errors.
   mutable ErrorMode error_mode;

public:
   HypreSolver();

   HypreSolver(HypreParMatrix *_A);

   /// Typecast to HYPRE_Solver -- return the solver
   virtual operator HYPRE_Solver() const = 0;

   /// hypre's internal Setup function
   virtual HYPRE_PtrToParSolverFcn SetupFcn() const = 0;
   /// hypre's internal Solve function
   virtual HYPRE_PtrToParSolverFcn SolveFcn() const = 0;

   virtual void SetOperator(const Operator &op)
   { mfem_error("HypreSolvers do not support SetOperator!"); }

   /// Solve the linear system Ax=b
   virtual void Mult(const HypreParVector &b, HypreParVector &x) const;
   virtual void Mult(const Vector &b, Vector &x) const;

<<<<<<< HEAD
#ifdef HYPRE_DYLAN
  virtual HYPRE_ParCSRMatrix Get_Pix() const
  {
    return 0;
  }
  
  virtual HYPRE_ParCSRMatrix Get_Piy() const
  {
    return 0;
  }
    
  virtual HYPRE_ParCSRMatrix Get_Piz() const
  {
    return 0;
  }
  
  virtual HYPRE_ParCSRMatrix Get_G() const
  {
    return 0;
  }
  
  virtual HYPRE_ParCSRMatrix Get_A_Pix() const
  {
    return 0;
  }
  
  virtual HYPRE_ParCSRMatrix Get_A_Piy() const
  {
    return 0;
  }
    
  virtual HYPRE_ParCSRMatrix Get_A_Piz() const
  {
    return 0;
  }
  
  virtual HYPRE_ParCSRMatrix Get_A_G() const
  {
    return 0;
  }

  virtual HYPRE_ParCSRMatrix* Get_Restriction() const
  {
    return 0;
  }
#endif
  
=======
   /** @brief Set the behavior for treating hypre errors, see the ErrorMode
       enum. The default mode in the base class is ABORT_HYPRE_ERRORS. */
   /** Currently, there are three cases in derived classes where the error flag
       is set to IGNORE_HYPRE_ERRORS:
       * in the method HypreBoomerAMG::SetElasticityOptions(), and
       * in the constructor of classes HypreAMS and HypreADS.
       The reason for this is that a nonzero hypre error is returned) when
       hypre_ParCSRComputeL1Norms() encounters zero row in a matrix, which is
       expected in some cases with the above solvers. */
   void SetErrorMode(ErrorMode err_mode) const { error_mode = err_mode; }

>>>>>>> b6d50d0b
   virtual ~HypreSolver();
};

/// PCG solver in hypre
class HyprePCG : public HypreSolver
{
private:
   HYPRE_Solver pcg_solver;

   HypreSolver * precond;

public:
   HyprePCG(MPI_Comm comm);

   HyprePCG(HypreParMatrix &_A);

   virtual void SetOperator(const Operator &op);

   void SetTol(double tol);
   void SetMaxIter(int max_iter);
   void SetLogging(int logging);
   void SetPrintLevel(int print_lvl);

   /// Set the hypre solver to be used as a preconditioner
   void SetPreconditioner(HypreSolver &precond);

   /** Use the L2 norm of the residual for measuring PCG convergence, plus
       (optionally) 1) periodically recompute true residuals from scratch; and
       2) enable residual-based stopping criteria. */
   void SetResidualConvergenceOptions(int res_frequency=-1, double rtol=0.0);

   /// non-hypre setting
   void SetZeroInintialIterate() { iterative_mode = false; }

   void GetNumIterations(int &num_iterations)
   {
      HYPRE_Int num_it;
      HYPRE_ParCSRPCGGetNumIterations(pcg_solver, &num_it);
      num_iterations = internal::to_int(num_it);
   }

   /// The typecast to HYPRE_Solver returns the internal pcg_solver
   virtual operator HYPRE_Solver() const { return pcg_solver; }

   /// PCG Setup function
   virtual HYPRE_PtrToParSolverFcn SetupFcn() const
   { return (HYPRE_PtrToParSolverFcn) HYPRE_ParCSRPCGSetup; }
   /// PCG Solve function
   virtual HYPRE_PtrToParSolverFcn SolveFcn() const
   { return (HYPRE_PtrToParSolverFcn) HYPRE_ParCSRPCGSolve; }

   /// Solve Ax=b with hypre's PCG
   virtual void Mult(const HypreParVector &b, HypreParVector &x) const;
   using HypreSolver::Mult;

   virtual ~HyprePCG();
};

/// GMRES solver in hypre
class HypreGMRES : public HypreSolver
{
private:
   HYPRE_Solver gmres_solver;

   HypreSolver * precond;

   /// Default, generally robust, GMRES options
   void SetDefaultOptions();

public:
   HypreGMRES(MPI_Comm comm);

   HypreGMRES(HypreParMatrix &_A);

   virtual void SetOperator(const Operator &op);

   void SetTol(double tol);
   void SetMaxIter(int max_iter);
   void SetKDim(int dim);
   void SetLogging(int logging);
   void SetPrintLevel(int print_lvl);

   /// Set the hypre solver to be used as a preconditioner
   void SetPreconditioner(HypreSolver &precond);

   /// non-hypre setting
   void SetZeroInintialIterate() { iterative_mode = false; }

   /// The typecast to HYPRE_Solver returns the internal gmres_solver
   virtual operator HYPRE_Solver() const  { return gmres_solver; }

   /// GMRES Setup function
   virtual HYPRE_PtrToParSolverFcn SetupFcn() const
   { return (HYPRE_PtrToParSolverFcn) HYPRE_ParCSRGMRESSetup; }
   /// GMRES Solve function
   virtual HYPRE_PtrToParSolverFcn SolveFcn() const
   { return (HYPRE_PtrToParSolverFcn) HYPRE_ParCSRGMRESSolve; }

   /// Solve Ax=b with hypre's GMRES
   virtual void Mult (const HypreParVector &b, HypreParVector &x) const;
   using HypreSolver::Mult;

   virtual ~HypreGMRES();
};

/// The identity operator as a hypre solver
class HypreIdentity : public HypreSolver
{
public:
   virtual operator HYPRE_Solver() const { return NULL; }

   virtual HYPRE_PtrToParSolverFcn SetupFcn() const
   { return (HYPRE_PtrToParSolverFcn) hypre_ParKrylovIdentitySetup; }
   virtual HYPRE_PtrToParSolverFcn SolveFcn() const
   { return (HYPRE_PtrToParSolverFcn) hypre_ParKrylovIdentity; }

   virtual ~HypreIdentity() { }
};

/// Jacobi preconditioner in hypre
class HypreDiagScale : public HypreSolver
{
public:
   HypreDiagScale() : HypreSolver() { }
   explicit HypreDiagScale(HypreParMatrix &A) : HypreSolver(&A) { }
   virtual operator HYPRE_Solver() const { return NULL; }

   virtual void SetOperator(const Operator &op);

   virtual HYPRE_PtrToParSolverFcn SetupFcn() const
   { return (HYPRE_PtrToParSolverFcn) HYPRE_ParCSRDiagScaleSetup; }
   virtual HYPRE_PtrToParSolverFcn SolveFcn() const
   { return (HYPRE_PtrToParSolverFcn) HYPRE_ParCSRDiagScale; }

   HypreParMatrix* GetData() { return A; }
   virtual ~HypreDiagScale() { }
};

/// The ParaSails preconditioner in hypre
class HypreParaSails : public HypreSolver
{
private:
   HYPRE_Solver sai_precond;

   /// Default, generally robust, ParaSails options
   void SetDefaultOptions();

   // If sai_precond is NULL, this method allocates it and sets default options.
   // Otherwise the method saves the options from sai_precond, destroys it,
   // allocates a new object, and sets its options to the saved values.
   void ResetSAIPrecond(MPI_Comm comm);

public:
   HypreParaSails(MPI_Comm comm);

   HypreParaSails(HypreParMatrix &A);

   virtual void SetOperator(const Operator &op);

   void SetSymmetry(int sym);

   /// The typecast to HYPRE_Solver returns the internal sai_precond
   virtual operator HYPRE_Solver() const { return sai_precond; }

   virtual HYPRE_PtrToParSolverFcn SetupFcn() const
   { return (HYPRE_PtrToParSolverFcn) HYPRE_ParaSailsSetup; }
   virtual HYPRE_PtrToParSolverFcn SolveFcn() const
   { return (HYPRE_PtrToParSolverFcn) HYPRE_ParaSailsSolve; }

   virtual ~HypreParaSails();
};

/** The Euclid preconditioner in Hypre

    Euclid implements the Parallel Incomplete LU factorization technique. For
    more information see:

    "A Scalable Parallel Algorithm for Incomplete Factor Preconditioning" by
    David Hysom and Alex Pothen, https://doi.org/10.1137/S1064827500376193
*/
class HypreEuclid : public HypreSolver
{
private:
   HYPRE_Solver euc_precond;

<<<<<<< HEAD
public:
   HypreEuclid(HypreParMatrix &A);

=======
   /// Default, generally robust, Euclid options
   void SetDefaultOptions();

   // If euc_precond is NULL, this method allocates it and sets default options.
   // Otherwise the method saves the options from euc_precond, destroys it,
   // allocates a new object, and sets its options to the saved values.
   void ResetEuclidPrecond(MPI_Comm comm);

public:
   HypreEuclid(MPI_Comm comm);

   HypreEuclid(HypreParMatrix &A);

   virtual void SetOperator(const Operator &op);

>>>>>>> b6d50d0b
   /// The typecast to HYPRE_Solver returns the internal euc_precond
   virtual operator HYPRE_Solver() const { return euc_precond; }

   virtual HYPRE_PtrToParSolverFcn SetupFcn() const
   { return (HYPRE_PtrToParSolverFcn) HYPRE_EuclidSetup; }
   virtual HYPRE_PtrToParSolverFcn SolveFcn() const
   { return (HYPRE_PtrToParSolverFcn) HYPRE_EuclidSolve; }

   virtual ~HypreEuclid();
};

/// The BoomerAMG solver in hypre
class HypreBoomerAMG : public HypreSolver
{
private:
   HYPRE_Solver amg_precond;

   /// Rigid body modes
   Array<HYPRE_ParVector> rbms;

   /// Finite element space for elasticity problems, see SetElasticityOptions()
   ParFiniteElementSpace *fespace;

   /// Recompute the rigid-body modes vectors (in the rbms array)
   void RecomputeRBMs();

   /// Default, generally robust, BoomerAMG options
   void SetDefaultOptions();

   // If amg_precond is NULL, allocates it and sets default options.
   // Otherwise saves the options from amg_precond, destroys it, allocates a new
   // one, and sets its options to the saved values.
   void ResetAMGPrecond();

public:
   HypreBoomerAMG();

   HypreBoomerAMG(HypreParMatrix &A);

   virtual void SetOperator(const Operator &op);

   /** More robust options for systems, such as elasticity. Note that BoomerAMG
       assumes Ordering::byVDIM in the finite element space used to generate the
       matrix A. */
   void SetSystemsOptions(int dim);

   /** A special elasticity version of BoomerAMG that takes advantage of
       geometric rigid body modes and could perform better on some problems, see
       "Improving algebraic multigrid interpolation operators for linear
       elasticity problems", Baker, Kolev, Yang, NLAA 2009, DOI:10.1002/nla.688.
       As with SetSystemsOptions(), this solver assumes Ordering::byVDIM. */
   void SetElasticityOptions(ParFiniteElementSpace *fespace);

   void SetPrintLevel(int print_level)
   { HYPRE_BoomerAMGSetPrintLevel(amg_precond, print_level); }

   /// The typecast to HYPRE_Solver returns the internal amg_precond
   virtual operator HYPRE_Solver() const { return amg_precond; }

   virtual HYPRE_PtrToParSolverFcn SetupFcn() const
   { return (HYPRE_PtrToParSolverFcn) HYPRE_BoomerAMGSetup; }
   virtual HYPRE_PtrToParSolverFcn SolveFcn() const
   { return (HYPRE_PtrToParSolverFcn) HYPRE_BoomerAMGSolve; }

  virtual HYPRE_ParCSRMatrix* Get_Restriction() const
  {
    //int m = hypre_ParAMGData_GetMaxLevels(amg_precond);
    //int n = hypre_ParAMGData_GetNumLevels(amg_precond);
    //return hypre_AMGGetRestriction(amg_precond);
    //hypre_ParCSRMatrix** hypre_AMGGetRestriction(void *solver);
    //return (HYPRE_ParCSRMatrix) hypre_ParAMGDataRArray(amg_precond);  // See hypre/src/parcsr_ls/par_amg.h
  }
  
   virtual ~HypreBoomerAMG();
};

/// Compute the discrete gradient matrix between the nodal linear and ND1 spaces
HypreParMatrix* DiscreteGrad(ParFiniteElementSpace *edge_fespace,
                             ParFiniteElementSpace *vert_fespace);
/// Compute the discrete curl matrix between the ND1 and RT0 spaces
HypreParMatrix* DiscreteCurl(ParFiniteElementSpace *face_fespace,
                             ParFiniteElementSpace *edge_fespace);

/// The Auxiliary-space Maxwell Solver in hypre
class HypreAMS : public HypreSolver
{
private:
   /// Constuct AMS solver from finite element space
   void Init(ParFiniteElementSpace *edge_space);

   HYPRE_Solver ams;

   /// Vertex coordinates
   HypreParVector *x, *y, *z;
   /// Discrete gradient matrix
   HypreParMatrix *G;
   /// Nedelec interpolation matrix and its components
   HypreParMatrix *Pi, *Pix, *Piy, *Piz;

public:
   HypreAMS(ParFiniteElementSpace *edge_fespace);

   HypreAMS(HypreParMatrix &A, ParFiniteElementSpace *edge_fespace);

   virtual void SetOperator(const Operator &op);

   void SetPrintLevel(int print_lvl);

   /// Set this option when solving a curl-curl problem with zero mass term
   void SetSingularProblem() { HYPRE_AMSSetBetaPoissonMatrix(ams, NULL); }

   /// The typecast to HYPRE_Solver returns the internal ams object
   virtual operator HYPRE_Solver() const { return ams; }

   virtual HYPRE_PtrToParSolverFcn SetupFcn() const
   { return (HYPRE_PtrToParSolverFcn) HYPRE_AMSSetup; }
   virtual HYPRE_PtrToParSolverFcn SolveFcn() const
   { return (HYPRE_PtrToParSolverFcn) HYPRE_AMSSolve; }

#ifdef HYPRE_DYLAN
  virtual HYPRE_ParCSRMatrix Get_Pix() const
  {
    return hypre_AMSGet_Pix(ams);
  }

  virtual HYPRE_ParCSRMatrix Get_Piy() const
  {
    return hypre_AMSGet_Piy(ams);
  }

  virtual HYPRE_ParCSRMatrix Get_Piz() const
  {
    return hypre_AMSGet_Piz(ams);
  }

  virtual HYPRE_ParCSRMatrix Get_G() const
  {
    return hypre_AMSGet_G(ams);
  }

  virtual HYPRE_ParCSRMatrix Get_A_Pix() const
  {
    return hypre_AMSGetA_Pix(ams);
  }

  virtual HYPRE_ParCSRMatrix Get_A_Piy() const
  {
    return hypre_AMSGetA_Piy(ams);
  }

  virtual HYPRE_ParCSRMatrix Get_A_Piz() const
  {
    return hypre_AMSGetA_Piz(ams);
  }

  virtual HYPRE_ParCSRMatrix Get_A_G() const
  {
    return hypre_AMSGetA_G(ams);
  }
#endif

  virtual ~HypreAMS();
};

/// The Auxiliary-space Divergence Solver in hypre
class HypreADS : public HypreSolver
{
private:
   /// Constuct ADS solver from finite element space
   void Init(ParFiniteElementSpace *face_fespace);

   HYPRE_Solver ads;

   /// Vertex coordinates
   HypreParVector *x, *y, *z;
   /// Discrete gradient matrix
   HypreParMatrix *G;
   /// Discrete curl matrix
   HypreParMatrix *C;
   /// Nedelec interpolation matrix and its components
   HypreParMatrix *ND_Pi, *ND_Pix, *ND_Piy, *ND_Piz;
   /// Raviart-Thomas interpolation matrix and its components
   HypreParMatrix *RT_Pi, *RT_Pix, *RT_Piy, *RT_Piz;

public:
   HypreADS(ParFiniteElementSpace *face_fespace);

   HypreADS(HypreParMatrix &A, ParFiniteElementSpace *face_fespace);

   virtual void SetOperator(const Operator &op);

   void SetPrintLevel(int print_lvl);

   /// The typecast to HYPRE_Solver returns the internal ads object
   virtual operator HYPRE_Solver() const { return ads; }

   virtual HYPRE_PtrToParSolverFcn SetupFcn() const
   { return (HYPRE_PtrToParSolverFcn) HYPRE_ADSSetup; }
   virtual HYPRE_PtrToParSolverFcn SolveFcn() const
   { return (HYPRE_PtrToParSolverFcn) HYPRE_ADSSolve; }

   virtual ~HypreADS();
};

/** LOBPCG eigenvalue solver in hypre

    The Locally Optimal Block Preconditioned Conjugate Gradient (LOBPCG)
    eigenvalue solver is designed to find the lowest eigenmodes of the
    generalized eigenvalue problem:
       A x = lambda M x
    where A is symmetric, potentially indefinite and M is symmetric positive
    definite. The eigenvectors are M-orthonormal, meaning that
       x^T M x = 1 and x^T M y = 0,
    if x and y are distinct eigenvectors. The matrix M is optional and is
    assumed to be the identity if left unset.

    The efficiency of LOBPCG relies on the availability of a suitable
    preconditioner for the matrix A. The preconditioner is supplied through the
    SetPreconditioner() method. It should be noted that the operator used with
    the preconditioner need not be A itself.

    For more information regarding LOBPCG see "Block Locally Optimal
    Preconditioned Eigenvalue Xolvers (BLOPEX) in Hypre and PETSc" by
    A. Knyazev, M. Argentati, I. Lashuk, and E. Ovtchinnikov, SISC, 29(5),
    2224-2239, 2007.
*/
class HypreLOBPCG
{
private:
   MPI_Comm comm;
   int myid;
   int numProcs;
   int nev;   // Number of desired eigenmodes
   int seed;  // Random seed used for initial vectors

   HYPRE_Int glbSize; // Global number of DoFs in the linear system
   HYPRE_Int * part;  // Row partitioning of the linear system

   // Pointer to HYPRE's solver struct
   HYPRE_Solver lobpcg_solver;

   // Interface for matrix storage type
   mv_InterfaceInterpreter interpreter;

   // Interface for setting up and performing matrix-vector products
   HYPRE_MatvecFunctions matvec_fn;

   // Eigenvalues
   Array<double> eigenvalues;

   // Forward declaration
   class HypreMultiVector;

   // MultiVector to store eigenvectors
   HypreMultiVector * multi_vec;

   // Empty vectors used to setup the matrices and preconditioner
   HypreParVector * x;

   // An optional operator which projects vectors into a desired subspace
   Operator * subSpaceProj;

   /// Internal class to represent a set of eigenvectors
   class HypreMultiVector
   {
   private:
      // Pointer to hypre's multi-vector object
      mv_MultiVectorPtr mv_ptr;

      // Wrappers for each member of the multivector
      HypreParVector ** hpv;

      // Number of vectors in the multivector
      int nv;

   public:
      HypreMultiVector(int n, HypreParVector & v,
                       mv_InterfaceInterpreter & interpreter);
      ~HypreMultiVector();

      /// Set random values
      void Randomize(HYPRE_Int seed);

      /// Extract a single HypreParVector object
      HypreParVector & GetVector(unsigned int i);

      /// Transfers ownership of data to returned array of vectors
      HypreParVector ** StealVectors();

      operator mv_MultiVectorPtr() const { return mv_ptr; }

      mv_MultiVectorPtr & GetMultiVector() { return mv_ptr; }
   };

   static void    * OperatorMatvecCreate( void *A, void *x );
   static HYPRE_Int OperatorMatvec( void *matvec_data,
                                    HYPRE_Complex alpha,
                                    void *A,
                                    void *x,
                                    HYPRE_Complex beta,
                                    void *y );
   static HYPRE_Int OperatorMatvecDestroy( void *matvec_data );

   static HYPRE_Int PrecondSolve(void *solver,
                                 void *A,
                                 void *b,
                                 void *x);
   static HYPRE_Int PrecondSetup(void *solver,
                                 void *A,
                                 void *b,
                                 void *x);

public:
   HypreLOBPCG(MPI_Comm comm);
   ~HypreLOBPCG();

   void SetTol(double tol);
   void SetRelTol(double rel_tol);
   void SetMaxIter(int max_iter);
   void SetPrintLevel(int logging);
   void SetNumModes(int num_eigs) { nev = num_eigs; }
   void SetPrecondUsageMode(int pcg_mode);
   void SetRandomSeed(int s) { seed = s; }
   void SetInitialVectors(int num_vecs, HypreParVector ** vecs);

   // The following four methods support general operators
   void SetPreconditioner(Solver & precond);
   void SetOperator(Operator & A);
   void SetMassMatrix(Operator & M);
   void SetSubSpaceProjector(Operator & proj) { subSpaceProj = &proj; }

   /// Solve the eigenproblem
   void Solve();

   /// Collect the converged eigenvalues
   void GetEigenvalues(Array<double> & eigenvalues);

   /// Extract a single eigenvector
   HypreParVector & GetEigenvector(unsigned int i);

   /// Transfer ownership of the converged eigenvectors
   HypreParVector ** StealEigenvectors() { return multi_vec->StealVectors(); }
};

/** AME eigenvalue solver in hypre

    The Auxiliary space Maxwell Eigensolver (AME) is designed to find
    the lowest eigenmodes of the generalized eigenvalue problem:
       Curl Curl x = lambda M x
    where the Curl Curl operator is discretized using Nedelec finite element
    basis functions. Properties of this discretization are essential to
    eliminating the large null space of the Curl Curl operator.

    This eigensolver relies upon the LOBPCG eigensolver internally. It is also
    expected that the preconditioner supplied to this method will be the
    HypreAMS preconditioner defined above.

    As with LOBPCG, the operator set in the preconditioner need not be the same
    as A. This flexibility may be useful in solving eigenproblems which bare a
    strong resemblance to the Curl Curl problems for which AME is designed.

    Unlike LOBPCG, this eigensolver requires that the mass matrix be set.
    It is possible to circumvent this by passing an identity operator as the
    mass matrix but it seems unlikely that this would be useful so it is not the
    default behavior.
*/
class HypreAME
{
private:
   int myid;
   int numProcs;
   int nev;   // Number of desired eigenmodes
   bool setT;

   // Pointer to HYPRE's AME solver struct
   HYPRE_Solver ame_solver;

   // Pointer to HYPRE's AMS solver struct
   HypreSolver * ams_precond;

   // Eigenvalues
   HYPRE_Real * eigenvalues;

   // MultiVector to store eigenvectors
   HYPRE_ParVector * multi_vec;

   HypreParVector ** eigenvectors;

   void createDummyVectors();

public:
   HypreAME(MPI_Comm comm);
   ~HypreAME();

   void SetTol(double tol);
   void SetRelTol(double rel_tol);
   void SetMaxIter(int max_iter);
   void SetPrintLevel(int logging);
   void SetNumModes(int num_eigs);

   // The following four methods support operators of type HypreParMatrix.
   void SetPreconditioner(HypreSolver & precond);
   void SetOperator(HypreParMatrix & A);
   void SetMassMatrix(HypreParMatrix & M);

   /// Solve the eigenproblem
   void Solve();

   /// Collect the converged eigenvalues
   void GetEigenvalues(Array<double> & eigenvalues);

   /// Extract a single eigenvector
   HypreParVector & GetEigenvector(unsigned int i);

   /// Transfer ownership of the converged eigenvectors
   HypreParVector ** StealEigenvectors();
};

#ifdef HYPRE_DYLAN
/// An experimental auxiliary-space indefinite Maxwell Solver, using hypre
class HypreIAMS : public Solver
{
private:
  Operator* Arow[4];
  STRUMPACKSolver* strumpack[4];
  HypreAMS *m_ams;
  HYPRE_Solver empty_ams;
  HypreParMatrix m_Pix, m_Piy, m_Piz, m_G;
  HypreParMatrix *m_A;
  HypreSmoother smoother;
  mutable HypreParVector z, w, r, v;
  STRUMPACKSolver *m_CSL;
  BlockVector *m_trueBlockX, *m_trueBlockY;
  
public:
  HypreIAMS(HypreParMatrix &A, HypreParMatrix *H, STRUMPACKSolver *CSL, BlockVector *trueBlockX, BlockVector *trueBlockY, HypreAMS *ams,
  	    int argc, char *argv[]);
  
  void SetPrintLevel(int print_lvl);

  virtual void Mult(const Vector &x, Vector &y) const;
  //virtual void Mult(const HypreParVector &b, HypreParVector &x) const;
  virtual void SetOperator(const Operator &op);

  void MultAdditive(const Vector &x, Vector &y) const;
  void MultMultiplicative(const Vector &x, Vector &y) const;
  void MultCSL(const mfem::Vector &x, mfem::Vector &y) const;
  
  void Smooth(const int n, const mfem::Vector &x, mfem::Vector &y) const;

  void CorrectionGradient(const mfem::Vector &x, mfem::Vector &y) const;
  void CorrectionCSL(const mfem::Vector &x, mfem::Vector &y) const;
  void CorrectionPix(const mfem::Vector &x, mfem::Vector &y) const;
  void CorrectionPiy(const mfem::Vector &x, mfem::Vector &y) const;
  void CorrectionPiz(const mfem::Vector &x, mfem::Vector &y) const;
  
  /*
  virtual operator HYPRE_Solver() const { return empty_ams; }
  //virtual operator HYPRE_Solver() const { return m_ams->HYPRE_Solver(); }

  virtual HYPRE_PtrToParSolverFcn SetupFcn() const
  { return (HYPRE_PtrToParSolverFcn) HYPRE_AMSSetup; }
  virtual HYPRE_PtrToParSolverFcn SolveFcn() const
  { return (HYPRE_PtrToParSolverFcn) HYPRE_AMSSolve; }
  */
  
  virtual ~HypreIAMS();
};

class HypreAMSG : public Solver
{
private:
  Operator* Arow;
  STRUMPACKSolver* strumpack;
  HypreParMatrix m_G;
  HypreParMatrix *m_A;
  HypreSmoother smoother;
  mutable HypreParVector z, w, v;
  
public:
  HypreAMSG(HypreAMS *ams, int argc, char *argv[]);
  
  void SetPrintLevel(int print_lvl);

  virtual void Mult(const Vector &x, Vector &y) const;
  virtual void SetOperator(const Operator &op);

  virtual ~HypreAMSG();
};
#endif 


}

#endif // MFEM_USE_MPI

#endif<|MERGE_RESOLUTION|>--- conflicted
+++ resolved
@@ -724,7 +724,6 @@
    virtual void Mult(const HypreParVector &b, HypreParVector &x) const;
    virtual void Mult(const Vector &b, Vector &x) const;
 
-<<<<<<< HEAD
 #ifdef HYPRE_DYLAN
   virtual HYPRE_ParCSRMatrix Get_Pix() const
   {
@@ -772,7 +771,6 @@
   }
 #endif
   
-=======
    /** @brief Set the behavior for treating hypre errors, see the ErrorMode
        enum. The default mode in the base class is ABORT_HYPRE_ERRORS. */
    /** Currently, there are three cases in derived classes where the error flag
@@ -784,7 +782,6 @@
        expected in some cases with the above solvers. */
    void SetErrorMode(ErrorMode err_mode) const { error_mode = err_mode; }
 
->>>>>>> b6d50d0b
    virtual ~HypreSolver();
 };
 
@@ -970,11 +967,6 @@
 private:
    HYPRE_Solver euc_precond;
 
-<<<<<<< HEAD
-public:
-   HypreEuclid(HypreParMatrix &A);
-
-=======
    /// Default, generally robust, Euclid options
    void SetDefaultOptions();
 
@@ -990,7 +982,6 @@
 
    virtual void SetOperator(const Operator &op);
 
->>>>>>> b6d50d0b
    /// The typecast to HYPRE_Solver returns the internal euc_precond
    virtual operator HYPRE_Solver() const { return euc_precond; }
 
