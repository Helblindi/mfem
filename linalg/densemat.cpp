// Copyright (c) 2010-2020, Lawrence Livermore National Security, LLC. Produced
// at the Lawrence Livermore National Laboratory. All Rights reserved. See files
// LICENSE and NOTICE for details. LLNL-CODE-806117.
//
// This file is part of the MFEM library. For more information and source code
// availability visit https://mfem.org.
//
// MFEM is free software; you can redistribute it and/or modify it under the
// terms of the BSD-3 license. We welcome feedback and contributions, see file
// CONTRIBUTING.md for details.


// Implementation of data types dense matrix, inverse dense matrix


#include "kernels.hpp"
#include "vector.hpp"
#include "matrix.hpp"
#include "densemat.hpp"
#include "kernels.hpp"
#include "../general/forall.hpp"
#include "../general/table.hpp"
#include "../general/globals.hpp"

#include <iostream>
#include <iomanip>
#include <limits>
#include <algorithm>
#include <cstdlib>
#if defined(_MSC_VER) && (_MSC_VER < 1800)
#include <float.h>
#define copysign _copysign
#endif


#ifdef MFEM_USE_LAPACK
extern "C" void
dgemm_(char *, char *, int *, int *, int *, double *, double *,
       int *, double *, int *, double *, double *, int *);
extern "C" void
dgetrf_(int *, int *, double *, int *, int *, int *);
extern "C" void
dgetrs_(char *, int *, int *, double *, int *, int *, double *, int *, int *);
extern "C" void
dgetri_(int *N, double *A, int *LDA, int *IPIV, double *WORK,
        int *LWORK, int *INFO);
extern "C" void
dsyevr_(char *JOBZ, char *RANGE, char *UPLO, int *N, double *A, int *LDA,
        double *VL, double *VU, int *IL, int *IU, double *ABSTOL, int *M,
        double *W, double *Z, int *LDZ, int *ISUPPZ, double *WORK, int *LWORK,
        int *IWORK, int *LIWORK, int *INFO);
extern "C" void
dsyev_(char *JOBZ, char *UPLO, int *N, double *A, int *LDA, double *W,
       double *WORK, int *LWORK, int *INFO);
extern "C" void
dsygv_ (int *ITYPE, char *JOBZ, char *UPLO, int * N, double *A, int *LDA,
        double *B, int *LDB, double *W,  double *WORK, int *LWORK, int *INFO);
extern "C" void
dgesvd_(char *JOBU, char *JOBVT, int *M, int *N, double *A, int *LDA,
        double *S, double *U, int *LDU, double *VT, int *LDVT, double *WORK,
        int *LWORK, int *INFO);
extern "C" void
dtrsm_(char *side, char *uplo, char *transa, char *diag, int *m, int *n,
       double *alpha, double *a, int *lda, double *b, int *ldb);
#endif


namespace mfem
{

using namespace std;

DenseMatrix::DenseMatrix() : Matrix(0)
{
   data.Reset();
}

DenseMatrix::DenseMatrix(const DenseMatrix &m) : Matrix(m.height, m.width)
{
   const int hw = height * width;
   if (hw > 0)
   {
      MFEM_ASSERT(m.data, "invalid source matrix");
      data.New(hw);
      std::memcpy(data, m.data, sizeof(double)*hw);
   }
   else
   {
      data.Reset();
   }
}

DenseMatrix::DenseMatrix(int s) : Matrix(s)
{
   MFEM_ASSERT(s >= 0, "invalid DenseMatrix size: " << s);
   if (s > 0)
   {
      data.New(s*s);
      *this = 0.0; // init with zeroes
   }
   else
   {
      data.Reset();
   }
}

DenseMatrix::DenseMatrix(int m, int n) : Matrix(m, n)
{
   MFEM_ASSERT(m >= 0 && n >= 0,
               "invalid DenseMatrix size: " << m << " x " << n);
   const int capacity = m*n;
   if (capacity > 0)
   {
      data.New(capacity);
      *this = 0.0; // init with zeroes
   }
   else
   {
      data.Reset();
   }
}

DenseMatrix::DenseMatrix(const DenseMatrix &mat, char ch)
   : Matrix(mat.width, mat.height)
{
   MFEM_CONTRACT_VAR(ch);
   const int capacity = height*width;
   if (capacity > 0)
   {
      data.New(capacity);

      for (int i = 0; i < height; i++)
      {
         for (int j = 0; j < width; j++)
         {
            (*this)(i,j) = mat(j,i);
         }
      }
   }
   else
   {
      data.Reset();
   }
}

void DenseMatrix::SetSize(int h, int w)
{
   MFEM_ASSERT(h >= 0 && w >= 0,
               "invalid DenseMatrix size: " << h << " x " << w);
   if (Height() == h && Width() == w)
   {
      return;
   }
   height = h;
   width = w;
   const int hw = h*w;
   if (hw > data.Capacity())
   {
      data.Delete();
      data.New(hw);
      *this = 0.0; // init with zeroes
   }
}

double &DenseMatrix::Elem(int i, int j)
{
   return (*this)(i,j);
}

const double &DenseMatrix::Elem(int i, int j) const
{
   return (*this)(i,j);
}

void DenseMatrix::Mult(const double *x, double *y) const
{
   kernels::Mult(height, width, Data(), x, y);
}

void DenseMatrix::Mult(const Vector &x, Vector &y) const
{
   MFEM_ASSERT(height == y.Size() && width == x.Size(),
               "incompatible dimensions");

   Mult((const double *)x, (double *)y);
}

double DenseMatrix::operator *(const DenseMatrix &m) const
{
   MFEM_ASSERT(Height() == m.Height() && Width() == m.Width(),
               "incompatible dimensions");

   const int hw = height * width;
   double a = 0.0;
   for (int i = 0; i < hw; i++)
   {
      a += data[i] * m.data[i];
   }

   return a;
}

void DenseMatrix::MultTranspose(const double *x, double *y) const
{
   double *d_col = Data();
   for (int col = 0; col < width; col++)
   {
      double y_col = 0.0;
      for (int row = 0; row < height; row++)
      {
         y_col += x[row]*d_col[row];
      }
      y[col] = y_col;
      d_col += height;
   }
}

void DenseMatrix::MultTranspose(const Vector &x, Vector &y) const
{
   MFEM_ASSERT(height == x.Size() && width == y.Size(),
               "incompatible dimensions");

   MultTranspose((const double *)x, (double *)y);
}

void DenseMatrix::AddMult(const Vector &x, Vector &y) const
{
   MFEM_ASSERT(height == y.Size() && width == x.Size(),
               "incompatible dimensions");

   const double *xp = x, *d_col = data;
   double *yp = y;
   for (int col = 0; col < width; col++)
   {
      double x_col = xp[col];
      for (int row = 0; row < height; row++)
      {
         yp[row] += x_col*d_col[row];
      }
      d_col += height;
   }
}

void DenseMatrix::AddMultTranspose(const Vector &x, Vector &y) const
{
   MFEM_ASSERT(height == x.Size() && width == y.Size(),
               "incompatible dimensions");

   const double *d_col = data;
   for (int col = 0; col < width; col++)
   {
      double y_col = 0.0;
      for (int row = 0; row < height; row++)
      {
         y_col += x[row]*d_col[row];
      }
      y[col] += y_col;
      d_col += height;
   }
}

void DenseMatrix::AddMult_a(double a, const Vector &x, Vector &y) const
{
   MFEM_ASSERT(height == y.Size() && width == x.Size(),
               "incompatible dimensions");

   const double *xp = x, *d_col = data;
   double *yp = y;
   for (int col = 0; col < width; col++)
   {
      const double x_col = a*xp[col];
      for (int row = 0; row < height; row++)
      {
         yp[row] += x_col*d_col[row];
      }
      d_col += height;
   }
}

void DenseMatrix::AddMultTranspose_a(double a, const Vector &x,
                                     Vector &y) const
{
   MFEM_ASSERT(height == x.Size() && width == y.Size(),
               "incompatible dimensions");

   const double *d_col = data;
   for (int col = 0; col < width; col++)
   {
      double y_col = 0.0;
      for (int row = 0; row < height; row++)
      {
         y_col += x[row]*d_col[row];
      }
      y[col] += a * y_col;
      d_col += height;
   }
}

double DenseMatrix::InnerProduct(const double *x, const double *y) const
{
   double prod = 0.0;

   for (int i = 0; i < height; i++)
   {
      double Axi = 0.0;
      for (int j = 0; j < width; j++)
      {
         Axi += (*this)(i,j) * x[j];
      }
      prod += y[i] * Axi;
   }

   return prod;
}

// LeftScaling this = diag(s) * this
void DenseMatrix::LeftScaling(const Vector & s)
{
   double * it_data = data;
   for (int j = 0; j < width; ++j)
   {
      for (int i = 0; i < height; ++i)
      {
         *(it_data++) *= s(i);
      }
   }
}

// InvLeftScaling this = diag(1./s) * this
void DenseMatrix::InvLeftScaling(const Vector & s)
{
   double * it_data = data;
   for (int j = 0; j < width; ++j)
   {
      for (int i = 0; i < height; ++i)
      {
         *(it_data++) /= s(i);
      }
   }
}

// RightScaling: this = this * diag(s);
void DenseMatrix::RightScaling(const Vector & s)
{
   double sj;
   double * it_data = data;
   for (int j = 0; j < width; ++j)
   {
      sj = s(j);
      for (int i = 0; i < height; ++i)
      {
         *(it_data++) *= sj;
      }
   }
}

// InvRightScaling: this = this * diag(1./s);
void DenseMatrix::InvRightScaling(const Vector & s)
{
   double * it_data = data;
   for (int j = 0; j < width; ++j)
   {
      const double sj = 1./s(j);
      for (int i = 0; i < height; ++i)
      {
         *(it_data++) *= sj;
      }
   }
}

// SymmetricScaling this = diag(sqrt(s)) * this * diag(sqrt(s))
void DenseMatrix::SymmetricScaling(const Vector & s)
{
   if (height != width || s.Size() != height)
   {
      mfem_error("DenseMatrix::SymmetricScaling");
   }

   double * ss = new double[width];
   double * it_s = s.GetData();
   double * it_ss = ss;
   for ( double * end_s = it_s + width; it_s != end_s; ++it_s)
   {
      *(it_ss++) = sqrt(*it_s);
   }

   double * it_data = data;
   for (int j = 0; j < width; ++j)
   {
      for (int i = 0; i < height; ++i)
      {
         *(it_data++) *= ss[i]*ss[j];
      }
   }

   delete[] ss;
}

// InvSymmetricScaling this = diag(sqrt(1./s)) * this * diag(sqrt(1./s))
void DenseMatrix::InvSymmetricScaling(const Vector & s)
{
   if (height != width || s.Size() != width)
   {
      mfem_error("DenseMatrix::SymmetricScaling");
   }

   double * ss = new double[width];
   double * it_s = s.GetData();
   double * it_ss = ss;
   for (double * end_s = it_s + width; it_s != end_s; ++it_s)
   {
      *(it_ss++) = 1./sqrt(*it_s);
   }

   double * it_data = data;
   for (int j = 0; j < width; ++j)
   {
      for (int i = 0; i < height; ++i)
      {
         *(it_data++) *= ss[i]*ss[j];
      }
   }

   delete[] ss;
}

double DenseMatrix::Trace() const
{
#ifdef MFEM_DEBUG
   if (Width() != Height())
   {
      mfem_error("DenseMatrix::Trace() : not a square matrix!");
   }
#endif

   double t = 0.0;

   for (int i = 0; i < width; i++)
   {
      t += (*this)(i, i);
   }

   return t;
}

MatrixInverse *DenseMatrix::Inverse() const
{
   return new DenseMatrixInverse(*this);
}

double DenseMatrix::Det() const
{
   MFEM_ASSERT(Height() == Width() && Height() > 0,
               "The matrix must be square and "
               << "sized larger than zero to compute the determinant."
               << "  Height() = " << Height()
               << ", Width() = " << Width());

   switch (Height())
   {
      case 1:
         return data[0];

      case 2:
         return data[0] * data[3] - data[1] * data[2];

      case 3:
      {
         const double *d = data;
         return
            d[0] * (d[4] * d[8] - d[5] * d[7]) +
            d[3] * (d[2] * d[7] - d[1] * d[8]) +
            d[6] * (d[1] * d[5] - d[2] * d[4]);
      }
      case 4:
      {
         const double *d = data;
         return
            d[ 0] * (d[ 5] * (d[10] * d[15] - d[11] * d[14]) -
                     d[ 9] * (d[ 6] * d[15] - d[ 7] * d[14]) +
                     d[13] * (d[ 6] * d[11] - d[ 7] * d[10])
                    ) -
            d[ 4] * (d[ 1] * (d[10] * d[15] - d[11] * d[14]) -
                     d[ 9] * (d[ 2] * d[15] - d[ 3] * d[14]) +
                     d[13] * (d[ 2] * d[11] - d[ 3] * d[10])
                    ) +
            d[ 8] * (d[ 1] * (d[ 6] * d[15] - d[ 7] * d[14]) -
                     d[ 5] * (d[ 2] * d[15] - d[ 3] * d[14]) +
                     d[13] * (d[ 2] * d[ 7] - d[ 3] * d[ 6])
                    ) -
            d[12] * (d[ 1] * (d[ 6] * d[11] - d[ 7] * d[10]) -
                     d[ 5] * (d[ 2] * d[11] - d[ 3] * d[10]) +
                     d[ 9] * (d[ 2] * d[ 7] - d[ 3] * d[ 6])
                    );
      }
      default:
      {
         // In the general case we compute the determinant from the LU
         // decomposition.
         DenseMatrixInverse lu_factors(*this);

         return lu_factors.Det();
      }
   }
   // not reachable
}

double DenseMatrix::Weight() const
{
   if (Height() == Width())
   {
      // return fabs(Det());
      return Det();
   }
   else if ((Height() == 2) && (Width() == 1))
   {
      return sqrt(data[0] * data[0] + data[1] * data[1]);
   }
   else if ((Height() == 3) && (Width() == 1))
   {
      return sqrt(data[0] * data[0] + data[1] * data[1] + data[2] * data[2]);
   }
   else if ((Height() == 3) && (Width() == 2))
   {
      const double *d = data;
      double E = d[0] * d[0] + d[1] * d[1] + d[2] * d[2];
      double G = d[3] * d[3] + d[4] * d[4] + d[5] * d[5];
      double F = d[0] * d[3] + d[1] * d[4] + d[2] * d[5];
      return sqrt(E * G - F * F);
   }
   mfem_error("DenseMatrix::Weight()");
   return 0.0;
}

void DenseMatrix::Set(double alpha, const double *A)
{
   const int s = Width()*Height();
   for (int i = 0; i < s; i++)
   {
      data[i] = alpha*A[i];
   }
}

void DenseMatrix::Add(const double c, const DenseMatrix &A)
{
   for (int j = 0; j < Width(); j++)
   {
      for (int i = 0; i < Height(); i++)
      {
         (*this)(i,j) += c * A(i,j);
      }
   }
}

DenseMatrix &DenseMatrix::operator=(double c)
{
   const int s = Height()*Width();
   for (int i = 0; i < s; i++)
   {
      data[i] = c;
   }
   return *this;
}

DenseMatrix &DenseMatrix::operator=(const double *d)
{
   const int s = Height()*Width();
   for (int i = 0; i < s; i++)
   {
      data[i] = d[i];
   }
   return *this;
}

DenseMatrix &DenseMatrix::operator=(const DenseMatrix &m)
{
   SetSize(m.height, m.width);

   const int hw = height * width;
   for (int i = 0; i < hw; i++)
   {
      data[i] = m.data[i];
   }

   return *this;
}

DenseMatrix &DenseMatrix::operator+=(const double *m)
{
   const int hw = Height()*Width();
   for (int i = 0; i < hw; i++)
   {
      data[i] += m[i];
   }
   return *this;
}

DenseMatrix &DenseMatrix::operator+=(const DenseMatrix &m)
{
   MFEM_ASSERT(Height() == m.Height() && Width() == m.Width(),
               "incompatible matrix sizes.");
   return *this += m.GetData();
}

DenseMatrix &DenseMatrix::operator-=(const DenseMatrix &m)
{
   for (int j = 0; j < width; j++)
   {
      for (int i = 0; i < height; i++)
      {
         (*this)(i, j) -= m(i, j);
      }
   }

   return *this;
}

DenseMatrix &DenseMatrix::operator*=(double c)
{
   int s = Height()*Width();
   for (int i = 0; i < s; i++)
   {
      data[i] *= c;
   }
   return *this;
}

void DenseMatrix::Neg()
{
   const int hw = Height() * Width();
   for (int i = 0; i < hw; i++)
   {
      data[i] = -data[i];
   }
}

void DenseMatrix::Invert()
{
#ifdef MFEM_DEBUG
   if (Height() <= 0 || Height() != Width())
   {
      mfem_error("DenseMatrix::Invert()");
   }
#endif

#ifdef MFEM_USE_LAPACK
   int   *ipiv = new int[width];
   int    lwork = -1;
   double qwork, *work;
   int    info;

   dgetrf_(&width, &width, data, &width, ipiv, &info);

   if (info)
   {
      mfem_error("DenseMatrix::Invert() : Error in DGETRF");
   }

   dgetri_(&width, data, &width, ipiv, &qwork, &lwork, &info);

   lwork = (int) qwork;
   work = new double[lwork];

   dgetri_(&width, data, &width, ipiv, work, &lwork, &info);

   if (info)
   {
      mfem_error("DenseMatrix::Invert() : Error in DGETRI");
   }

   delete [] work;
   delete [] ipiv;
#else
   int c, i, j, n = Width();
   double a, b;
   Array<int> piv(n);

   for (c = 0; c < n; c++)
   {
      a = fabs((*this)(c, c));
      i = c;
      for (j = c + 1; j < n; j++)
      {
         b = fabs((*this)(j, c));
         if (a < b)
         {
            a = b;
            i = j;
         }
      }
      if (a == 0.0)
      {
         mfem_error("DenseMatrix::Invert() : singular matrix");
      }
      piv[c] = i;
      for (j = 0; j < n; j++)
      {
         Swap<double>((*this)(c, j), (*this)(i, j));
      }

      a = (*this)(c, c) = 1.0 / (*this)(c, c);
      for (j = 0; j < c; j++)
      {
         (*this)(c, j) *= a;
      }
      for (j++; j < n; j++)
      {
         (*this)(c, j) *= a;
      }
      for (i = 0; i < c; i++)
      {
         (*this)(i, c) = a * (b = -(*this)(i, c));
         for (j = 0; j < c; j++)
         {
            (*this)(i, j) += b * (*this)(c, j);
         }
         for (j++; j < n; j++)
         {
            (*this)(i, j) += b * (*this)(c, j);
         }
      }
      for (i++; i < n; i++)
      {
         (*this)(i, c) = a * (b = -(*this)(i, c));
         for (j = 0; j < c; j++)
         {
            (*this)(i, j) += b * (*this)(c, j);
         }
         for (j++; j < n; j++)
         {
            (*this)(i, j) += b * (*this)(c, j);
         }
      }
   }

   for (c = n - 1; c >= 0; c--)
   {
      j = piv[c];
      for (i = 0; i < n; i++)
      {
         Swap<double>((*this)(i, c), (*this)(i, j));
      }
   }
#endif
}

void DenseMatrix::SquareRootInverse()
{
   // Square root inverse using Denman--Beavers
#ifdef MFEM_DEBUG
   if (Height() <= 0 || Height() != Width())
   {
      mfem_error("DenseMatrix::SquareRootInverse() matrix not square.");
   }
#endif

   DenseMatrix tmp1(Height());
   DenseMatrix tmp2(Height());
   DenseMatrix tmp3(Height());

   tmp1 = (*this);
   (*this) = 0.0;
   for (int v = 0; v < Height() ; v++) { (*this)(v,v) = 1.0; }

   for (int j = 0; j < 10; j++)
   {
      for (int i = 0; i < 10; i++)
      {
         tmp2 = tmp1;
         tmp3 = (*this);

         tmp2.Invert();
         tmp3.Invert();

         tmp1 += tmp3;
         (*this) += tmp2;

         tmp1 *= 0.5;
         (*this) *= 0.5;
      }
      mfem::Mult((*this), tmp1, tmp2);
      for (int v = 0; v < Height() ; v++) { tmp2(v,v) -= 1.0; }
      if (tmp2.FNorm() < 1e-10) { break; }
   }

   if (tmp2.FNorm() > 1e-10)
   {
      mfem_error("DenseMatrix::SquareRootInverse not converged");
   }
}

void DenseMatrix::Norm2(double *v) const
{
   for (int j = 0; j < Width(); j++)
   {
      v[j] = 0.0;
      for (int i = 0; i < Height(); i++)
      {
         v[j] += (*this)(i,j)*(*this)(i,j);
      }
      v[j] = sqrt(v[j]);
   }
}

double DenseMatrix::MaxMaxNorm() const
{
   int hw = Height()*Width();
   const double *d = data;
   double norm = 0.0, abs_entry;

   for (int i = 0; i < hw; i++)
   {
      abs_entry = fabs(d[i]);
      if (norm < abs_entry)
      {
         norm = abs_entry;
      }
   }

   return norm;
}

void DenseMatrix::FNorm(double &scale_factor, double &scaled_fnorm2) const
{
   int i, hw = Height() * Width();
   double max_norm = 0.0, entry, fnorm2;

   for (i = 0; i < hw; i++)
   {
      entry = fabs(data[i]);
      if (entry > max_norm)
      {
         max_norm = entry;
      }
   }

   if (max_norm == 0.0)
   {
      scale_factor = scaled_fnorm2 = 0.0;
      return;
   }

   fnorm2 = 0.0;
   for (i = 0; i < hw; i++)
   {
      entry = data[i] / max_norm;
      fnorm2 += entry * entry;
   }

   scale_factor = max_norm;
   scaled_fnorm2 = fnorm2;
}

void dsyevr_Eigensystem(DenseMatrix &a, Vector &ev, DenseMatrix *evect)
{
#ifdef MFEM_USE_LAPACK
   ev.SetSize(a.Width());

   char      JOBZ     = 'N';
   char      RANGE    = 'A';
   char      UPLO     = 'U';
   int       N        = a.Width();
   double   *A        = new double[N*N];
   int       LDA      = N;
   double    VL       = 0.0;
   double    VU       = 1.0;
   int       IL       = 0;
   int       IU       = 1;
   double    ABSTOL   = 0.0;
   int       M;
   double   *W        = ev.GetData();
   double   *Z        = NULL;
   int       LDZ      = 1;
   int      *ISUPPZ   = new int[2*N];
   int       LWORK    = -1; // query optimal (double) workspace size
   double    QWORK;
   double   *WORK     = NULL;
   int       LIWORK   = -1; // query optimal (int) workspace size
   int       QIWORK;
   int      *IWORK    = NULL;
   int       INFO;

   if (evect) // Compute eigenvectors too
   {
      evect->SetSize(N);

      JOBZ     = 'V';
      Z        = evect->Data();
      LDZ      = N;
   }

   int hw = a.Height() * a.Width();
   double *data = a.Data();

   for (int i = 0; i < hw; i++)
   {
      A[i] = data[i];
   }

   dsyevr_( &JOBZ, &RANGE, &UPLO, &N, A, &LDA, &VL, &VU, &IL, &IU,
            &ABSTOL, &M, W, Z, &LDZ, ISUPPZ, &QWORK, &LWORK,
            &QIWORK, &LIWORK, &INFO );

   LWORK  = (int) QWORK;
   LIWORK = QIWORK;

   WORK  = new double[LWORK];
   IWORK = new int[LIWORK];

   dsyevr_( &JOBZ, &RANGE, &UPLO, &N, A, &LDA, &VL, &VU, &IL, &IU,
            &ABSTOL, &M, W, Z, &LDZ, ISUPPZ, WORK, &LWORK,
            IWORK, &LIWORK, &INFO );

   if (INFO != 0)
   {
      mfem::err << "dsyevr_Eigensystem(...): DSYEVR error code: "
                << INFO << endl;
      mfem_error();
   }

#ifdef MFEM_DEBUG
   if (M < N)
   {
      mfem::err << "dsyevr_Eigensystem(...):\n"
                << " DSYEVR did not find all eigenvalues "
                << M << "/" << N << endl;
      mfem_error();
   }
   if (CheckFinite(W, N) > 0)
   {
      mfem_error("dsyevr_Eigensystem(...): inf/nan values in W");
   }
   if (CheckFinite(Z, N*N) > 0)
   {
      mfem_error("dsyevr_Eigensystem(...): inf/nan values in Z");
   }
   VU = 0.0;
   for (IL = 0; IL < N; IL++)
      for (IU = 0; IU <= IL; IU++)
      {
         VL = 0.0;
         for (M = 0; M < N; M++)
         {
            VL += Z[M+IL*N] * Z[M+IU*N];
         }
         if (IU < IL)
         {
            VL = fabs(VL);
         }
         else
         {
            VL = fabs(VL-1.0);
         }
         if (VL > VU)
         {
            VU = VL;
         }
         if (VU > 0.5)
         {
            mfem::err << "dsyevr_Eigensystem(...):"
                      << " Z^t Z - I deviation = " << VU
                      << "\n W[max] = " << W[N-1] << ", W[min] = "
                      << W[0] << ", N = " << N << endl;
            mfem_error();
         }
      }
   if (VU > 1e-9)
   {
      mfem::err << "dsyevr_Eigensystem(...):"
                << " Z^t Z - I deviation = " << VU
                << "\n W[max] = " << W[N-1] << ", W[min] = "
                << W[0] << ", N = " << N << endl;
   }
   if (VU > 1e-5)
   {
      mfem_error("dsyevr_Eigensystem(...): ERROR: ...");
   }
   VU = 0.0;
   for (IL = 0; IL < N; IL++)
      for (IU = 0; IU < N; IU++)
      {
         VL = 0.0;
         for (M = 0; M < N; M++)
         {
            VL += Z[IL+M*N] * W[M] * Z[IU+M*N];
         }
         VL = fabs(VL-data[IL+N*IU]);
         if (VL > VU)
         {
            VU = VL;
         }
      }
   if (VU > 1e-9)
   {
      mfem::err << "dsyevr_Eigensystem(...):"
                << " max matrix deviation = " << VU
                << "\n W[max] = " << W[N-1] << ", W[min] = "
                << W[0] << ", N = " << N << endl;
   }
   if (VU > 1e-5)
   {
      mfem_error("dsyevr_Eigensystem(...): ERROR: ...");
   }
#endif

   delete [] IWORK;
   delete [] WORK;
   delete [] ISUPPZ;
   delete [] A;
#else
   MFEM_CONTRACT_VAR(a);
   MFEM_CONTRACT_VAR(ev);
   MFEM_CONTRACT_VAR(evect);
#endif
}

void dsyev_Eigensystem(DenseMatrix &a, Vector &ev, DenseMatrix *evect)
{
#ifdef MFEM_USE_LAPACK
   int   N      = a.Width();
   char  JOBZ   = 'N';
   char  UPLO   = 'U';
   int   LDA    = N;
   int   LWORK  = -1; /* query optimal workspace size */
   int   INFO;

   ev.SetSize(N);

   double *A    = NULL;
   double *W    = ev.GetData();
   double *WORK = NULL;
   double  QWORK;

   if (evect)
   {
      JOBZ = 'V';
      evect->SetSize(N);
      A = evect->Data();
   }
   else
   {
      A = new double[N*N];
   }

   int hw = a.Height() * a.Width();
   double *data = a.Data();
   for (int i = 0; i < hw; i++)
   {
      A[i] = data[i];
   }

   dsyev_(&JOBZ, &UPLO, &N, A, &LDA, W, &QWORK, &LWORK, &INFO);

   LWORK = (int) QWORK;
   WORK = new double[LWORK];

   dsyev_(&JOBZ, &UPLO, &N, A, &LDA, W, WORK, &LWORK, &INFO);

   if (INFO != 0)
   {
      mfem::err << "dsyev_Eigensystem: DSYEV error code: " << INFO << endl;
      mfem_error();
   }

   delete [] WORK;
   if (evect == NULL) { delete [] A; }
#else
   MFEM_CONTRACT_VAR(a);
   MFEM_CONTRACT_VAR(ev);
   MFEM_CONTRACT_VAR(evect);
#endif
}

void DenseMatrix::Eigensystem(Vector &ev, DenseMatrix *evect)
{
#ifdef MFEM_USE_LAPACK

   // dsyevr_Eigensystem(*this, ev, evect);

   dsyev_Eigensystem(*this, ev, evect);

#else

   MFEM_CONTRACT_VAR(ev);
   MFEM_CONTRACT_VAR(evect);
   mfem_error("DenseMatrix::Eigensystem");

#endif
}

void dsygv_Eigensystem(DenseMatrix &a, DenseMatrix &b, Vector &ev,
                       DenseMatrix *evect)
{
#ifdef MFEM_USE_LAPACK
   int   N      = a.Width();
   int   ITYPE  = 1;
   char  JOBZ   = 'N';
   char  UPLO   = 'U';
   int   LDA    = N;
   int   LDB    = N;
   int   LWORK  = -1; /* query optimal workspace size */
   int   INFO;

   ev.SetSize(N);

   double *A    = NULL;
   double *B    = new double[N*N];
   double *W    = ev.GetData();
   double *WORK = NULL;
   double  QWORK;

   if (evect)
   {
      JOBZ = 'V';
      evect->SetSize(N);
      A = evect->Data();
   }
   else
   {
      A = new double[N*N];
   }

   int hw = a.Height() * a.Width();
   double *a_data = a.Data();
   double *b_data = b.Data();
   for (int i = 0; i < hw; i++)
   {
      A[i] = a_data[i];
      B[i] = b_data[i];
   }

   dsygv_(&ITYPE, &JOBZ, &UPLO, &N, A, &LDA, B, &LDB, W, &QWORK, &LWORK, &INFO);

   LWORK = (int) QWORK;
   WORK = new double[LWORK];

   dsygv_(&ITYPE, &JOBZ, &UPLO, &N, A, &LDA, B, &LDB, W, WORK, &LWORK, &INFO);

   if (INFO != 0)
   {
      mfem::err << "dsygv_Eigensystem: DSYGV error code: " << INFO << endl;
      mfem_error();
   }

   delete [] WORK;
   delete [] B;
   if (evect == NULL) { delete [] A; }
#else
   MFEM_CONTRACT_VAR(a);
   MFEM_CONTRACT_VAR(b);
   MFEM_CONTRACT_VAR(ev);
   MFEM_CONTRACT_VAR(evect);
#endif
}

void DenseMatrix::Eigensystem(DenseMatrix &b, Vector &ev,
                              DenseMatrix *evect)
{
#ifdef MFEM_USE_LAPACK

   dsygv_Eigensystem(*this, b, ev, evect);

#else
   MFEM_CONTRACT_VAR(b);
   MFEM_CONTRACT_VAR(ev);
   MFEM_CONTRACT_VAR(evect);
   mfem_error("DenseMatrix::Eigensystem for generalized eigenvalues");
#endif
}

void DenseMatrix::SingularValues(Vector &sv) const
{
#ifdef MFEM_USE_LAPACK
   DenseMatrix copy_of_this = *this;
   char        jobu         = 'N';
   char        jobvt        = 'N';
   int         m            = Height();
   int         n            = Width();
   double      *a           = copy_of_this.data;
   sv.SetSize(min(m, n));
   double      *s           = sv;
   double      *u           = NULL;
   double      *vt          = NULL;
   double      *work        = NULL;
   int         lwork        = -1;
   int         info;
   double      qwork;

   dgesvd_(&jobu, &jobvt, &m, &n, a, &m,
           s, u, &m, vt, &n, &qwork, &lwork, &info);

   lwork = (int) qwork;
   work = new double[lwork];

   dgesvd_(&jobu, &jobvt, &m, &n, a, &m,
           s, u, &m, vt, &n, work, &lwork, &info);

   delete [] work;
   if (info)
   {
      mfem::err << "DenseMatrix::SingularValues : info = " << info << endl;
      mfem_error();
   }
#else
   MFEM_CONTRACT_VAR(sv);
   // compiling without lapack
   mfem_error("DenseMatrix::SingularValues");
#endif
}

int DenseMatrix::Rank(double tol) const
{
   int rank=0;
   Vector sv(min(Height(), Width()));
   SingularValues(sv);

   for (int i=0; i < sv.Size(); ++i)
      if (sv(i) >= tol)
      {
         ++rank;
      }

   return rank;
}

double DenseMatrix::CalcSingularvalue(const int i) const
{
   MFEM_ASSERT(Height() == Width() && Height() > 0 && Height() < 4,
               "The matrix must be square and sized 1, 2, or 3 to compute the"
               " singular values."
               << "  Height() = " << Height()
               << ", Width() = " << Width());

   const int n = Height();
   const double *d = data;

   if (n == 1)
   {
      return d[0];
   }
   else if (n == 2)
   {
      return kernels::CalcSingularvalue<2>(d,i);
   }
   else
   {
      return kernels::CalcSingularvalue<3>(d,i);
   }
}

void DenseMatrix::CalcEigenvalues(double *lambda, double *vec) const
{
#ifdef MFEM_DEBUG
   if (Height() != Width() || Height() < 2 || Height() > 3)
   {
      mfem_error("DenseMatrix::CalcEigenvalues");
   }
#endif

   const int n = Height();
   const double *d = data;

   if (n == 2)
   {
      kernels::CalcEigenvalues<2>(d, lambda, vec);
   }
   else
   {
      kernels::CalcEigenvalues<3>(d, lambda, vec);
   }
}

void DenseMatrix::GetRow(int r, Vector &row) const
{
   int m = Height();
   int n = Width();
   row.SetSize(n);

   const double* rp = data + r;
   double* vp = row.GetData();

   for (int i = 0; i < n; i++)
   {
      vp[i] = *rp;
      rp += m;
   }
}

void DenseMatrix::GetColumn(int c, Vector &col) const
{
   int m = Height();
   col.SetSize(m);

   double *cp = Data() + c * m;
   double *vp = col.GetData();

   for (int i = 0; i < m; i++)
   {
      vp[i] = cp[i];
   }
}

void DenseMatrix::GetDiag(Vector &d) const
{
   if (height != width)
   {
      mfem_error("DenseMatrix::GetDiag\n");
   }
   d.SetSize(height);

   for (int i = 0; i < height; ++i)
   {
      d(i) = (*this)(i,i);
   }
}

void DenseMatrix::Getl1Diag(Vector &l) const
{
   if (height != width)
   {
      mfem_error("DenseMatrix::Getl1Diag\n");
   }
   l.SetSize(height);

   l = 0.0;

   for (int j = 0; j < width; ++j)
      for (int i = 0; i < height; ++i)
      {
         l(i) += fabs((*this)(i,j));
      }
}

void DenseMatrix::GetRowSums(Vector &l) const
{
   l.SetSize(height);
   for (int i = 0; i < height; i++)
   {
      double d = 0.0;
      for (int j = 0; j < width; j++)
      {
         d += operator()(i, j);
      }
      l(i) = d;
   }
}

void DenseMatrix::Diag(double c, int n)
{
   SetSize(n);

   const int N = n*n;
   for (int i = 0; i < N; i++)
   {
      data[i] = 0.0;
   }
   for (int i = 0; i < n; i++)
   {
      data[i*(n+1)] = c;
   }
}

void DenseMatrix::Diag(double *diag, int n)
{
   SetSize(n);

   int i, N = n*n;
   for (i = 0; i < N; i++)
   {
      data[i] = 0.0;
   }
   for (i = 0; i < n; i++)
   {
      data[i*(n+1)] = diag[i];
   }
}

void DenseMatrix::Transpose()
{
   int i, j;
   double t;

   if (Width() == Height())
   {
      for (i = 0; i < Height(); i++)
         for (j = i+1; j < Width(); j++)
         {
            t = (*this)(i,j);
            (*this)(i,j) = (*this)(j,i);
            (*this)(j,i) = t;
         }
   }
   else
   {
      DenseMatrix T(*this,'t');
      (*this) = T;
   }
}

void DenseMatrix::Transpose(const DenseMatrix &A)
{
   SetSize(A.Width(),A.Height());

   for (int i = 0; i < Height(); i++)
      for (int j = 0; j < Width(); j++)
      {
         (*this)(i,j) = A(j,i);
      }
}

void DenseMatrix::Symmetrize()
{
#ifdef MFEM_DEBUG
   if (Width() != Height())
   {
      mfem_error("DenseMatrix::Symmetrize() : not a square matrix!");
   }
#endif
   kernels::Symmetrize(Height(), Data());
}

void DenseMatrix::Lump()
{
   for (int i = 0; i < Height(); i++)
   {
      double L = 0.0;
      for (int j = 0; j < Width(); j++)
      {
         L += (*this)(i, j);
         (*this)(i, j) = 0.0;
      }
      (*this)(i, i) = L;
   }
}

void DenseMatrix::GradToCurl(DenseMatrix &curl)
{
   int n = Height();

#ifdef MFEM_DEBUG
   if ((Width() != 2 || curl.Width() != 1 || 2*n != curl.Height()) &&
       (Width() != 3 || curl.Width() != 3 || 3*n != curl.Height()))
   {
      mfem_error("DenseMatrix::GradToCurl(...)");
   }
#endif

   if (Width() == 2)
   {
      for (int i = 0; i < n; i++)
      {
         // (x,y) is grad of Ui
         double x = (*this)(i,0);
         double y = (*this)(i,1);

         int j = i+n;

         // curl of (Ui,0)
         curl(i,0) = -y;

         // curl of (0,Ui)
         curl(j,0) =  x;
      }
   }
   else
   {
      for (int i = 0; i < n; i++)
      {
         // (x,y,z) is grad of Ui
         double x = (*this)(i,0);
         double y = (*this)(i,1);
         double z = (*this)(i,2);

         int j = i+n;
         int k = j+n;

         // curl of (Ui,0,0)
         curl(i,0) =  0.;
         curl(i,1) =  z;
         curl(i,2) = -y;

         // curl of (0,Ui,0)
         curl(j,0) = -z;
         curl(j,1) =  0.;
         curl(j,2) =  x;

         // curl of (0,0,Ui)
         curl(k,0) =  y;
         curl(k,1) = -x;
         curl(k,2) =  0.;
      }
   }
}

void DenseMatrix::GradToDiv(Vector &div)
{
   MFEM_ASSERT(Width()*Height() == div.Size(), "incompatible Vector 'div'!");

   // div(dof*j+i) <-- (*this)(i,j)

   const int n = height * width;
   double *ddata = div.GetData();

   for (int i = 0; i < n; i++)
   {
      ddata[i] = data[i];
   }
}

void DenseMatrix::CopyRows(const DenseMatrix &A, int row1, int row2)
{
   SetSize(row2 - row1 + 1, A.Width());

   for (int j = 0; j < Width(); j++)
   {
      for (int i = row1; i <= row2; i++)
      {
         (*this)(i-row1,j) = A(i,j);
      }
   }
}

void DenseMatrix::CopyCols(const DenseMatrix &A, int col1, int col2)
{
   SetSize(A.Height(), col2 - col1 + 1);

   for (int j = col1; j <= col2; j++)
   {
      for (int i = 0; i < Height(); i++)
      {
         (*this)(i,j-col1) = A(i,j);
      }
   }
}

void DenseMatrix::CopyMN(const DenseMatrix &A, int m, int n, int Aro, int Aco)
{
   SetSize(m,n);

   for (int j = 0; j < n; j++)
   {
      for (int i = 0; i < m; i++)
      {
         (*this)(i,j) = A(Aro+i,Aco+j);
      }
   }
}

void DenseMatrix::CopyMN(const DenseMatrix &A, int row_offset, int col_offset)
{
   double *v = A.Data();

   for (int j = 0; j < A.Width(); j++)
   {
      for (int i = 0; i < A.Height(); i++)
      {
         (*this)(row_offset+i,col_offset+j) = *(v++);
      }
   }
}

void DenseMatrix::CopyMNt(const DenseMatrix &A, int row_offset, int col_offset)
{
   double *v = A.Data();

   for (int i = 0; i < A.Width(); i++)
   {
      for (int j = 0; j < A.Height(); j++)
      {
         (*this)(row_offset+i,col_offset+j) = *(v++);
      }
   }
}

void DenseMatrix::CopyMN(const DenseMatrix &A, int m, int n, int Aro, int Aco,
                         int row_offset, int col_offset)
{
   MFEM_VERIFY(row_offset+m <= this->Height() && col_offset+n <= this->Width(),
               "this DenseMatrix is too small to accomodate the submatrix.  "
               << "row_offset = " << row_offset
               << ", m = " << m
               << ", this->Height() = " << this->Height()
               << ", col_offset = " << col_offset
               << ", n = " << n
               << ", this->Width() = " << this->Width()
              );
   MFEM_VERIFY(Aro+m <= A.Height() && Aco+n <= A.Width(),
               "The A DenseMatrix is too small to accomodate the submatrix.  "
               << "Aro = " << Aro
               << ", m = " << m
               << ", A.Height() = " << A.Height()
               << ", Aco = " << Aco
               << ", n = " << n
               << ", A.Width() = " << A.Width()
              );

   for (int j = 0; j < n; j++)
   {
      for (int i = 0; i < m; i++)
      {
         (*this)(row_offset+i,col_offset+j) = A(Aro+i,Aco+j);
      }
   }
}

void DenseMatrix::CopyMNDiag(double c, int n, int row_offset, int col_offset)
{
   for (int i = 0; i < n; i++)
   {
      for (int j = i+1; j < n; j++)
      {
         (*this)(row_offset+i,col_offset+j) =
            (*this)(row_offset+j,col_offset+i) = 0.0;
      }
   }

   for (int i = 0; i < n; i++)
   {
      (*this)(row_offset+i,col_offset+i) = c;
   }
}

void DenseMatrix::CopyMNDiag(double *diag, int n, int row_offset,
                             int col_offset)
{
   for (int i = 0; i < n; i++)
   {
      for (int j = i+1; j < n; j++)
      {
         (*this)(row_offset+i,col_offset+j) =
            (*this)(row_offset+j,col_offset+i) = 0.0;
      }
   }

   for (int i = 0; i < n; i++)
   {
      (*this)(row_offset+i,col_offset+i) = diag[i];
   }
}

void DenseMatrix::CopyExceptMN(const DenseMatrix &A, int m, int n)
{
   SetSize(A.Width()-1,A.Height()-1);

   int i, j, i_off = 0, j_off = 0;

   for (j = 0; j < A.Width(); j++)
   {
      if ( j == n )
      {
         j_off = 1;
         continue;
      }
      for (i = 0; i < A.Height(); i++)
      {
         if ( i == m )
         {
            i_off = 1;
            continue;
         }
         (*this)(i-i_off,j-j_off) = A(i,j);
      }
      i_off = 0;
   }
}

void DenseMatrix::AddMatrix(DenseMatrix &A, int ro, int co)
{
   int h, ah, aw;
   double *p, *ap;

   h  = Height();
   ah = A.Height();
   aw = A.Width();

#ifdef MFEM_DEBUG
   if (co+aw > Width() || ro+ah > h)
   {
      mfem_error("DenseMatrix::AddMatrix(...) 1");
   }
#endif

   p  = data + ro + co * h;
   ap = A.data;

   for (int c = 0; c < aw; c++)
   {
      for (int r = 0; r < ah; r++)
      {
         p[r] += ap[r];
      }
      p  += h;
      ap += ah;
   }
}

void DenseMatrix::AddMatrix(double a, const DenseMatrix &A, int ro, int co)
{
   int h, ah, aw;
   double *p, *ap;

   h  = Height();
   ah = A.Height();
   aw = A.Width();

#ifdef MFEM_DEBUG
   if (co+aw > Width() || ro+ah > h)
   {
      mfem_error("DenseMatrix::AddMatrix(...) 2");
   }
#endif

   p  = data + ro + co * h;
   ap = A.Data();

   for (int c = 0; c < aw; c++)
   {
      for (int r = 0; r < ah; r++)
      {
         p[r] += a * ap[r];
      }
      p  += h;
      ap += ah;
   }
}

void DenseMatrix::AddToVector(int offset, Vector &v) const
{
   const int n = height * width;
   double *vdata = v.GetData() + offset;

   for (int i = 0; i < n; i++)
   {
      vdata[i] += data[i];
   }
}

void DenseMatrix::GetFromVector(int offset, const Vector &v)
{
   const int n = height * width;
   const double *vdata = v.GetData() + offset;

   for (int i = 0; i < n; i++)
   {
      data[i] = vdata[i];
   }
}

void DenseMatrix::AdjustDofDirection(Array<int> &dofs)
{
   const int n = Height();

#ifdef MFEM_DEBUG
   if (dofs.Size() != n || Width() != n)
   {
      mfem_error("DenseMatrix::AdjustDofDirection(...)");
   }
#endif

   int *dof = dofs;
   for (int i = 0; i < n-1; i++)
   {
      const int s = (dof[i] < 0) ? (-1) : (1);
      for (int j = i+1; j < n; j++)
      {
         const int t = (dof[j] < 0) ? (-s) : (s);
         if (t < 0)
         {
            (*this)(i,j) = -(*this)(i,j);
            (*this)(j,i) = -(*this)(j,i);
         }
      }
   }
}

void DenseMatrix::SetRow(int row, double value)
{
   for (int j = 0; j < Width(); j++)
   {
      (*this)(row, j) = value;
   }
}

void DenseMatrix::SetCol(int col, double value)
{
   for (int i = 0; i < Height(); i++)
   {
      (*this)(i, col) = value;
   }
}

void DenseMatrix::SetRow(int r, const double* row)
{
   MFEM_ASSERT(row != nullptr, "supplied row pointer is null");
   for (int j = 0; j < Width(); j++)
   {
      (*this)(r, j) = row[j];
   }
}

void DenseMatrix::SetRow(int r, const Vector &row)
{
   MFEM_ASSERT(Width() == row.Size(), "");
   SetRow(r, row.GetData());
}

void DenseMatrix::SetCol(int c, const double* col)
{
   MFEM_ASSERT(col != nullptr, "supplied column pointer is null");
   for (int i = 0; i < Height(); i++)
   {
      (*this)(i, c) = col[i];
   }
}

void DenseMatrix::SetCol(int c, const Vector &col)
{
   MFEM_ASSERT(Height() == col.Size(), "");
   SetCol(c, col.GetData());
}

void DenseMatrix::Threshold(double eps)
{
   for (int col = 0; col < Width(); col++)
   {
      for (int row = 0; row < Height(); row++)
      {
         if (std::abs(operator()(row,col)) <= eps)
         {
            operator()(row,col) = 0.0;
         }
      }
   }
}

void DenseMatrix::Print(std::ostream &out, int width_) const
{
   // save current output flags
   ios::fmtflags old_flags = out.flags();
   // output flags = scientific + show sign
   out << setiosflags(ios::scientific | ios::showpos);
   for (int i = 0; i < height; i++)
   {
      out << "[row " << i << "]\n";
      for (int j = 0; j < width; j++)
      {
         out << (*this)(i,j);
         if (j+1 == width || (j+1) % width_ == 0)
         {
            out << '\n';
         }
         else
         {
            out << ' ';
         }
      }
   }
   // reset output flags to original values
   out.flags(old_flags);
}

void DenseMatrix::PrintMatlab(std::ostream &out) const
{
   // save current output flags
   ios::fmtflags old_flags = out.flags();
   // output flags = scientific + show sign
   out << setiosflags(ios::scientific | ios::showpos);
   for (int i = 0; i < height; i++)
   {
      for (int j = 0; j < width; j++)
      {
         out << (*this)(i,j);
         out << ' ';
      }
      out << "\n";
   }
   // reset output flags to original values
   out.flags(old_flags);
}

void DenseMatrix::PrintT(std::ostream &out, int width_) const
{
   // save current output flags
   ios::fmtflags old_flags = out.flags();
   // output flags = scientific + show sign
   out << setiosflags(ios::scientific | ios::showpos);
   for (int j = 0; j < width; j++)
   {
      out << "[col " << j << "]\n";
      for (int i = 0; i < height; i++)
      {
         out << (*this)(i,j);
         if (i+1 == height || (i+1) % width_ == 0)
         {
            out << '\n';
         }
         else
         {
            out << ' ';
         }
      }
   }
   // reset output flags to original values
   out.flags(old_flags);
}

void DenseMatrix::TestInversion()
{
   DenseMatrix copy(*this), C(width);
   Invert();
   mfem::Mult(*this, copy, C);

   for (int i = 0; i < width; i++)
   {
      C(i,i) -= 1.0;
   }
   mfem::out << "size = " << width << ", i_max = " << C.MaxMaxNorm()
             << ", cond_F = " << FNorm()*copy.FNorm() << endl;
}

DenseMatrix::~DenseMatrix()
{
   data.Delete();
}



void Add(const DenseMatrix &A, const DenseMatrix &B,
         double alpha, DenseMatrix &C)
{
   kernels::Add(C.Height(), C.Width(), alpha, A.Data(), B.Data(), C.Data());
}

void Add(double alpha, const double *A,
         double beta,  const double *B, DenseMatrix &C)
{
   const int m = C.Height()*C.Width();
   double *C_data = C.GetData();
   for (int i = 0; i < m; i++)
   {
      C_data[i] = alpha*A[i] + beta*B[i];
   }
}

void Add(double alpha, const DenseMatrix &A,
         double beta,  const DenseMatrix &B, DenseMatrix &C)
{
   MFEM_ASSERT(A.Height() == C.Height(), "");
   MFEM_ASSERT(B.Height() == C.Height(), "");
   MFEM_ASSERT(A.Width() == C.Width(), "");
   MFEM_ASSERT(B.Width() == C.Width(), "");
   Add(alpha, A.GetData(), beta, B.GetData(), C);
}

bool LinearSolve(DenseMatrix& A, double* X, double TOL)
{
   MFEM_VERIFY(A.IsSquare(), "A must be a square matrix!");
   MFEM_ASSERT(A.NumCols() > 0, "supplied matrix, A, is empty!");
   MFEM_ASSERT(X != nullptr, "supplied vector, X, is null!");

   int N = A.NumCols();

   switch (N)
   {
      case 1:
      {
         double det = A(0,0);
         if (std::abs(det) <= TOL) { return false; } // singular

         X[0] /= det;
         break;
      }
      case 2:
      {
         double det = A.Det();
         if (std::abs(det) <= TOL) { return false; } // singular

         double invdet = 1. / det;

         double b0 = X[0];
         double b1 = X[1];

         X[0] = ( A(1,1)*b0 - A(0,1)*b1) * invdet;
         X[1] = (-A(1,0)*b0 + A(0,0)*b1) * invdet;
         break;
      }
      default:
      {
         // default to LU factorization for the general case
         Array<int> ipiv(N);
         LUFactors lu(A.Data(), ipiv);

         if (!lu.Factor(N,TOL)) { return false; } // singular

         lu.Solve(N, 1, X);
      }

   } // END switch

   return true;
}

void Mult(const DenseMatrix &b, const DenseMatrix &c, DenseMatrix &a)
{
   MFEM_ASSERT(a.Height() == b.Height() && a.Width() == c.Width() &&
               b.Width() == c.Height(), "incompatible dimensions");

#ifdef MFEM_USE_LAPACK
   static char transa = 'N', transb = 'N';
   static double alpha = 1.0, beta = 0.0;
   int m = b.Height(), n = c.Width(), k = b.Width();

   dgemm_(&transa, &transb, &m, &n, &k, &alpha, b.Data(), &m,
          c.Data(), &k, &beta, a.Data(), &m);
#else
   const int ah = a.Height();
   const int aw = a.Width();
   const int bw = b.Width();
   double *ad = a.Data();
   const double *bd = b.Data();
   const double *cd = c.Data();
   kernels::Mult(ah,aw,bw,bd,cd,ad);
#endif
}

void AddMult_a(double alpha, const DenseMatrix &b, const DenseMatrix &c,
               DenseMatrix &a)
{
   MFEM_ASSERT(a.Height() == b.Height() && a.Width() == c.Width() &&
               b.Width() == c.Height(), "incompatible dimensions");

#ifdef MFEM_USE_LAPACK
   static char transa = 'N', transb = 'N';
   static double beta = 1.0;
   int m = b.Height(), n = c.Width(), k = b.Width();

   dgemm_(&transa, &transb, &m, &n, &k, &alpha, b.Data(), &m,
          c.Data(), &k, &beta, a.Data(), &m);
#else
   const int ah = a.Height();
   const int aw = a.Width();
   const int bw = b.Width();
   double *ad = a.Data();
   const double *bd = b.Data();
   const double *cd = c.Data();
   for (int j = 0; j < aw; j++)
   {
      for (int k = 0; k < bw; k++)
      {
         for (int i = 0; i < ah; i++)
         {
            ad[i+j*ah] += alpha * bd[i+k*ah] * cd[k+j*bw];
         }
      }
   }
#endif
}

void AddMult(const DenseMatrix &b, const DenseMatrix &c, DenseMatrix &a)
{
   MFEM_ASSERT(a.Height() == b.Height() && a.Width() == c.Width() &&
               b.Width() == c.Height(), "incompatible dimensions");

#ifdef MFEM_USE_LAPACK
   static char transa = 'N', transb = 'N';
   static double alpha = 1.0, beta = 1.0;
   int m = b.Height(), n = c.Width(), k = b.Width();

   dgemm_(&transa, &transb, &m, &n, &k, &alpha, b.Data(), &m,
          c.Data(), &k, &beta, a.Data(), &m);
#else
   const int ah = a.Height();
   const int aw = a.Width();
   const int bw = b.Width();
   double *ad = a.Data();
   const double *bd = b.Data();
   const double *cd = c.Data();
   for (int j = 0; j < aw; j++)
   {
      for (int k = 0; k < bw; k++)
      {
         for (int i = 0; i < ah; i++)
         {
            ad[i+j*ah] += bd[i+k*ah] * cd[k+j*bw];
         }
      }
   }
#endif
}

void CalcAdjugate(const DenseMatrix &a, DenseMatrix &adja)
{
#ifdef MFEM_DEBUG
   if (a.Width() > a.Height() || a.Width() < 1 || a.Height() > 3)
   {
      mfem_error("CalcAdjugate(...)");
   }
   if (a.Width() != adja.Height() || a.Height() != adja.Width())
   {
      mfem_error("CalcAdjugate(...)");
   }
#endif

   if (a.Width() < a.Height())
   {
      const double *d = a.Data();
      double *ad = adja.Data();
      if (a.Width() == 1)
      {
         // N x 1, N = 2,3
         ad[0] = d[0];
         ad[1] = d[1];
         if (a.Height() == 3)
         {
            ad[2] = d[2];
         }
      }
      else
      {
         // 3 x 2
         double e, g, f;
         e = d[0]*d[0] + d[1]*d[1] + d[2]*d[2];
         g = d[3]*d[3] + d[4]*d[4] + d[5]*d[5];
         f = d[0]*d[3] + d[1]*d[4] + d[2]*d[5];

         ad[0] = d[0]*g - d[3]*f;
         ad[1] = d[3]*e - d[0]*f;
         ad[2] = d[1]*g - d[4]*f;
         ad[3] = d[4]*e - d[1]*f;
         ad[4] = d[2]*g - d[5]*f;
         ad[5] = d[5]*e - d[2]*f;
      }
      return;
   }

   if (a.Width() == 1)
   {
      adja(0,0) = 1.0;
   }
   else if (a.Width() == 2)
   {
      adja(0,0) =  a(1,1);
      adja(0,1) = -a(0,1);
      adja(1,0) = -a(1,0);
      adja(1,1) =  a(0,0);
   }
   else
   {
      adja(0,0) = a(1,1)*a(2,2)-a(1,2)*a(2,1);
      adja(0,1) = a(0,2)*a(2,1)-a(0,1)*a(2,2);
      adja(0,2) = a(0,1)*a(1,2)-a(0,2)*a(1,1);

      adja(1,0) = a(1,2)*a(2,0)-a(1,0)*a(2,2);
      adja(1,1) = a(0,0)*a(2,2)-a(0,2)*a(2,0);
      adja(1,2) = a(0,2)*a(1,0)-a(0,0)*a(1,2);

      adja(2,0) = a(1,0)*a(2,1)-a(1,1)*a(2,0);
      adja(2,1) = a(0,1)*a(2,0)-a(0,0)*a(2,1);
      adja(2,2) = a(0,0)*a(1,1)-a(0,1)*a(1,0);
   }
}

void CalcAdjugateTranspose(const DenseMatrix &a, DenseMatrix &adjat)
{
#ifdef MFEM_DEBUG
   if (a.Height() != a.Width() || adjat.Height() != adjat.Width() ||
       a.Width() != adjat.Width() || a.Width() < 1 || a.Width() > 3)
   {
      mfem_error("CalcAdjugateTranspose(...)");
   }
#endif
   if (a.Width() == 1)
   {
      adjat(0,0) = 1.0;
   }
   else if (a.Width() == 2)
   {
      adjat(0,0) =  a(1,1);
      adjat(1,0) = -a(0,1);
      adjat(0,1) = -a(1,0);
      adjat(1,1) =  a(0,0);
   }
   else
   {
      adjat(0,0) = a(1,1)*a(2,2)-a(1,2)*a(2,1);
      adjat(1,0) = a(0,2)*a(2,1)-a(0,1)*a(2,2);
      adjat(2,0) = a(0,1)*a(1,2)-a(0,2)*a(1,1);

      adjat(0,1) = a(1,2)*a(2,0)-a(1,0)*a(2,2);
      adjat(1,1) = a(0,0)*a(2,2)-a(0,2)*a(2,0);
      adjat(2,1) = a(0,2)*a(1,0)-a(0,0)*a(1,2);

      adjat(0,2) = a(1,0)*a(2,1)-a(1,1)*a(2,0);
      adjat(1,2) = a(0,1)*a(2,0)-a(0,0)*a(2,1);
      adjat(2,2) = a(0,0)*a(1,1)-a(0,1)*a(1,0);
   }
}

void CalcInverse(const DenseMatrix &a, DenseMatrix &inva)
{
   MFEM_ASSERT(a.Width() <= a.Height() && a.Width() >= 1 && a.Height() <= 3, "");
   MFEM_ASSERT(inva.Height() == a.Width(), "incorrect dimensions");
   MFEM_ASSERT(inva.Width() == a.Height(), "incorrect dimensions");

   double t;

   if (a.Width() < a.Height())
   {
      const double *d = a.Data();
      double *id = inva.Data();
      if (a.Height() == 2)
      {
         t = 1.0 / (d[0]*d[0] + d[1]*d[1]);
         id[0] = d[0] * t;
         id[1] = d[1] * t;
      }
      else
      {
         if (a.Width() == 1)
         {
            t = 1.0 / (d[0]*d[0] + d[1]*d[1] + d[2]*d[2]);
            id[0] = d[0] * t;
            id[1] = d[1] * t;
            id[2] = d[2] * t;
         }
         else
         {
            double e, g, f;
            e = d[0]*d[0] + d[1]*d[1] + d[2]*d[2];
            g = d[3]*d[3] + d[4]*d[4] + d[5]*d[5];
            f = d[0]*d[3] + d[1]*d[4] + d[2]*d[5];
            t = 1.0 / (e*g - f*f);
            e *= t; g *= t; f *= t;

            id[0] = d[0]*g - d[3]*f;
            id[1] = d[3]*e - d[0]*f;
            id[2] = d[1]*g - d[4]*f;
            id[3] = d[4]*e - d[1]*f;
            id[4] = d[2]*g - d[5]*f;
            id[5] = d[5]*e - d[2]*f;
         }
      }
      return;
   }

#ifdef MFEM_DEBUG
   t = a.Det();
   MFEM_ASSERT(std::abs(t) > 1.0e-14 * pow(a.FNorm()/a.Width(), a.Width()),
               "singular matrix!");
#endif

   switch (a.Height())
   {
      case 1:
         inva(0,0) = 1.0 / a.Det();
         break;
      case 2:
         kernels::CalcInverse<2>(a.Data(), inva.Data());
         break;
      case 3:
         kernels::CalcInverse<3>(a.Data(), inva.Data());
         break;
   }
}

void CalcInverseTranspose(const DenseMatrix &a, DenseMatrix &inva)
{
#ifdef MFEM_DEBUG
   if ( (a.Width() != a.Height()) || ( (a.Height()!= 1) && (a.Height()!= 2)
                                       && (a.Height()!= 3) ) )
   {
      mfem_error("CalcInverseTranspose(...)");
   }
#endif

   double t = 1. / a.Det() ;

   switch (a.Height())
   {
      case 1:
         inva(0,0) = 1.0 / a(0,0);
         break;
      case 2:
         inva(0,0) = a(1,1) * t ;
         inva(1,0) = -a(0,1) * t ;
         inva(0,1) = -a(1,0) * t ;
         inva(1,1) = a(0,0) * t ;
         break;
      case 3:
         inva(0,0) = (a(1,1)*a(2,2)-a(1,2)*a(2,1))*t;
         inva(1,0) = (a(0,2)*a(2,1)-a(0,1)*a(2,2))*t;
         inva(2,0) = (a(0,1)*a(1,2)-a(0,2)*a(1,1))*t;

         inva(0,1) = (a(1,2)*a(2,0)-a(1,0)*a(2,2))*t;
         inva(1,1) = (a(0,0)*a(2,2)-a(0,2)*a(2,0))*t;
         inva(2,1) = (a(0,2)*a(1,0)-a(0,0)*a(1,2))*t;

         inva(0,2) = (a(1,0)*a(2,1)-a(1,1)*a(2,0))*t;
         inva(1,2) = (a(0,1)*a(2,0)-a(0,0)*a(2,1))*t;
         inva(2,2) = (a(0,0)*a(1,1)-a(0,1)*a(1,0))*t;
         break;
   }
}

void CalcOrtho(const DenseMatrix &J, Vector &n)
{
   MFEM_ASSERT( ((J.Height() == 2 && J.Width() == 1)
                 || (J.Height() == 3 && J.Width() == 2))
                && (J.Height() == n.Size()),
                "Matrix must be 3x2 or 2x1, "
                << "and the Vector must be sized with the rows. "
                << " J.Height() = " << J.Height()
                << ", J.Width() = " << J.Width()
                << ", n.Size() = " << n.Size()
              );

   const double *d = J.Data();
   if (J.Height() == 2)
   {
      n(0) =  d[1];
      n(1) = -d[0];
   }
   else
   {
      n(0) = d[1]*d[5] - d[2]*d[4];
      n(1) = d[2]*d[3] - d[0]*d[5];
      n(2) = d[0]*d[4] - d[1]*d[3];
   }
}

void MultAAt(const DenseMatrix &a, DenseMatrix &aat)
{
   const int height = a.Height();
   const int width = a.Width();
   for (int i = 0; i < height; i++)
   {
      for (int j = 0; j <= i; j++)
      {
         double temp = 0.;
         for (int k = 0; k < width; k++)
         {
            temp += a(i,k) * a(j,k);
         }
         aat(j,i) = aat(i,j) = temp;
      }
   }
}

void AddMultADAt(const DenseMatrix &A, const Vector &D, DenseMatrix &ADAt)
{
   for (int i = 0; i < A.Height(); i++)
   {
      for (int j = 0; j < i; j++)
      {
         double t = 0.;
         for (int k = 0; k < A.Width(); k++)
         {
            t += D(k) * A(i, k) * A(j, k);
         }
         ADAt(i, j) += t;
         ADAt(j, i) += t;
      }
   }

   // process diagonal
   for (int i = 0; i < A.Height(); i++)
   {
      double t = 0.;
      for (int k = 0; k < A.Width(); k++)
      {
         t += D(k) * A(i, k) * A(i, k);
      }
      ADAt(i, i) += t;
   }
}

void MultADAt(const DenseMatrix &A, const Vector &D, DenseMatrix &ADAt)
{
   for (int i = 0; i < A.Height(); i++)
   {
      for (int j = 0; j <= i; j++)
      {
         double t = 0.;
         for (int k = 0; k < A.Width(); k++)
         {
            t += D(k) * A(i, k) * A(j, k);
         }
         ADAt(j, i) = ADAt(i, j) = t;
      }
   }
}

void MultABt(const DenseMatrix &A, const DenseMatrix &B, DenseMatrix &ABt)
{
#ifdef MFEM_DEBUG
   if (A.Height() != ABt.Height() || B.Height() != ABt.Width() ||
       A.Width() != B.Width())
   {
      mfem_error("MultABt(...)");
   }
#endif

#ifdef MFEM_USE_LAPACK
   static char transa = 'N', transb = 'T';
   static double alpha = 1.0, beta = 0.0;
   int m = A.Height(), n = B.Height(), k = A.Width();

   dgemm_(&transa, &transb, &m, &n, &k, &alpha, A.Data(), &m,
          B.Data(), &n, &beta, ABt.Data(), &m);
#elif 1
   const int ah = A.Height();
   const int bh = B.Height();
   const int aw = A.Width();
   const double *ad = A.Data();
   const double *bd = B.Data();
   double *cd = ABt.Data();

   kernels::MultABt(ah, aw, bh, ad, bd, cd);
#elif 1
   const int ah = A.Height();
   const int bh = B.Height();
   const int aw = A.Width();
   const double *ad = A.Data();
   const double *bd = B.Data();
   double *cd = ABt.Data();

   for (int j = 0; j < bh; j++)
      for (int i = 0; i < ah; i++)
      {
         double d = 0.0;
         const double *ap = ad + i;
         const double *bp = bd + j;
         for (int k = 0; k < aw; k++)
         {
            d += (*ap) * (*bp);
            ap += ah;
            bp += bh;
         }
         *(cd++) = d;
      }
#else
   int i, j, k;
   double d;

   for (i = 0; i < A.Height(); i++)
      for (j = 0; j < B.Height(); j++)
      {
         d = 0.0;
         for (k = 0; k < A.Width(); k++)
         {
            d += A(i, k) * B(j, k);
         }
         ABt(i, j) = d;
      }
#endif
}

void MultADBt(const DenseMatrix &A, const Vector &D,
              const DenseMatrix &B, DenseMatrix &ADBt)
{
#ifdef MFEM_DEBUG
   if (A.Height() != ADBt.Height() || B.Height() != ADBt.Width() ||
       A.Width() != B.Width() || A.Width() != D.Size())
   {
      mfem_error("MultADBt(...)");
   }
#endif

   const int ah = A.Height();
   const int bh = B.Height();
   const int aw = A.Width();
   const double *ad = A.Data();
   const double *bd = B.Data();
   const double *dd = D.GetData();
   double *cd = ADBt.Data();

   for (int i = 0, s = ah*bh; i < s; i++)
   {
      cd[i] = 0.0;
   }
   for (int k = 0; k < aw; k++)
   {
      double *cp = cd;
      for (int j = 0; j < bh; j++)
      {
         const double dk_bjk = dd[k] * bd[j];
         for (int i = 0; i < ah; i++)
         {
            cp[i] += ad[i] * dk_bjk;
         }
         cp += ah;
      }
      ad += ah;
      bd += bh;
   }
}

void AddMultABt(const DenseMatrix &A, const DenseMatrix &B, DenseMatrix &ABt)
{
#ifdef MFEM_DEBUG
   if (A.Height() != ABt.Height() || B.Height() != ABt.Width() ||
       A.Width() != B.Width())
   {
      mfem_error("AddMultABt(...)");
   }
#endif

#ifdef MFEM_USE_LAPACK
   static char transa = 'N', transb = 'T';
   static double alpha = 1.0, beta = 1.0;
   int m = A.Height(), n = B.Height(), k = A.Width();

   dgemm_(&transa, &transb, &m, &n, &k, &alpha, A.Data(), &m,
          B.Data(), &n, &beta, ABt.Data(), &m);
#elif 1
   const int ah = A.Height();
   const int bh = B.Height();
   const int aw = A.Width();
   const double *ad = A.Data();
   const double *bd = B.Data();
   double *cd = ABt.Data();

   for (int k = 0; k < aw; k++)
   {
      double *cp = cd;
      for (int j = 0; j < bh; j++)
      {
         const double bjk = bd[j];
         for (int i = 0; i < ah; i++)
         {
            cp[i] += ad[i] * bjk;
         }
         cp += ah;
      }
      ad += ah;
      bd += bh;
   }
#else
   int i, j, k;
   double d;

   for (i = 0; i < A.Height(); i++)
      for (j = 0; j < B.Height(); j++)
      {
         d = 0.0;
         for (k = 0; k < A.Width(); k++)
         {
            d += A(i, k) * B(j, k);
         }
         ABt(i, j) += d;
      }
#endif
}

void AddMultADBt(const DenseMatrix &A, const Vector &D,
                 const DenseMatrix &B, DenseMatrix &ADBt)
{
#ifdef MFEM_DEBUG
   if (A.Height() != ADBt.Height() || B.Height() != ADBt.Width() ||
       A.Width() != B.Width() || A.Width() != D.Size())
   {
      mfem_error("AddMultADBt(...)");
   }
#endif

   const int ah = A.Height();
   const int bh = B.Height();
   const int aw = A.Width();
   const double *ad = A.Data();
   const double *bd = B.Data();
   const double *dd = D.GetData();
   double *cd = ADBt.Data();

   for (int k = 0; k < aw; k++)
   {
      double *cp = cd;
      for (int j = 0; j < bh; j++)
      {
         const double dk_bjk = dd[k] * bd[j];
         for (int i = 0; i < ah; i++)
         {
            cp[i] += ad[i] * dk_bjk;
         }
         cp += ah;
      }
      ad += ah;
      bd += bh;
   }
}

void AddMult_a_ABt(double a, const DenseMatrix &A, const DenseMatrix &B,
                   DenseMatrix &ABt)
{
#ifdef MFEM_DEBUG
   if (A.Height() != ABt.Height() || B.Height() != ABt.Width() ||
       A.Width() != B.Width())
   {
      mfem_error("AddMult_a_ABt(...)");
   }
#endif

#ifdef MFEM_USE_LAPACK
   static char transa = 'N', transb = 'T';
   double alpha = a;
   static double beta = 1.0;
   int m = A.Height(), n = B.Height(), k = A.Width();

   dgemm_(&transa, &transb, &m, &n, &k, &alpha, A.Data(), &m,
          B.Data(), &n, &beta, ABt.Data(), &m);
#elif 1
   const int ah = A.Height();
   const int bh = B.Height();
   const int aw = A.Width();
   const double *ad = A.Data();
   const double *bd = B.Data();
   double *cd = ABt.Data();

   for (int k = 0; k < aw; k++)
   {
      double *cp = cd;
      for (int j = 0; j < bh; j++)
      {
         const double bjk = a * bd[j];
         for (int i = 0; i < ah; i++)
         {
            cp[i] += ad[i] * bjk;
         }
         cp += ah;
      }
      ad += ah;
      bd += bh;
   }
#else
   int i, j, k;
   double d;

   for (i = 0; i < A.Height(); i++)
      for (j = 0; j < B.Height(); j++)
      {
         d = 0.0;
         for (k = 0; k < A.Width(); k++)
         {
            d += A(i, k) * B(j, k);
         }
         ABt(i, j) += a * d;
      }
#endif
}

void MultAtB(const DenseMatrix &A, const DenseMatrix &B, DenseMatrix &AtB)
{
#ifdef MFEM_DEBUG
   if (A.Width() != AtB.Height() || B.Width() != AtB.Width() ||
       A.Height() != B.Height())
   {
      mfem_error("MultAtB(...)");
   }
#endif

#ifdef MFEM_USE_LAPACK
   static char transa = 'T', transb = 'N';
   static double alpha = 1.0, beta = 0.0;
   int m = A.Width(), n = B.Width(), k = A.Height();

   dgemm_(&transa, &transb, &m, &n, &k, &alpha, A.Data(), &k,
          B.Data(), &k, &beta, AtB.Data(), &m);
#elif 1
   const int ah = A.Height();
   const int aw = A.Width();
   const int bw = B.Width();
   const double *ad = A.Data();
   const double *bd = B.Data();
   double *cd = AtB.Data();

   for (int j = 0; j < bw; j++)
   {
      const double *ap = ad;
      for (int i = 0; i < aw; i++)
      {
         double d = 0.0;
         for (int k = 0; k < ah; k++)
         {
            d += ap[k] * bd[k];
         }
         *(cd++) = d;
         ap += ah;
      }
      bd += ah;
   }
#else
   int i, j, k;
   double d;

   for (i = 0; i < A.Width(); i++)
      for (j = 0; j < B.Width(); j++)
      {
         d = 0.0;
         for (k = 0; k < A.Height(); k++)
         {
            d += A(k, i) * B(k, j);
         }
         AtB(i, j) = d;
      }
#endif
}

void AddMult_a_AAt(double a, const DenseMatrix &A, DenseMatrix &AAt)
{
   double d;

   for (int i = 0; i < A.Height(); i++)
   {
      for (int j = 0; j < i; j++)
      {
         d = 0.;
         for (int k = 0; k < A.Width(); k++)
         {
            d += A(i,k) * A(j,k);
         }
         AAt(i, j) += (d *= a);
         AAt(j, i) += d;
      }
      d = 0.;
      for (int k = 0; k < A.Width(); k++)
      {
         d += A(i,k) * A(i,k);
      }
      AAt(i, i) += a * d;
   }
}

void Mult_a_AAt(double a, const DenseMatrix &A, DenseMatrix &AAt)
{
   for (int i = 0; i < A.Height(); i++)
   {
      for (int j = 0; j <= i; j++)
      {
         double d = 0.;
         for (int k = 0; k < A.Width(); k++)
         {
            d += A(i,k) * A(j,k);
         }
         AAt(i, j) = AAt(j, i) = a * d;
      }
   }
}

void MultVVt(const Vector &v, DenseMatrix &vvt)
{
   for (int i = 0; i < v.Size(); i++)
   {
      for (int j = 0; j <= i; j++)
      {
         vvt(i,j) = vvt(j,i) = v(i) * v(j);
      }
   }
}

void MultVWt(const Vector &v, const Vector &w, DenseMatrix &VWt)
{
#ifdef MFEM_DEBUG
   if (v.Size() != VWt.Height() || w.Size() != VWt.Width())
   {
      mfem_error("MultVWt(...)");
   }
#endif

   for (int i = 0; i < v.Size(); i++)
   {
      const double vi = v(i);
      for (int j = 0; j < w.Size(); j++)
      {
         VWt(i, j) = vi * w(j);
      }
   }
}

void AddMultVWt(const Vector &v, const Vector &w, DenseMatrix &VWt)
{
   const int m = v.Size(), n = w.Size();

#ifdef MFEM_DEBUG
   if (VWt.Height() != m || VWt.Width() != n)
   {
      mfem_error("AddMultVWt(...)");
   }
#endif

   for (int i = 0; i < m; i++)
   {
      const double vi = v(i);
      for (int j = 0; j < n; j++)
      {
         VWt(i, j) += vi * w(j);
      }
   }
}

void AddMultVVt(const Vector &v, DenseMatrix &VVt)
{
   const int n = v.Size();

#ifdef MFEM_DEBUG
   if (VVt.Height() != n || VVt.Width() != n)
   {
      mfem_error("AddMultVVt(...)");
   }
#endif

   for (int i = 0; i < n; i++)
   {
      const double vi = v(i);
      for (int j = 0; j < i; j++)
      {
         const double vivj = vi * v(j);
         VVt(i, j) += vivj;
         VVt(j, i) += vivj;
      }
      VVt(i, i) += vi * vi;
   }
}

void AddMult_a_VWt(const double a, const Vector &v, const Vector &w,
                   DenseMatrix &VWt)
{
   const int m = v.Size(), n = w.Size();

#ifdef MFEM_DEBUG
   if (VWt.Height() != m || VWt.Width() != n)
   {
      mfem_error("AddMult_a_VWt(...)");
   }
#endif

   for (int j = 0; j < n; j++)
   {
      const double awj = a * w(j);
      for (int i = 0; i < m; i++)
      {
         VWt(i, j) += v(i) * awj;
      }
   }
}

void AddMult_a_VVt(const double a, const Vector &v, DenseMatrix &VVt)
{
   MFEM_ASSERT(VVt.Height() == v.Size() && VVt.Width() == v.Size(),
               "incompatible dimensions!");

   const int n = v.Size();
   for (int i = 0; i < n; i++)
   {
      double avi = a * v(i);
      for (int j = 0; j < i; j++)
      {
         const double avivj = avi * v(j);
         VVt(i, j) += avivj;
         VVt(j, i) += avivj;
      }
      VVt(i, i) += avi * v(i);
   }
}


bool LUFactors::Factor(int m, double TOL)
{
#ifdef MFEM_USE_LAPACK
   int info = 0;
   if (m) { dgetrf_(&m, &m, data, &m, ipiv, &info); }
   return info == 0;
#else
   // compiling without LAPACK
   double *data = this->data;
   for (int i = 0; i < m; i++)
   {
      // pivoting
      {
         int piv = i;
         double a = std::abs(data[piv+i*m]);
         for (int j = i+1; j < m; j++)
         {
            const double b = std::abs(data[j+i*m]);
            if (b > a)
            {
               a = b;
               piv = j;
            }
         }
         ipiv[i] = piv;
         if (piv != i)
         {
            // swap rows i and piv in both L and U parts
            for (int j = 0; j < m; j++)
            {
               Swap<double>(data[i+j*m], data[piv+j*m]);
            }
         }
      }

      if (abs(data[i + i*m]) <= TOL)
      {
         return false; // failed
      }

      const double a_ii_inv = 1.0 / data[i+i*m];
      for (int j = i+1; j < m; j++)
      {
         data[j+i*m] *= a_ii_inv;
      }
      for (int k = i+1; k < m; k++)
      {
         const double a_ik = data[i+k*m];
         for (int j = i+1; j < m; j++)
         {
            data[j+k*m] -= a_ik * data[j+i*m];
         }
      }
   }
#endif

   return true; // success
}

double LUFactors::Det(int m) const
{
   double det = 1.0;
   for (int i=0; i<m; i++)
   {
      if (ipiv[i] != i-ipiv_base)
      {
         det *= -data[m * i + i];
      }
      else
      {
         det *=  data[m * i + i];
      }
   }
   return det;
}

void LUFactors::Mult(int m, int n, double *X) const
{
   const double *data = this->data;
   const int *ipiv = this->ipiv;
   double *x = X;
   for (int k = 0; k < n; k++)
   {
      // X <- U X
      for (int i = 0; i < m; i++)
      {
         double x_i = x[i] * data[i+i*m];
         for (int j = i+1; j < m; j++)
         {
            x_i += x[j] * data[i+j*m];
         }
         x[i] = x_i;
      }
      // X <- L X
      for (int i = m-1; i >= 0; i--)
      {
         double x_i = x[i];
         for (int j = 0; j < i; j++)
         {
            x_i += x[j] * data[i+j*m];
         }
         x[i] = x_i;
      }
      // X <- P^{-1} X
      for (int i = m-1; i >= 0; i--)
      {
         Swap<double>(x[i], x[ipiv[i]-ipiv_base]);
      }
      x += m;
   }
}

void LUFactors::LSolve(int m, int n, double *X) const
{
   const double *data = this->data;
   const int *ipiv = this->ipiv;
   double *x = X;
   for (int k = 0; k < n; k++)
   {
      // X <- P X
      for (int i = 0; i < m; i++)
      {
         Swap<double>(x[i], x[ipiv[i]-ipiv_base]);
      }
      // X <- L^{-1} X
      for (int j = 0; j < m; j++)
      {
         const double x_j = x[j];
         for (int i = j+1; i < m; i++)
         {
            x[i] -= data[i+j*m] * x_j;
         }
      }
      x += m;
   }
}

void LUFactors::USolve(int m, int n, double *X) const
{
   const double *data = this->data;
   double *x = X;
   // X <- U^{-1} X
   for (int k = 0; k < n; k++)
   {
      for (int j = m-1; j >= 0; j--)
      {
         const double x_j = ( x[j] /= data[j+j*m] );
         for (int i = 0; i < j; i++)
         {
            x[i] -= data[i+j*m] * x_j;
         }
      }
      x += m;
   }
}

void LUFactors::Solve(int m, int n, double *X) const
{
#ifdef MFEM_USE_LAPACK
   char trans = 'N';
   int  info = 0;
   if (m > 0 && n > 0) { dgetrs_(&trans, &m, &n, data, &m, ipiv, X, &m, &info); }
   MFEM_VERIFY(!info, "LAPACK: error in DGETRS");
#else
   // compiling without LAPACK
   LSolve(m, n, X);
   USolve(m, n, X);
#endif
}

void LUFactors::RightSolve(int m, int n, double *X) const
{
   double *x;
#ifdef MFEM_USE_LAPACK
   char n_ch = 'N', side = 'R', u_ch = 'U', l_ch = 'L';
   double alpha = 1.0;
   if (m > 0 && n > 0)
   {
      dtrsm_(&side,&u_ch,&n_ch,&n_ch,&n,&m,&alpha,data,&m,X,&n);
      dtrsm_(&side,&l_ch,&n_ch,&u_ch,&n,&m,&alpha,data,&m,X,&n);
   }
#else
   // compiling without LAPACK
   // X <- X U^{-1}
   x = X;
   for (int k = 0; k < n; k++)
   {
      for (int j = 0; j < m; j++)
      {
         const double x_j = ( x[j*n] /= data[j+j*m]);
         for (int i = j+1; i < m; i++)
         {
            x[i*n] -= data[j + i*m] * x_j;
         }
      }
      ++x;
   }

   // X <- X L^{-1}
   x = X;
   for (int k = 0; k < n; k++)
   {
      for (int j = m-1; j >= 0; j--)
      {
         const double x_j = x[j*n];
         for (int i = 0; i < j; i++)
         {
            x[i*n] -= data[j + i*m] * x_j;
         }
      }
      ++x;
   }
#endif
   // X <- X P
   x = X;
   for (int k = 0; k < n; k++)
   {
      for (int i = m-1; i >= 0; --i)
      {
         Swap<double>(x[i*n], x[(ipiv[i]-ipiv_base)*n]);
      }
      ++x;
   }
}

void LUFactors::GetInverseMatrix(int m, double *X) const
{
   // A^{-1} = U^{-1} L^{-1} P
   const double *data = this->data;
   const int *ipiv = this->ipiv;
   // X <- U^{-1} (set only the upper triangular part of X)
   double *x = X;
   for (int k = 0; k < m; k++)
   {
      const double minus_x_k = -( x[k] = 1.0/data[k+k*m] );
      for (int i = 0; i < k; i++)
      {
         x[i] = data[i+k*m] * minus_x_k;
      }
      for (int j = k-1; j >= 0; j--)
      {
         const double x_j = ( x[j] /= data[j+j*m] );
         for (int i = 0; i < j; i++)
         {
            x[i] -= data[i+j*m] * x_j;
         }
      }
      x += m;
   }
   // X <- X L^{-1} (use input only from the upper triangular part of X)
   {
      int k = m-1;
      for (int j = 0; j < k; j++)
      {
         const double minus_L_kj = -data[k+j*m];
         for (int i = 0; i <= j; i++)
         {
            X[i+j*m] += X[i+k*m] * minus_L_kj;
         }
         for (int i = j+1; i < m; i++)
         {
            X[i+j*m] = X[i+k*m] * minus_L_kj;
         }
      }
   }
   for (int k = m-2; k >= 0; k--)
   {
      for (int j = 0; j < k; j++)
      {
         const double L_kj = data[k+j*m];
         for (int i = 0; i < m; i++)
         {
            X[i+j*m] -= X[i+k*m] * L_kj;
         }
      }
   }
   // X <- X P
   for (int k = m-1; k >= 0; k--)
   {
      const int piv_k = ipiv[k]-ipiv_base;
      if (k != piv_k)
      {
         for (int i = 0; i < m; i++)
         {
            Swap<double>(X[i+k*m], X[i+piv_k*m]);
         }
      }
   }
}

void LUFactors::SubMult(int m, int n, int r, const double *A21,
                        const double *X1, double *X2)
{
   // X2 <- X2 - A21 X1
   for (int k = 0; k < r; k++)
   {
      for (int j = 0; j < m; j++)
      {
         const double x1_jk = X1[j+k*m];
         for (int i = 0; i < n; i++)
         {
            X2[i+k*n] -= A21[i+j*n] * x1_jk;
         }
      }
   }
}

void LUFactors::BlockFactor(
   int m, int n, double *A12, double *A21, double *A22) const
{
   const double *data = this->data;
   // A12 <- L^{-1} P A12
   LSolve(m, n, A12);
   // A21 <- A21 U^{-1}
   for (int j = 0; j < m; j++)
   {
      const double u_jj_inv = 1.0/data[j+j*m];
      for (int i = 0; i < n; i++)
      {
         A21[i+j*n] *= u_jj_inv;
      }
      for (int k = j+1; k < m; k++)
      {
         const double u_jk = data[j+k*m];
         for (int i = 0; i < n; i++)
         {
            A21[i+k*n] -= A21[i+j*n] * u_jk;
         }
      }
   }
   // A22 <- A22 - A21 A12
   SubMult(m, n, n, A21, A12, A22);
}

void LUFactors::BlockForwSolve(int m, int n, int r, const double *L21,
                               double *B1, double *B2) const
{
   // B1 <- L^{-1} P B1
   LSolve(m, r, B1);
   // B2 <- B2 - L21 B1
   SubMult(m, n, r, L21, B1, B2);
}

void LUFactors::BlockBackSolve(int m, int n, int r, const double *U12,
                               const double *X2, double *Y1) const
{
   // Y1 <- Y1 - U12 X2
   SubMult(n, m, r, U12, X2, Y1);
   // Y1 <- U^{-1} Y1
   USolve(m, r, Y1);
}


DenseMatrixInverse::DenseMatrixInverse(const DenseMatrix &mat)
   : MatrixInverse(mat)
{
   MFEM_ASSERT(height == width, "not a square matrix");
   a = &mat;
   lu.data = new double[width*width];
   lu.ipiv = new int[width];
   Factor();
}

DenseMatrixInverse::DenseMatrixInverse(const DenseMatrix *mat)
   : MatrixInverse(*mat)
{
   MFEM_ASSERT(height == width, "not a square matrix");
   a = mat;
   lu.data = new double[width*width];
   lu.ipiv = new int[width];
}

void DenseMatrixInverse::Factor()
{
   MFEM_ASSERT(a, "DenseMatrix is not given");
   const double *adata = a->data;
   const int s = width*width;
   for (int i = 0; i < s; i++)
   {
      lu.data[i] = adata[i];
   }
   lu.Factor(width);
}

void DenseMatrixInverse::GetInverseMatrix(DenseMatrix &Ainv) const
{
   Ainv.SetSize(width);
   lu.GetInverseMatrix(width, Ainv.Data());
}

void DenseMatrixInverse::Factor(const DenseMatrix &mat)
{
   MFEM_VERIFY(mat.height == mat.width, "DenseMatrix is not square!");
   if (width != mat.width)
   {
      height = width = mat.width;
      delete [] lu.data;
      lu.data = new double[width*width];
      delete [] lu.ipiv;
      lu.ipiv = new int[width];
   }
   a = &mat;
   Factor();
}

void DenseMatrixInverse::SetOperator(const Operator &op)
{
   const DenseMatrix *p = dynamic_cast<const DenseMatrix*>(&op);
   MFEM_VERIFY(p != NULL, "Operator is not a DenseMatrix!");
   Factor(*p);
}

void DenseMatrixInverse::Mult(const double *x, double *y) const
{
   for (int row = 0; row < height; row++)
   {
      y[row] = x[row];
   }
   lu.Solve(width, 1, y);
}

void DenseMatrixInverse::Mult(const Vector &x, Vector &y) const
{
   y = x;
   lu.Solve(width, 1, y.GetData());
}

void DenseMatrixInverse::Mult(const DenseMatrix &B, DenseMatrix &X) const
{
   X = B;
   lu.Solve(width, X.Width(), X.Data());
}

void DenseMatrixInverse::TestInversion()
{
   DenseMatrix C(width);
   Mult(*a, C);
   for (int i = 0; i < width; i++)
   {
      C(i,i) -= 1.0;
   }
   mfem::out << "size = " << width << ", i_max = " << C.MaxMaxNorm() << endl;
}

DenseMatrixInverse::~DenseMatrixInverse()
{
   delete [] lu.data;
   delete [] lu.ipiv;
}


DenseMatrixEigensystem::DenseMatrixEigensystem(DenseMatrix &m)
   : mat(m)
{
   n = mat.Width();
   EVal.SetSize(n);
   EVect.SetSize(n);
   ev.SetDataAndSize(NULL, n);

#ifdef MFEM_USE_LAPACK
   jobz = 'V';
   uplo = 'U';
   lwork = -1;
   double qwork;
   dsyev_(&jobz, &uplo, &n, EVect.Data(), &n, EVal.GetData(),
          &qwork, &lwork, &info);

   lwork = (int) qwork;
   work = new double[lwork];
#endif
}

DenseMatrixEigensystem::DenseMatrixEigensystem(
   const DenseMatrixEigensystem &other)
   : mat(other.mat), EVal(other.EVal), EVect(other.EVect), ev(NULL, other.n),
     n(other.n)
{
#ifdef MFEM_USE_LAPACK
   jobz = other.jobz;
   uplo = other.uplo;
   lwork = other.lwork;

   work = new double[lwork];
#endif
}

void DenseMatrixEigensystem::Eval()
{
#ifdef MFEM_DEBUG
   if (mat.Width() != n)
   {
      mfem_error("DenseMatrixEigensystem::Eval()");
   }
#endif

#ifdef MFEM_USE_LAPACK
   EVect = mat;
   dsyev_(&jobz, &uplo, &n, EVect.Data(), &n, EVal.GetData(),
          work, &lwork, &info);

   if (info != 0)
   {
      mfem::err << "DenseMatrixEigensystem::Eval(): DSYEV error code: "
                << info << endl;
      mfem_error();
   }
#else
   mfem_error("DenseMatrixEigensystem::Eval(): Compiled without LAPACK");
#endif
}

DenseMatrixEigensystem::~DenseMatrixEigensystem()
{
#ifdef MFEM_USE_LAPACK
   delete [] work;
#endif
}


DenseMatrixSVD::DenseMatrixSVD(DenseMatrix &M)
{
   m = M.Height();
   n = M.Width();
   Init();
}

DenseMatrixSVD::DenseMatrixSVD(int h, int w)
{
   m = h;
   n = w;
   Init();
}

void DenseMatrixSVD::Init()
{
#ifdef MFEM_USE_LAPACK
   sv.SetSize(min(m, n));

   jobu  = 'N';
   jobvt = 'N';

   double qwork;
   lwork = -1;
   dgesvd_(&jobu, &jobvt, &m, &n, NULL, &m, sv.GetData(), NULL, &m,
           NULL, &n, &qwork, &lwork, &info);

   lwork = (int) qwork;
   work = new double[lwork];
#else
   mfem_error("DenseMatrixSVD::Init(): Compiled without LAPACK");
#endif
}

void DenseMatrixSVD::Eval(DenseMatrix &M)
{
#ifdef MFEM_DEBUG
   if (M.Height() != m || M.Width() != n)
   {
      mfem_error("DenseMatrixSVD::Eval()");
   }
#endif

#ifdef MFEM_USE_LAPACK
   dgesvd_(&jobu, &jobvt, &m, &n, M.Data(), &m, sv.GetData(), NULL, &m,
           NULL, &n, work, &lwork, &info);

   if (info)
   {
      mfem::err << "DenseMatrixSVD::Eval() : info = " << info << endl;
      mfem_error();
   }
#else
   mfem_error("DenseMatrixSVD::Eval(): Compiled without LAPACK");
#endif
}

DenseMatrixSVD::~DenseMatrixSVD()
{
#ifdef MFEM_USE_LAPACK
   delete [] work;
#endif
}


void DenseTensor::AddMult(const Table &elem_dof, const Vector &x, Vector &y)
const
{
   int n = SizeI(), ne = SizeK();
   const int *I = elem_dof.GetI(), *J = elem_dof.GetJ(), *dofs;
   const double *d_col = tdata;
   double *yp = y.HostReadWrite();
   double x_col;
   const double *xp = x;
   // the '4' here can be tuned for given platform and compiler
   if (n <= 4)
   {
      for (int i = 0; i < ne; i++)
      {
         dofs = J + I[i];
         for (int col = 0; col < n; col++)
         {
            x_col = xp[dofs[col]];
            for (int row = 0; row < n; row++)
            {
               yp[dofs[row]] += x_col*d_col[row];
            }
            d_col += n;
         }
      }
   }
   else
   {
      Vector ye(n);
      for (int i = 0; i < ne; i++)
      {
         dofs = J + I[i];
         x_col = xp[dofs[0]];
         for (int row = 0; row < n; row++)
         {
            ye(row) = x_col*d_col[row];
         }
         d_col += n;
         for (int col = 1; col < n; col++)
         {
            x_col = xp[dofs[col]];
            for (int row = 0; row < n; row++)
            {
               ye(row) += x_col*d_col[row];
            }
            d_col += n;
         }
         for (int row = 0; row < n; row++)
         {
            yp[dofs[row]] += ye(row);
         }
      }
   }
}

DenseTensor &DenseTensor::operator=(double c)
{
   int s = SizeI() * SizeJ() * SizeK();
   for (int i=0; i<s; i++)
   {
      tdata[i] = c;
   }
   return *this;
}

void BatchLUFactor(DenseTensor &Mlu, Array<int> &P, const double TOL)
{
   const int m = Mlu.SizeI();
   const int NE = Mlu.SizeK();
   P.SetSize(m*NE);

   auto data_all = mfem::Reshape(Mlu.ReadWrite(), m, m, NE);
   auto ipiv_all = mfem::Reshape(P.Write(), m, NE);
   Array<bool> pivot_flag(1);
   pivot_flag[0] = true;
   bool *d_pivot_flag = pivot_flag.ReadWrite();

   MFEM_FORALL(e, NE,
   {
      for (int i = 0; i < m; i++)
      {
         // pivoting
         {
            int piv = i;
            double a = fabs(data_all(piv,i,e));
            for (int j = i+1; j < m; j++)
            {
               const double b = fabs(data_all(j,i,e));
               if (b > a)
               {
                  a = b;
                  piv = j;
               }
            }
            ipiv_all(i,e) = piv;
            if (piv != i)
            {
               // swap rows i and piv in both L and U parts
               for (int j = 0; j < m; j++)
               {
                  mfem::kernels::internal::Swap<double>(data_all(i,j,e), data_all(piv,j,e));
               }
            }
<<<<<<< HEAD
         }//pivot end
=======
         } // pivot end
>>>>>>> 35054e78

         if (abs(data_all(i,i,e)) <= TOL)
         {
            d_pivot_flag[0] = false;
         }

         const double a_ii_inv = 1.0 / data_all(i,i,e);
         for (int j = i+1; j < m; j++)
         {
            data_all(j,i,e) *= a_ii_inv;
         }

         for (int k = i+1; k < m; k++)
         {
            const double a_ik = data_all(i,k,e);
            for (int j = i+1; j < m; j++)
            {
               data_all(j,k,e) -= a_ik * data_all(j,i,e);
            }
         }

<<<<<<< HEAD
      }//m loop
=======
      } // m loop
>>>>>>> 35054e78

   });

   MFEM_ASSERT(pivot_flag.HostRead()[0], "Batch LU factorization failed \n");
}

void BatchLUSolve(const DenseTensor &Mlu, const Array<int> &P, Vector &X)
{

   const int m = Mlu.SizeI();
   const int NE = Mlu.SizeK();

   auto data_all = mfem::Reshape(Mlu.Read(), m, m, NE);
   auto piv_all = mfem::Reshape(P.Read(), m, NE);
   auto x_all = mfem::Reshape(X.ReadWrite(), m, NE);

   MFEM_FORALL(e, NE,
   {
      kernels::LUSolve(&data_all(0, 0,e), m, &piv_all(0, e), &x_all(0,e));
   });

}

<<<<<<< HEAD
} //namespace
=======
} // namespace mfem
>>>>>>> 35054e78
<|MERGE_RESOLUTION|>--- conflicted
+++ resolved
@@ -3549,11 +3549,7 @@
                   mfem::kernels::internal::Swap<double>(data_all(i,j,e), data_all(piv,j,e));
                }
             }
-<<<<<<< HEAD
-         }//pivot end
-=======
          } // pivot end
->>>>>>> 35054e78
 
          if (abs(data_all(i,i,e)) <= TOL)
          {
@@ -3575,11 +3571,7 @@
             }
          }
 
-<<<<<<< HEAD
-      }//m loop
-=======
       } // m loop
->>>>>>> 35054e78
 
    });
 
@@ -3603,8 +3595,4 @@
 
 }
 
-<<<<<<< HEAD
-} //namespace
-=======
-} // namespace mfem
->>>>>>> 35054e78
+} // namespace mfem