// Copyright (c) 2010-2024, Lawrence Livermore National Security, LLC. Produced
// at the Lawrence Livermore National Laboratory. All Rights reserved. See files
// LICENSE and NOTICE for details. LLNL-CODE-806117.
//
// This file is part of the MFEM library. For more information and source code
// availability visit https://mfem.org.
//
// MFEM is free software; you can redistribute it and/or modify it under the
// terms of the BSD-3 license. We welcome feedback and contributions, see file
// CONTRIBUTING.md for details.

#ifndef MFEM_BLOCKOPERATOR
#define MFEM_BLOCKOPERATOR

#include "../config/config.hpp"
#include "../general/array.hpp"
#include "operator.hpp"
#include "blockvector.hpp"

namespace mfem
{

//! @class BlockOperator
/**
 * \brief A class to handle Block systems in a matrix-free implementation.
 *
 * Usage:
 * - Use one of the constructors to define the block structure.
 * - Use SetDiagonalBlock or SetBlock to fill the BlockOperator
 * - Use the method Mult and MultTranspose to apply the operator to a vector.
 *
 * If a block is not set, it is assumed to be a zero block.
 */
class BlockOperator : public Operator
{
public:
   //! Constructor for BlockOperators with the same block-structure for rows and
   //! columns.
   /**
    *  offsets: offsets that mark the start of each row/column block (size
    *  nRowBlocks+1).
    */
   BlockOperator(const Array<int> & offsets);
   //! Constructor for general BlockOperators.
   /**
    *  row_offsets: offsets that mark the start of each row block (size
    *  nRowBlocks+1).  col_offsets: offsets that mark the start of each column
    *  block (size nColBlocks+1).
    */
   BlockOperator(const Array<int> & row_offsets, const Array<int> & col_offsets);

   /// Copy assignment is not supported
   BlockOperator &operator=(const BlockOperator &) = delete;

   /// Move assignment is not supported
   BlockOperator &operator=(BlockOperator &&) = delete;

   //! Add block op in the block-entry (iblock, iblock).
   /**
    * iblock: The block will be inserted in location (iblock, iblock).
    * op: the Operator to be inserted.
    * c: optional scalar multiple for this block.
    */
<<<<<<< HEAD
   void SetDiagonalBlock(int iblock, Operator *op, real_t c = 1.0);
=======
   void SetDiagonalBlock(int iblock, const Operator *op, double c = 1.0);
>>>>>>> 5339837b
   //! Add a block op in the block-entry (iblock, jblock).
   /**
    * irow, icol: The block will be inserted in location (irow, icol).
    * op: the Operator to be inserted.
    * c: optional scalar multiple for this block.
    */
<<<<<<< HEAD
   void SetBlock(int iRow, int iCol, Operator *op, real_t c = 1.0);
=======
   void SetBlock(int iRow, int iCol, const Operator *op, double c = 1.0);
>>>>>>> 5339837b

   //! Return the number of row blocks
   int NumRowBlocks() const { return nRowBlocks; }
   //! Return the number of column blocks
   int NumColBlocks() const { return nColBlocks; }

   //! Check if block (i,j) is a zero block
   int IsZeroBlock(int i, int j) const { return (op(i,j)==NULL) ? 1 : 0; }
   //! Return a reference to block i,j
   const Operator & GetBlock(int i, int j) const
   { MFEM_VERIFY(op(i,j), ""); return *op(i,j); }
   //! Return the coefficient for block i,j
   real_t GetBlockCoef(int i, int j) const
   { MFEM_VERIFY(op(i,j), ""); return coef(i,j); }
   //! Set the coefficient for block i,j
   void SetBlockCoef(int i, int j, real_t c)
   { MFEM_VERIFY(op(i,j), ""); coef(i,j) = c; }

   //! Return the row offsets for block starts
   Array<int> & RowOffsets() { return row_offsets; }
   //! Read only access to the row offsets for block starts
   const Array<int> & RowOffsets() const { return row_offsets; }
   //! Return the columns offsets for block starts
   Array<int> & ColOffsets() { return col_offsets; }
   //! Read only access to the columns offsets for block starts
   const Array<int> & ColOffsets() const { return col_offsets; }

   /// Operator application
   virtual void Mult (const Vector & x, Vector & y) const;

   /// Action of the transpose operator
   virtual void MultTranspose (const Vector & x, Vector & y) const;

   ~BlockOperator();

   //! Controls the ownership of the blocks: if nonzero, BlockOperator will
   //! delete all blocks that are set (non-NULL); the default value is zero.
   int owns_blocks;

   virtual Type GetType() const { return MFEM_Block_Operator; }

private:
   //! Number of block rows
   int nRowBlocks;
   //! Number of block columns
   int nColBlocks;
   //! Row offsets for the starting position of each block
   Array<int> row_offsets;
   //! Column offsets for the starting position of each block
   Array<int> col_offsets;
   //! 2D array that stores each block of the operator.
   Array2D<const Operator *> op;
   //! 2D array that stores a coefficient for each block of the operator.
   Array2D<real_t> coef;

   //! Temporary Vectors used to efficiently apply the Mult and MultTranspose methods.
   mutable BlockVector xblock;
   mutable BlockVector yblock;
   mutable Vector tmp;
};

//! @class BlockDiagonalPreconditioner
/**
 * \brief A class to handle Block diagonal preconditioners in a matrix-free implementation.
 *
 * Usage:
 * - Use the constructors to define the block structure
 * - Use SetDiagonalBlock to fill the BlockOperator
 * - Use the method Mult and MultTranspose to apply the operator to a vector.
 *
 * If a block is not set, it is assumed to be an identity block.
 *
 */
class BlockDiagonalPreconditioner : public Solver
{
public:
   //! Constructor that specifies the block structure
   BlockDiagonalPreconditioner(const Array<int> & offsets);
   //! Add a square block op in the block-entry (iblock, iblock).
   /**
    * iblock: The block will be inserted in location (iblock, iblock).
    * op: the Operator to be inserted.
    */
   void SetDiagonalBlock(int iblock, Operator *op);
   //! This method is present since required by the abstract base class Solver
   virtual void SetOperator(const Operator &op) { }

   //! Return the number of blocks
   int NumBlocks() const { return nBlocks; }

   //! Return a reference to block i,i.
   Operator & GetDiagonalBlock(int iblock)
   { MFEM_VERIFY(ops[iblock], ""); return *ops[iblock]; }

   //! Return a reference to block i,i (const version).
   const Operator & GetDiagonalBlock(int iblock) const
   { MFEM_VERIFY(ops[iblock], ""); return *ops[iblock]; }

   //! Return the offsets for block starts
   Array<int> & Offsets() { return offsets; }

   //! Read only access to the offsets for block starts
   const Array<int> & Offsets() const { return offsets; }

   /// Operator application
   virtual void Mult (const Vector & x, Vector & y) const;

   /// Action of the transpose operator
   virtual void MultTranspose (const Vector & x, Vector & y) const;

   ~BlockDiagonalPreconditioner();

   //! Controls the ownership of the blocks: if nonzero,
   //! BlockDiagonalPreconditioner will delete all blocks that are set
   //! (non-NULL); the default value is zero.
   int owns_blocks;

private:
   //! Number of Blocks
   int nBlocks;
   //! Offsets for the starting position of each block
   Array<int> offsets;
   //! 1D array that stores each block of the operator.
   Array<Operator *> ops;
   //! Temporary Vectors used to efficiently apply the Mult and MultTranspose
   //! methods.
   mutable BlockVector xblock;
   mutable BlockVector yblock;
};

//! @class BlockLowerTriangularPreconditioner
/**
 * \brief A class to handle Block lower triangular preconditioners in a
 * matrix-free implementation.
 *
 * Usage:
 * - Use the constructors to define the block structure
 * - Use SetBlock() to fill the BlockOperator
 * - Diagonal blocks of the preconditioner should approximate the inverses of
 *   the diagonal block of the matrix
 * - Off-diagonal blocks of the preconditioner should match/approximate those of
 *   the original matrix
 * - Use the method Mult() and MultTranspose() to apply the operator to a vector.
 *
 * If a diagonal block is not set, it is assumed to be an identity block, if an
 * off-diagonal block is not set, it is assumed to be a zero block.
 *
 */
class BlockLowerTriangularPreconditioner : public Solver
{
public:
   //! Constructor for BlockLowerTriangularPreconditioners with the same
   //! block-structure for rows and columns.
   /**
    *  @param offsets  Offsets that mark the start of each row/column block
    *                  (size nBlocks+1).
    *
    *  @note BlockLowerTriangularPreconditioner will not own/copy the data
    *  contained in @a offsets.
    */
   BlockLowerTriangularPreconditioner(const Array<int> & offsets);

   //! Add block op in the block-entry (iblock, iblock).
   /**
    * @param iblock  The block will be inserted in location (iblock, iblock).
    * @param op      The Operator to be inserted.
    */
   void SetDiagonalBlock(int iblock, Operator *op);
   //! Add a block opt in the block-entry (iblock, jblock).
   /**
    * @param iRow, iCol  The block will be inserted in location (iRow, iCol).
    * @param op          The Operator to be inserted.
    */
   void SetBlock(int iRow, int iCol, Operator *op);
   //! This method is present since required by the abstract base class Solver
   virtual void SetOperator(const Operator &op) { }

   //! Return the number of blocks
   int NumBlocks() const { return nBlocks; }

   //! Return a reference to block i,j.
   Operator & GetBlock(int iblock, int jblock)
   { MFEM_VERIFY(ops(iblock,jblock), ""); return *ops(iblock,jblock); }

   //! Return the offsets for block starts
   Array<int> & Offsets() { return offsets; }

   /// Operator application
   virtual void Mult (const Vector & x, Vector & y) const;

   /// Action of the transpose operator
   virtual void MultTranspose (const Vector & x, Vector & y) const;

   ~BlockLowerTriangularPreconditioner();

   //! Controls the ownership of the blocks: if nonzero,
   //! BlockLowerTriangularPreconditioner will delete all blocks that are set
   //! (non-NULL); the default value is zero.
   int owns_blocks;

private:
   //! Number of block rows/columns
   int nBlocks;
   //! Offsets for the starting position of each block
   Array<int> offsets;
   //! 2D array that stores each block of the operator.
   Array2D<Operator *> ops;

   //! Temporary Vectors used to efficiently apply the Mult and MultTranspose
   //! methods.
   mutable BlockVector xblock;
   mutable BlockVector yblock;
   mutable Vector tmp;
   mutable Vector tmp2;
};

}

#endif /* MFEM_BLOCKOPERATOR */<|MERGE_RESOLUTION|>--- conflicted
+++ resolved
@@ -61,22 +61,14 @@
     * op: the Operator to be inserted.
     * c: optional scalar multiple for this block.
     */
-<<<<<<< HEAD
-   void SetDiagonalBlock(int iblock, Operator *op, real_t c = 1.0);
-=======
-   void SetDiagonalBlock(int iblock, const Operator *op, double c = 1.0);
->>>>>>> 5339837b
+   void SetDiagonalBlock(int iblock, const Operator *op, real_t c = 1.0);
    //! Add a block op in the block-entry (iblock, jblock).
    /**
     * irow, icol: The block will be inserted in location (irow, icol).
     * op: the Operator to be inserted.
     * c: optional scalar multiple for this block.
     */
-<<<<<<< HEAD
-   void SetBlock(int iRow, int iCol, Operator *op, real_t c = 1.0);
-=======
-   void SetBlock(int iRow, int iCol, const Operator *op, double c = 1.0);
->>>>>>> 5339837b
+   void SetBlock(int iRow, int iCol, const Operator *op, real_t c = 1.0);
 
    //! Return the number of row blocks
    int NumRowBlocks() const { return nRowBlocks; }
