--- conflicted
+++ resolved
@@ -73,11 +73,7 @@
    /// Flags to configure AmgXSolver as a solver or preconditioner
    enum AMGX_MODE {SOLVER, PRECONDITIONER};
 
-<<<<<<< HEAD
-   //Flag to check for convergence
-=======
    /// Flag to check for convergence
->>>>>>> 3191cfa1
    bool ConvergenceCheck;
 
    /**
